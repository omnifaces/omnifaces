/*
 * Copyright OmniFaces
 *
 * Licensed under the Apache License, Version 2.0 (the "License"); you may not use this file except in compliance with
 * the License. You may obtain a copy of the License at
 *
 *     https://www.apache.org/licenses/LICENSE-2.0
 *
 * Unless required by applicable law or agreed to in writing, software distributed under the License is distributed on
 * an "AS IS" BASIS, WITHOUT WARRANTIES OR CONDITIONS OF ANY KIND, either express or implied. See the License for the
 * specific language governing permissions and limitations under the License.
 */
package org.omnifaces.test.util;

import static org.junit.jupiter.api.Assertions.assertEquals;
import static org.junit.jupiter.api.Assertions.assertNotNull;

import java.util.concurrent.atomic.AtomicInteger;

import org.junit.jupiter.api.BeforeEach;
import org.junit.jupiter.api.Test;
import org.omnifaces.util.Lazy;

/**
 * Tests Lazy initializer class
 *
 * @author Lenny Primak
 */
class TestLazy {

    private final AtomicInteger numCreations = new AtomicInteger();

    @BeforeEach
    public void before() {
        numCreations.set(0);
    }

    class Expensive {
        Expensive() {
            numCreations.incrementAndGet();
        }
    }

    @Test
    @SuppressWarnings("unused")
    void lazy() {
        var expensive = new Expensive();
<<<<<<< HEAD
        assertNotNull(expensive);
        assertEquals(1, numCreations.get());
        var cheap = new Lazy<>(Expensive::new);
=======
        var cheap = new Lazy<Expensive>(Expensive::new);
>>>>>>> 71202120
        assertEquals(1, numCreations.get());
        assertEquals(Expensive.class, cheap.get().getClass());
        assertEquals(2, numCreations.get());
        assertEquals(Expensive.class, cheap.get().getClass());
        assertEquals(2, numCreations.get());
    }
}<|MERGE_RESOLUTION|>--- conflicted
+++ resolved
@@ -45,13 +45,9 @@
     @SuppressWarnings("unused")
     void lazy() {
         var expensive = new Expensive();
-<<<<<<< HEAD
         assertNotNull(expensive);
         assertEquals(1, numCreations.get());
         var cheap = new Lazy<>(Expensive::new);
-=======
-        var cheap = new Lazy<Expensive>(Expensive::new);
->>>>>>> 71202120
         assertEquals(1, numCreations.get());
         assertEquals(Expensive.class, cheap.get().getClass());
         assertEquals(2, numCreations.get());
