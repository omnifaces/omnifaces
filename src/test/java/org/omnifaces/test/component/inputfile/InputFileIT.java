--- conflicted
+++ resolved
@@ -157,13 +157,8 @@
 		uploadSingleMaxsizeClientFile.sendKeys(txtFile.getAbsolutePath());
 		triggerOnchange(uploadSingleMaxsizeClientFile, uploadSingleMaxsizeClientMessage);
 		assertTrue(uploadSingleMaxsizeClientFile.getText().isEmpty());
-<<<<<<< HEAD
 		String message = uploadSingleMaxsizeClientMessage.getText();
-		assertTrue(message.startsWith("label: ") && message.endsWith(" larger than 10.0 B")); // Selenium JS engine doesn't correctly implement HTML5 File API as to obtaining file name.
-=======
-		String message = messages.getText();
 		assertTrue(message.startsWith("label: ") && message.endsWith(" larger than 10 B")); // Selenium JS engine doesn't correctly implement HTML5 File API as to obtaining file name.
->>>>>>> e6871ca6
 
 		File gifFile = createTempFile("file", "gif", "GIF89a");
 		uploadSingleMaxsizeClientFile.sendKeys(gifFile.getAbsolutePath());
