/*
 * Copyright OmniFaces
 *
 * Licensed under the Apache License, Version 2.0 (the "License"); you may not use this file except in compliance with
 * the License. You may obtain a copy of the License at
 *
 *     https://www.apache.org/licenses/LICENSE-2.0
 *
 * Unless required by applicable law or agreed to in writing, software distributed under the License is distributed on
 * an "AS IS" BASIS, WITHOUT WARRANTIES OR CONDITIONS OF ANY KIND, either express or implied. See the License for the
 * specific language governing permissions and limitations under the License.
 */
package org.omnifaces.test.exceptionhandler.fullajaxexceptionhandler;

import static org.jboss.arquillian.graphene.Graphene.guardAjax;
import static org.jboss.arquillian.graphene.Graphene.guardHttp;
import static org.junit.jupiter.api.Assertions.assertTrue;
import static org.junit.jupiter.api.Assertions.fail;
import static org.omnifaces.test.OmniFacesIT.FacesConfig.withFullAjaxExceptionHandler;
import static org.omnifaces.test.OmniFacesIT.WebXml.withErrorPage;

import java.util.ArrayList;
import java.util.List;

import org.jboss.arquillian.container.test.api.Deployment;
import org.jboss.shrinkwrap.api.spec.WebArchive;
import org.junit.jupiter.api.Test;
import org.omnifaces.resourcehandler.ResourceIdentifier;
import org.omnifaces.test.OmniFacesIT;
import org.openqa.selenium.By;
import org.openqa.selenium.InvalidSelectorException;
import org.openqa.selenium.WebElement;
import org.openqa.selenium.support.FindBy;

public class FullAjaxExceptionHandlerIT extends OmniFacesIT {

	@FindBy(id="exception")
	private WebElement exception;

	@FindBy(id="form1:throwDuringInvokeApplication")
	private WebElement throwDuringInvokeApplication;

	@FindBy(id="form1:throwDuringUpdateModelValues")
	private WebElement throwDuringUpdateModelValues;

	@FindBy(id="form1:throwDuringRenderResponse")
	private WebElement throwDuringRenderResponse;

	@FindBy(id="form1:throwDuringSecondUpdateOfRenderResponse")
	private WebElement throwDuringSecondUpdateOfRenderResponse;

	@FindBy(id="form1:throwDuringTreeVisitingOnRenderResponse")
	private WebElement throwDuringTreeVisitingOnRenderResponse;

	@FindBy(id="form1:throwPrimeFacesDuringInvokeApplication")
	private WebElement throwPrimeFacesDuringInvokeApplication;

	@FindBy(id="form1:throwMixedDuringInvokeApplication")
	private WebElement throwMixedDuringInvokeApplication;

	@FindBy(id="form1:throwPrimeFacesDuringUpdateModelValues")
	private WebElement throwPrimeFacesDuringUpdateModelValues;

	@FindBy(id="form1:throwPrimeFacesDuringRenderResponse")
	private WebElement throwPrimeFacesDuringRenderResponse;

	@FindBy(id="form1:throwPrimeFacesDuringSecondUpdateOfRenderResponse")
	private WebElement throwPrimeFacesDuringSecondUpdateOfRenderResponse;

	@FindBy(id="form1:throwPrimeFacesDuringTreeVisitingOnRenderResponse")
	private WebElement throwPrimeFacesDuringTreeVisitingOnRenderResponse;

	@FindBy(id="form2:throwNonAjaxDuringInvokeApplication")
	private WebElement throwNonAjaxDuringInvokeApplication;

	@FindBy(id="form1:throwNonAjaxDuringUpdateModelValues")
	private WebElement throwNonAjaxDuringUpdateModelValues;

	@FindBy(id="form3:throwNonAjaxDuringRenderResponse")
	private WebElement throwNonAjaxDuringRenderResponse;

	@Deployment(testable=false)
	public static WebArchive createDeployment() {
		return buildWebArchive(FullAjaxExceptionHandlerIT.class)
			.withFacesConfig(withFullAjaxExceptionHandler)
			.withWebXml(withErrorPage)
			.withPrimeFaces()
			.createDeployment();
	}

	@Test
	public void throwDuringInvokeApplication() {
		assertAllResourcesRendered();
		guardAjax(throwDuringInvokeApplication).click();
		assertTrue(exception.getText().contains("throwDuringInvokeApplication"));
		assertAllResourcesRendered();
	}

	@Test
	public void throwDuringUpdateModelValues() {
		assertAllResourcesRendered();
		guardAjax(throwDuringUpdateModelValues).click();
		assertTrue(exception.getText().contains("throwDuringUpdateModelValues"));
		assertAllResourcesRendered();
	}

	@Test
	public void throwDuringRenderResponse() {
		assertAllResourcesRendered();
		guardAjax(throwDuringRenderResponse).click();
		assertTrue(exception.getText().contains("throwDuringRenderResponse"));
		assertAllResourcesRendered();
	}

	@Test
	public void throwDuringSecondUpdateOfRenderResponse() {
		refresh(); // TODO: fix so that this is not necessary anymore -- PrimeFaces will unnecessarily render duplicate CSS resources in error page because existing ones have JSESSIONID path param appended and new ones not.
		assertAllResourcesRendered();
		guardAjax(throwDuringSecondUpdateOfRenderResponse).click();
		assertTrue(exception.getText().contains("throwDuringRenderResponse"));
		assertAllResourcesRendered();
	}

	@Test
	public void throwDuringTreeVisitingOnRenderResponse() {
		assertAllResourcesRendered();
		guardAjax(throwDuringTreeVisitingOnRenderResponse).click();
		assertTrue(exception.getText().contains("throwDuringRenderResponse"));
		assertAllResourcesRendered();
	}

	@Test
	public void throwPrimeFacesDuringInvokeApplication() {
		assertAllResourcesRendered();
		guardAjax(throwPrimeFacesDuringInvokeApplication).click();
		assertTrue(exception.getText().contains("throwDuringInvokeApplication"));
		assertAllResourcesRendered();
	}

	@Test
	public void throwMixedDuringInvokeApplication() {
		assertAllResourcesRendered();
		guardAjax(throwMixedDuringInvokeApplication).click();
		assertTrue(exception.getText().contains("throwDuringInvokeApplication"));
		assertAllResourcesRendered();
	}

	@Test
	public void throwPrimeFacesDuringUpdateModelValues() {
		assertAllResourcesRendered();
		guardAjax(throwPrimeFacesDuringUpdateModelValues).click();
		assertTrue(exception.getText().contains("throwDuringUpdateModelValues"));
		assertAllResourcesRendered();
	}

	@Test
	public void throwPrimeFacesDuringRenderResponse() {
		assertAllResourcesRendered();
		guardAjax(throwPrimeFacesDuringRenderResponse).click();
		assertTrue(exception.getText().contains("throwDuringRenderResponse"));
		assertAllResourcesRendered();
	}

	@Test
	public void throwPrimeFacesDuringSecondUpdateOfRenderResponse() {
		assertAllResourcesRendered();
		guardAjax(throwPrimeFacesDuringSecondUpdateOfRenderResponse).click();
		assertTrue(exception.getText().contains("throwDuringRenderResponse"));
		assertAllResourcesRendered();
	}

	@Test
	public void throwPrimeFacesDuringTreeVisitingOnRenderResponse() {
		assertAllResourcesRendered();
		guardAjax(throwPrimeFacesDuringTreeVisitingOnRenderResponse).click();
		assertTrue(exception.getText().contains("throwDuringRenderResponse"));
		assertAllResourcesRendered();
	}

	@Test
	public void throwNonAjaxDuringInvokeApplication() {
		assertAllResourcesRendered();
		guardHttp(throwNonAjaxDuringInvokeApplication).click();
		assertTrue(exception.getText().contains("throwDuringInvokeApplication"));
		assertAllResourcesRendered();
	}

	@Test
	public void throwNonAjaxDuringUpdateModelValues() {
		assertAllResourcesRendered();
		guardHttp(throwNonAjaxDuringUpdateModelValues).click();
		assertTrue(exception.getText().contains("throwDuringUpdateModelValues"));
		assertAllResourcesRendered();
	}

	@Test
	public void throwNonAjaxDuringRenderResponse() {
		assertAllResourcesRendered();
		guardHttp(throwNonAjaxDuringRenderResponse).click();
		assertTrue(exception.getText().contains("throwDuringRenderResponse"));
		assertAllResourcesRendered();
	}

	private void assertAllResourcesRendered() {
<<<<<<< HEAD
		assertStylesheetResourceRendered("primefaces-saga", "theme.css");
=======
		waitUntilPrimeFacesReady();
		assertStylesheetResourceRendered("primefaces-aristo", "theme.css");
>>>>>>> 9c956f6d
		assertStylesheetResourceRendered("primefaces", "components.css");
		assertStylesheetResourceRendered(null, "style.css");

		assertScriptResourceRendered("primefaces", "jquery/jquery.js");
		assertScriptResourceRendered("primefaces", "jquery/jquery-plugins.js");
		assertScriptResourceRendered("primefaces", "core.js");
		assertScriptResourceRendered("primefaces", "components.js");
	}

	private void assertStylesheetResourceRendered(String library, String name) {
		List<WebElement> stylesheets = new ArrayList<>();

		try {
			stylesheets.addAll(browser.findElements(By.cssSelector("link[rel=stylesheet][href*='" + name + "']" + (library == null ? "" : ("[href*='ln=" + library + "']")))));
			stylesheets.addAll(browser.findElements(By.xpath("//style[contains(text(),'@import')][contains(text(),'" + name + "')]" + (library == null ? "" : ("[contains(text(),'ln=" + library + "')]")))));
		}
		catch (InvalidSelectorException e) {
			System.out.println(browser.getPageSource());
			fail("Unselectable stylesheet " + new ResourceIdentifier(library, name) + ": " + e);
		}

		if (stylesheets.isEmpty()) {
			fail("Missing stylesheet " + new ResourceIdentifier(library, name));
		}
		else if (stylesheets.size() > 1) {
			fail("Duplicate stylesheet " + new ResourceIdentifier(library, name));
		}
	}

	private void assertScriptResourceRendered(String library, String name) {
		List<WebElement> scripts = browser.findElements(By.cssSelector("script[src*='" + name + "']" + (library == null ? "" : ("[src*='ln=" + library + "']"))));

		if (scripts.isEmpty()) {
			fail("Missing script " + new ResourceIdentifier(library, name));
		}
		else if (scripts.size() > 1) {
			fail("Duplicate script " + new ResourceIdentifier(library, name));
		}
	}

}<|MERGE_RESOLUTION|>--- conflicted
+++ resolved
@@ -28,7 +28,6 @@
 import org.omnifaces.resourcehandler.ResourceIdentifier;
 import org.omnifaces.test.OmniFacesIT;
 import org.openqa.selenium.By;
-import org.openqa.selenium.InvalidSelectorException;
 import org.openqa.selenium.WebElement;
 import org.openqa.selenium.support.FindBy;
 
@@ -202,12 +201,8 @@
 	}
 
 	private void assertAllResourcesRendered() {
-<<<<<<< HEAD
+		waitUntilPrimeFacesReady();
 		assertStylesheetResourceRendered("primefaces-saga", "theme.css");
-=======
-		waitUntilPrimeFacesReady();
-		assertStylesheetResourceRendered("primefaces-aristo", "theme.css");
->>>>>>> 9c956f6d
 		assertStylesheetResourceRendered("primefaces", "components.css");
 		assertStylesheetResourceRendered(null, "style.css");
 
@@ -219,15 +214,8 @@
 
 	private void assertStylesheetResourceRendered(String library, String name) {
 		List<WebElement> stylesheets = new ArrayList<>();
-
-		try {
-			stylesheets.addAll(browser.findElements(By.cssSelector("link[rel=stylesheet][href*='" + name + "']" + (library == null ? "" : ("[href*='ln=" + library + "']")))));
-			stylesheets.addAll(browser.findElements(By.xpath("//style[contains(text(),'@import')][contains(text(),'" + name + "')]" + (library == null ? "" : ("[contains(text(),'ln=" + library + "')]")))));
-		}
-		catch (InvalidSelectorException e) {
-			System.out.println(browser.getPageSource());
-			fail("Unselectable stylesheet " + new ResourceIdentifier(library, name) + ": " + e);
-		}
+		stylesheets.addAll(browser.findElements(By.cssSelector("link[rel=stylesheet][href*='" + name + "']" + (library == null ? "" : ("[href*='ln=" + library + "']")))));
+		stylesheets.addAll(browser.findElements(By.xpath("//style[contains(text(),'@import')][contains(text(),'" + name + "')]" + (library == null ? "" : ("[contains(text(),'ln=" + library + "')]")))));
 
 		if (stylesheets.isEmpty()) {
 			fail("Missing stylesheet " + new ResourceIdentifier(library, name));
