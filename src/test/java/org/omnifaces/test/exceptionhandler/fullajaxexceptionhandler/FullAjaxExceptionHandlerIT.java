/*
 * Copyright OmniFaces
 *
 * Licensed under the Apache License, Version 2.0 (the "License"); you may not use this file except in compliance with
 * the License. You may obtain a copy of the License at
 *
 *     https://www.apache.org/licenses/LICENSE-2.0
 *
 * Unless required by applicable law or agreed to in writing, software distributed under the License is distributed on
 * an "AS IS" BASIS, WITHOUT WARRANTIES OR CONDITIONS OF ANY KIND, either express or implied. See the License for the
 * specific language governing permissions and limitations under the License.
 */
package org.omnifaces.test.exceptionhandler.fullajaxexceptionhandler;

import static org.jboss.arquillian.graphene.Graphene.guardAjax;
import static org.jboss.arquillian.graphene.Graphene.guardHttp;
import static org.junit.jupiter.api.Assertions.assertTrue;
import static org.junit.jupiter.api.Assertions.fail;
import static org.omnifaces.test.OmniFacesIT.FacesConfig.withFullAjaxExceptionHandler;
import static org.omnifaces.test.OmniFacesIT.WebXml.withErrorPage;

import java.util.ArrayList;
import java.util.List;

import org.jboss.arquillian.container.test.api.Deployment;
import org.jboss.shrinkwrap.api.spec.WebArchive;
import org.junit.jupiter.api.Test;
import org.omnifaces.resourcehandler.ResourceIdentifier;
import org.omnifaces.test.OmniFacesIT;
import org.openqa.selenium.By;
import org.openqa.selenium.WebElement;
import org.openqa.selenium.support.FindBy;

public class FullAjaxExceptionHandlerIT extends OmniFacesIT {

	@FindBy(id="exception")
	private WebElement exception;

	@FindBy(id="form1:throwDuringInvokeApplication")
	private WebElement throwDuringInvokeApplication;

	@FindBy(id="form1:throwDuringUpdateModelValues")
	private WebElement throwDuringUpdateModelValues;

	@FindBy(id="form1:throwDuringRenderResponse")
	private WebElement throwDuringRenderResponse;

	@FindBy(id="form1:throwDuringSecondUpdateOfRenderResponse")
	private WebElement throwDuringSecondUpdateOfRenderResponse;

	@FindBy(id="form1:throwDuringTreeVisitingOnRenderResponse")
	private WebElement throwDuringTreeVisitingOnRenderResponse;

	@FindBy(id="form1:throwPrimeFacesDuringInvokeApplication")
	private WebElement throwPrimeFacesDuringInvokeApplication;

	@FindBy(id="form1:throwMixedDuringInvokeApplication")
	private WebElement throwMixedDuringInvokeApplication;

	@FindBy(id="form1:throwPrimeFacesDuringUpdateModelValues")
	private WebElement throwPrimeFacesDuringUpdateModelValues;

	@FindBy(id="form1:throwPrimeFacesDuringRenderResponse")
	private WebElement throwPrimeFacesDuringRenderResponse;

	@FindBy(id="form1:throwPrimeFacesDuringSecondUpdateOfRenderResponse")
	private WebElement throwPrimeFacesDuringSecondUpdateOfRenderResponse;

	@FindBy(id="form1:throwPrimeFacesDuringTreeVisitingOnRenderResponse")
	private WebElement throwPrimeFacesDuringTreeVisitingOnRenderResponse;

	@FindBy(id="form2:throwNonAjaxDuringInvokeApplication")
	private WebElement throwNonAjaxDuringInvokeApplication;

	@FindBy(id="form1:throwNonAjaxDuringUpdateModelValues")
	private WebElement throwNonAjaxDuringUpdateModelValues;

	@FindBy(id="form3:throwNonAjaxDuringRenderResponse")
	private WebElement throwNonAjaxDuringRenderResponse;

	@Deployment(testable=false)
	public static WebArchive createDeployment() {
		return buildWebArchive(FullAjaxExceptionHandlerIT.class)
			.withFacesConfig(withFullAjaxExceptionHandler)
			.withWebXml(withErrorPage)
			.withPrimeFaces()
			.createDeployment();
	}

	@Test
	void throwDuringInvokeApplication() {
		assertAllResourcesRendered();
		guardAjax(throwDuringInvokeApplication).click();
		assertTrue(exception.getText().contains("throwDuringInvokeApplication"));
		assertAllResourcesRendered();
	}

	@Test
	void throwDuringUpdateModelValues() {
		assertAllResourcesRendered();
		guardAjax(throwDuringUpdateModelValues).click();
		assertTrue(exception.getText().contains("throwDuringUpdateModelValues"));
		assertAllResourcesRendered();
	}

	@Test
	void throwDuringRenderResponse() {
		assertAllResourcesRendered();
		guardAjax(throwDuringRenderResponse).click();
		assertTrue(exception.getText().contains("throwDuringRenderResponse"));
		assertAllResourcesRendered();
	}

	@Test
	void throwDuringSecondUpdateOfRenderResponse() {
		refresh(); // TODO: fix so that this is not necessary anymore -- PrimeFaces will unnecessarily render duplicate CSS resources in error page because existing ones have JSESSIONID path param appended and new ones not.
		assertAllResourcesRendered();
		guardAjax(throwDuringSecondUpdateOfRenderResponse).click();
		assertTrue(exception.getText().contains("throwDuringRenderResponse"));
		assertAllResourcesRendered();
	}

	@Test
	void throwDuringTreeVisitingOnRenderResponse() {
		assertAllResourcesRendered();
		guardAjax(throwDuringTreeVisitingOnRenderResponse).click();
		assertTrue(exception.getText().contains("throwDuringRenderResponse"));
		assertAllResourcesRendered();
	}

	@Test
	void throwPrimeFacesDuringInvokeApplication() {
		assertAllResourcesRendered();
		guardAjax(throwPrimeFacesDuringInvokeApplication).click();
		assertTrue(exception.getText().contains("throwDuringInvokeApplication"));
		assertAllResourcesRendered();
	}

	@Test
	void throwMixedDuringInvokeApplication() {
		assertAllResourcesRendered();
		guardAjax(throwMixedDuringInvokeApplication).click();
		assertTrue(exception.getText().contains("throwDuringInvokeApplication"));
		assertAllResourcesRendered();
	}

	@Test
	void throwPrimeFacesDuringUpdateModelValues() {
		assertAllResourcesRendered();
		guardAjax(throwPrimeFacesDuringUpdateModelValues).click();
		assertTrue(exception.getText().contains("throwDuringUpdateModelValues"));
		assertAllResourcesRendered();
	}

	@Test
	void throwPrimeFacesDuringRenderResponse() {
		assertAllResourcesRendered();
		guardAjax(throwPrimeFacesDuringRenderResponse).click();
		assertTrue(exception.getText().contains("throwDuringRenderResponse"));
		assertAllResourcesRendered();
	}

	@Test
	void throwPrimeFacesDuringSecondUpdateOfRenderResponse() {
		assertAllResourcesRendered();
		guardAjax(throwPrimeFacesDuringSecondUpdateOfRenderResponse).click();
		assertTrue(exception.getText().contains("throwDuringRenderResponse"));
		assertAllResourcesRendered();
	}

	@Test
	void throwPrimeFacesDuringTreeVisitingOnRenderResponse() {
		assertAllResourcesRendered();
		guardAjax(throwPrimeFacesDuringTreeVisitingOnRenderResponse).click();
		assertTrue(exception.getText().contains("throwDuringRenderResponse"));
		assertAllResourcesRendered();
	}

	@Test
	void throwNonAjaxDuringInvokeApplication() {
		assertAllResourcesRendered();
		guardHttp(throwNonAjaxDuringInvokeApplication).click();
		assertTrue(exception.getText().contains("throwDuringInvokeApplication"));
		assertAllResourcesRendered();
	}

	@Test
	void throwNonAjaxDuringUpdateModelValues() {
		assertAllResourcesRendered();
		guardHttp(throwNonAjaxDuringUpdateModelValues).click();
		assertTrue(exception.getText().contains("throwDuringUpdateModelValues"));
		assertAllResourcesRendered();
	}

	@Test
	void throwNonAjaxDuringRenderResponse() {
		if (isLiberty()) {
			return;
			// It's known to fail with below exception:
			// Caused by: java.lang.IllegalStateException: setBufferSize() called after first write to Output Stream/Writer
			//     at com.ibm.ws.webcontainer.srt.SRTServletResponse.setBufferSize(SRTServletResponse.java:605)
			// TODO: investigate and fix.
		}

		assertAllResourcesRendered();
		guardHttp(throwNonAjaxDuringRenderResponse).click();
		assertTrue(exception.getText().contains("throwDuringRenderResponse"));
		assertAllResourcesRendered();
	}

	private void assertAllResourcesRendered() {
		waitUntilPrimeFacesReady();
		assertStylesheetResourceRendered("primefaces-saga", "theme.css");
		assertStylesheetResourceRendered("primefaces", "components.css");
		assertStylesheetResourceRendered(null, "style.css");

		assertScriptResourceRendered("primefaces", "jquery/jquery.js");
		assertScriptResourceRendered("primefaces", "jquery/jquery-plugins.js");
		assertScriptResourceRendered("primefaces", "core.js");
		assertScriptResourceRendered("primefaces", "components.js");
	}

	private void assertStylesheetResourceRendered(String library, String name) {
		List<WebElement> stylesheets = new ArrayList<>();
<<<<<<< HEAD

		try {
			stylesheets.addAll(browser.findElements(By.cssSelector("link[rel=stylesheet][href*='" + name + "']" + (library == null ? "" : ("[href*='ln=" + library + "']")))));

			if (!browser.findElements(By.tagName("style")).isEmpty()) {
				stylesheets.addAll(browser.findElements(By.xpath("//style[contains(text(),'@import')][contains(text(),'" + name + "')]" + (library == null ? "" : ("[contains(text(),'ln=" + library + "')]")))));
			}
		}
		catch (InvalidSelectorException e) {
			System.out.println(browser.getPageSource());
			fail("Unselectable stylesheet " + new ResourceIdentifier(library, name) + ": " + e);
		}
=======
		stylesheets.addAll(browser.findElements(By.cssSelector("link[rel=stylesheet][href*='" + name + "']" + (library == null ? "" : ("[href*='ln=" + library + "']")))));
		stylesheets.addAll(browser.findElements(By.xpath("//style[contains(text(),'@import')][contains(text(),'" + name + "')]" + (library == null ? "" : ("[contains(text(),'ln=" + library + "')]")))));
>>>>>>> 75a8b0ce

		if (stylesheets.isEmpty()) {
			fail("Missing stylesheet " + new ResourceIdentifier(library, name));
		}
		else if (stylesheets.size() > 1) {
			fail("Duplicate stylesheet " + new ResourceIdentifier(library, name));
		}
	}

	private void assertScriptResourceRendered(String library, String name) {
		List<WebElement> scripts = browser.findElements(By.cssSelector("script[src*='" + name + "']" + (library == null ? "" : ("[src*='ln=" + library + "']"))));

		if (scripts.isEmpty()) {
			fail("Missing script " + new ResourceIdentifier(library, name));
		}
		else if (scripts.size() > 1) {
			fail("Duplicate script " + new ResourceIdentifier(library, name));
		}
	}

}<|MERGE_RESOLUTION|>--- conflicted
+++ resolved
@@ -222,23 +222,8 @@
 
 	private void assertStylesheetResourceRendered(String library, String name) {
 		List<WebElement> stylesheets = new ArrayList<>();
-<<<<<<< HEAD
-
-		try {
-			stylesheets.addAll(browser.findElements(By.cssSelector("link[rel=stylesheet][href*='" + name + "']" + (library == null ? "" : ("[href*='ln=" + library + "']")))));
-
-			if (!browser.findElements(By.tagName("style")).isEmpty()) {
-				stylesheets.addAll(browser.findElements(By.xpath("//style[contains(text(),'@import')][contains(text(),'" + name + "')]" + (library == null ? "" : ("[contains(text(),'ln=" + library + "')]")))));
-			}
-		}
-		catch (InvalidSelectorException e) {
-			System.out.println(browser.getPageSource());
-			fail("Unselectable stylesheet " + new ResourceIdentifier(library, name) + ": " + e);
-		}
-=======
 		stylesheets.addAll(browser.findElements(By.cssSelector("link[rel=stylesheet][href*='" + name + "']" + (library == null ? "" : ("[href*='ln=" + library + "']")))));
 		stylesheets.addAll(browser.findElements(By.xpath("//style[contains(text(),'@import')][contains(text(),'" + name + "')]" + (library == null ? "" : ("[contains(text(),'ln=" + library + "')]")))));
->>>>>>> 75a8b0ce
 
 		if (stylesheets.isEmpty()) {
 			fail("Missing stylesheet " + new ResourceIdentifier(library, name));
