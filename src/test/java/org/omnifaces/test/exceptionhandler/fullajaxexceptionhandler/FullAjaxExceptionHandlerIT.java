--- conflicted
+++ resolved
@@ -138,7 +138,6 @@
 
 	@Test
 	public void throwNonAjaxDuringRenderResponse() {
-<<<<<<< HEAD
 		if (isLiberty()) {
 			return;
 			// It's known to fail with below exception:
@@ -147,17 +146,14 @@
 			// TODO: investigate and fix.
 		}
 
-		assertTrue(stylesheets.size() + styleimports.size() == 1);
-=======
 		assertAllResourcesRendered();
->>>>>>> 93770f6f
 		guardHttp(throwNonAjaxDuringRenderResponse).click();
 		assertTrue(exception.getText().contains("throwDuringRenderResponse"));
 		assertAllResourcesRendered();
 	}
 
 	private void assertAllResourcesRendered() {
-		assertStylesheetResourceRendered("primefaces-aristo", "theme.css");
+		assertStylesheetResourceRendered("primefaces-saga", "theme.css");
 		assertStylesheetResourceRendered("primefaces", "components.css");
 		assertStylesheetResourceRendered(null, "style.css");
 
