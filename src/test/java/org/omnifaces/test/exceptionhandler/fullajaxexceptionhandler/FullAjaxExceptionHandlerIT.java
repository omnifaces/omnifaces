/*
 * Copyright 2021 OmniFaces
 *
 * Licensed under the Apache License, Version 2.0 (the "License"); you may not use this file except in compliance with
 * the License. You may obtain a copy of the License at
 *
 *     https://www.apache.org/licenses/LICENSE-2.0
 *
 * Unless required by applicable law or agreed to in writing, software distributed under the License is distributed on
 * an "AS IS" BASIS, WITHOUT WARRANTIES OR CONDITIONS OF ANY KIND, either express or implied. See the License for the
 * specific language governing permissions and limitations under the License.
 */
package org.omnifaces.test.exceptionhandler.fullajaxexceptionhandler;

import static org.jboss.arquillian.graphene.Graphene.guardAjax;
import static org.jboss.arquillian.graphene.Graphene.guardHttp;
import static org.junit.Assert.assertTrue;
import static org.omnifaces.test.OmniFacesIT.FacesConfig.withFullAjaxExceptionHandler;
import static org.omnifaces.test.OmniFacesIT.WebXml.withErrorPage;

import java.util.List;

import org.jboss.arquillian.container.test.api.Deployment;
import org.jboss.shrinkwrap.api.spec.WebArchive;
import org.junit.Test;
import org.omnifaces.test.OmniFacesIT;
import org.openqa.selenium.WebElement;
import org.openqa.selenium.support.FindBy;

public class FullAjaxExceptionHandlerIT extends OmniFacesIT {

	@FindBy(id="exception")
	private WebElement exception;

	@FindBy(id="form1:throwDuringInvokeApplication")
	private WebElement throwDuringInvokeApplication;

	@FindBy(id="form1:throwDuringUpdateModelValues")
	private WebElement throwDuringUpdateModelValues;

	@FindBy(id="form1:throwDuringRenderResponse")
	private WebElement throwDuringRenderResponse;

	@FindBy(id="form2:throwNonAjaxDuringInvokeApplication")
	private WebElement throwNonAjaxDuringInvokeApplication;

	@FindBy(id="form1:throwNonAjaxDuringUpdateModelValues")
	private WebElement throwNonAjaxDuringUpdateModelValues;

	@FindBy(id="form3:throwNonAjaxDuringRenderResponse")
	private WebElement throwNonAjaxDuringRenderResponse;

	@FindBy(css="link[rel=stylesheet][href*='style.css']")
	private List<WebElement> stylesheets;

	@FindBy(xpath="//style[contains(text(),'@import')][contains(text(),'style.css')]")
	private List<WebElement> styleimports;

	@Deployment(testable=false)
	public static WebArchive createDeployment() {
		return buildWebArchive(FullAjaxExceptionHandlerIT.class)
			.withFacesConfig(withFullAjaxExceptionHandler)
			.withWebXml(withErrorPage)
			.createDeployment();
	}

	@Test
	public void throwDuringInvokeApplication() {
		assertTrue(stylesheets.size() + styleimports.size() == 1);
		guardAjax(throwDuringInvokeApplication).click();
		assertTrue(exception.getText().contains("throwDuringInvokeApplication"));
		assertTrue(stylesheets.size() + styleimports.size() == 1);
	}

	@Test
	public void throwDuringUpdateModelValues() {
		assertTrue(stylesheets.size() + styleimports.size() == 1);
		guardAjax(throwDuringUpdateModelValues).click();
		assertTrue(exception.getText().contains("throwDuringUpdateModelValues"));
		assertTrue(stylesheets.size() + styleimports.size() == 1);
	}

	@Test
	public void throwDuringRenderResponse() {
		assertTrue(stylesheets.size() + styleimports.size() == 1);
		guardAjax(throwDuringRenderResponse).click();
		assertTrue(exception.getText().contains("throwDuringRenderResponse"));
		assertTrue(stylesheets.size() + styleimports.size() == 1);
	}

	@Test
	public void throwNonAjaxDuringInvokeApplication() {
		assertTrue(stylesheets.size() + styleimports.size() == 1);
		guardHttp(throwNonAjaxDuringInvokeApplication).click();
		assertTrue(exception.getText().contains("throwDuringInvokeApplication"));
		assertTrue(stylesheets.size() + styleimports.size() == 1);
	}

	@Test
	public void throwNonAjaxDuringUpdateModelValues() {
		assertTrue(stylesheets.size() + styleimports.size() == 1);
		guardHttp(throwNonAjaxDuringUpdateModelValues).click();
		assertTrue(exception.getText().contains("throwDuringUpdateModelValues"));
		assertTrue(stylesheets.size() + styleimports.size() == 1);
	}

	@Test
	public void throwNonAjaxDuringRenderResponse() {
<<<<<<< HEAD
		if (isLiberty()) {
			return;
			// It's known to fail with below exception:
			// Caused by: java.lang.IllegalStateException: setBufferSize() called after first write to Output Stream/Writer
			//     at com.ibm.ws.webcontainer.srt.SRTServletResponse.setBufferSize(SRTServletResponse.java:605)
			// TODO: investigate and fix.
		}

=======
		assertTrue(stylesheets.size() + styleimports.size() == 1);
>>>>>>> 57e38800
		guardHttp(throwNonAjaxDuringRenderResponse).click();
		assertTrue(exception.getText().contains("throwDuringRenderResponse"));
		assertTrue(stylesheets.size() + styleimports.size() == 1);
	}

}<|MERGE_RESOLUTION|>--- conflicted
+++ resolved
@@ -106,7 +106,6 @@
 
 	@Test
 	public void throwNonAjaxDuringRenderResponse() {
-<<<<<<< HEAD
 		if (isLiberty()) {
 			return;
 			// It's known to fail with below exception:
@@ -115,9 +114,7 @@
 			// TODO: investigate and fix.
 		}
 
-=======
 		assertTrue(stylesheets.size() + styleimports.size() == 1);
->>>>>>> 57e38800
 		guardHttp(throwNonAjaxDuringRenderResponse).click();
 		assertTrue(exception.getText().contains("throwDuringRenderResponse"));
 		assertTrue(stylesheets.size() + styleimports.size() == 1);
