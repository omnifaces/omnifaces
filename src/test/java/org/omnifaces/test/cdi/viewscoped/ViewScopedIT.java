--- conflicted
+++ resolved
@@ -129,14 +129,8 @@
 
     @Test
     void ajax() {
-<<<<<<< HEAD
-
-        // Unloaded bean is from previous test.
-        assertEquals("unload init", getMessagesText());
-=======
         init();
         assertEquals("init", getMessagesText());
->>>>>>> 71202120
         var previousBean = bean.getText();
 
 
@@ -193,10 +187,6 @@
         destroyViewState("ViewScopedIT.xhtml");
     }
 
-<<<<<<< HEAD
-        // Unloaded bean is from previous test.
-        assertEquals("unload init", getMessagesText());
-=======
     @Test
     void destroyViewStateWithJsfMapping() {
         destroyViewState("ViewScopedIT.jsf");
@@ -205,7 +195,6 @@
     private void destroyViewState(String pageName) {
         open(pageName);
         assertEquals("init", getMessagesText());
->>>>>>> 71202120
         var firstBean = bean.getText();
         var firstTab = browser.getWindowHandle();
 
