--- conflicted
+++ resolved
@@ -385,39 +385,30 @@
     @FindBy(id="validateClassLevelWithFormEntityComposite:form:command")
     private WebElement validateClassLevelWithFormEntityCompositeCommand;
 
-<<<<<<< HEAD
+    @FindBy(id="validateBeanWithCustomTypeAsProperty:flightNumbers:0:input")
+    private WebElement validateBeanWithCustomTypeAsPropertyFlightNumber1;
+
+    @FindBy(id="validateBeanWithCustomTypeAsProperty:flightNumbers:0:message")
+    private WebElement validateBeanWithCustomTypeAsPropertyFlightNumber1Message;
+
+    @FindBy(id="validateBeanWithCustomTypeAsProperty:flightNumbers:1:input")
+    private WebElement validateBeanWithCustomTypeAsPropertyFlightNumber2;
+
+    @FindBy(id="validateBeanWithCustomTypeAsProperty:flightNumbers:1:message")
+    private WebElement validateBeanWithCustomTypeAsPropertyFlightNumber2Message;
+
+    @FindBy(id="validateBeanWithCustomTypeAsProperty:command")
+    private WebElement validateBeanWithCustomTypeAsPropertyCommand;
+
+    @FindBy(id="validateBeanWithCustomTypeAsProperty:messages")
+    private WebElement validateBeanWithCustomTypeAsPropertyMessages;
+
     @Deployment(testable=false)
     public static WebArchive createDeployment() {
         return buildWebArchive(ValidateBeanIT.class)
             .withFacesConfig(withMessageBundle)
             .createDeployment();
     }
-=======
-    @FindBy(id="validateBeanWithCustomTypeAsProperty:flightNumbers:0:input")
-    private WebElement validateBeanWithCustomTypeAsPropertyFlightNumber1;
-
-    @FindBy(id="validateBeanWithCustomTypeAsProperty:flightNumbers:0:message")
-    private WebElement validateBeanWithCustomTypeAsPropertyFlightNumber1Message;
-
-    @FindBy(id="validateBeanWithCustomTypeAsProperty:flightNumbers:1:input")
-    private WebElement validateBeanWithCustomTypeAsPropertyFlightNumber2;
-
-    @FindBy(id="validateBeanWithCustomTypeAsProperty:flightNumbers:1:message")
-    private WebElement validateBeanWithCustomTypeAsPropertyFlightNumber2Message;
-
-    @FindBy(id="validateBeanWithCustomTypeAsProperty:command")
-    private WebElement validateBeanWithCustomTypeAsPropertyCommand;
-
-    @FindBy(id="validateBeanWithCustomTypeAsProperty:messages")
-    private WebElement validateBeanWithCustomTypeAsPropertyMessages;
-
-	@Deployment(testable=false)
-	public static WebArchive createDeployment() {
-		return buildWebArchive(ValidateBeanIT.class)
-			.withFacesConfig(withMessageBundle)
-			.createDeployment();
-	}
->>>>>>> f51fccf4
 
     @Test
     void validateByCommand() {
@@ -443,7 +434,7 @@
         input.clear();
         input.sendKeys("x");
         guardAjax(validateDefaultAndGroupByCommand::click);
-        String message = getMessagesText();
+        var message = getMessagesText();
         assertTrue(message.contains("inputLabel: default") && message.contains("inputLabel: group")); // It's unordered.
 
         input.clear();
@@ -484,7 +475,7 @@
 
         validateDefaultAndGroupByInput.sendKeys("x");
         triggerOnchange(validateDefaultAndGroupByInput, "messages");
-        String message = getMessagesText();
+        var message = getMessagesText();
         assertTrue(message.contains("validateDefaultAndGroupByInputLabel: default") && message.contains("validateDefaultAndGroupByInputLabel: group")); // It's unordered.
 
         validateDefaultAndGroupByInput.clear();
@@ -931,28 +922,28 @@
     void validateBeanWithCustomTypeAsProperty() {
         open("ValidateBeanITWithCustomTypeAsProperty.xhtml");
         validateBeanWithCustomTypeAsPropertyFlightNumber2.sendKeys("AA11");
-        guardAjax(validateBeanWithCustomTypeAsPropertyCommand).click();
+        guardAjax(validateBeanWithCustomTypeAsPropertyCommand::click);
         assertEquals("", validateBeanWithCustomTypeAsPropertyFlightNumber1Message.getText());
         assertEquals("flightNumberLabel: Invalid flight number", validateBeanWithCustomTypeAsPropertyFlightNumber2Message.getText());
         assertEquals("", validateBeanWithCustomTypeAsPropertyMessages.getText());
 
         validateBeanWithCustomTypeAsPropertyFlightNumber1.clear();
         validateBeanWithCustomTypeAsPropertyFlightNumber1.sendKeys("AA11");
-        guardAjax(validateBeanWithCustomTypeAsPropertyCommand).click();
+        guardAjax(validateBeanWithCustomTypeAsPropertyCommand::click);
         assertEquals("flightNumberLabel: Invalid flight number", validateBeanWithCustomTypeAsPropertyFlightNumber1Message.getText());
         assertEquals("flightNumberLabel: Invalid flight number", validateBeanWithCustomTypeAsPropertyFlightNumber2Message.getText());
         assertEquals("", validateBeanWithCustomTypeAsPropertyMessages.getText());
 
         validateBeanWithCustomTypeAsPropertyFlightNumber2.clear();
         validateBeanWithCustomTypeAsPropertyFlightNumber2.sendKeys("AA22");
-        guardAjax(validateBeanWithCustomTypeAsPropertyCommand).click();
+        guardAjax(validateBeanWithCustomTypeAsPropertyCommand::click);
         assertEquals("flightNumberLabel: Invalid flight number", validateBeanWithCustomTypeAsPropertyFlightNumber1Message.getText());
         assertEquals("", validateBeanWithCustomTypeAsPropertyFlightNumber2Message.getText());
         assertEquals("", validateBeanWithCustomTypeAsPropertyMessages.getText());
 
         validateBeanWithCustomTypeAsPropertyFlightNumber1.clear();
         validateBeanWithCustomTypeAsPropertyFlightNumber1.sendKeys("AA33");
-        guardAjax(validateBeanWithCustomTypeAsPropertyCommand).click();
+        guardAjax(validateBeanWithCustomTypeAsPropertyCommand::click);
         assertEquals("", validateBeanWithCustomTypeAsPropertyFlightNumber1Message.getText());
         assertEquals("", validateBeanWithCustomTypeAsPropertyFlightNumber2Message.getText());
         assertEquals("actionSuccess", validateBeanWithCustomTypeAsPropertyMessages.getText());
