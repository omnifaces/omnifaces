--- conflicted
+++ resolved
@@ -430,20 +430,12 @@
         guardAjax(validateGroupByCommand::click);
         assertEquals("actionSuccess", getMessagesText());
 
-<<<<<<< HEAD
 // For some reason this stopped working in Selenium but works fine when tested manually?!
 //        input.clear();
 //        input.sendKeys("x");
 //        guardAjax(validateDefaultAndGroupByCommand::click);
-//        var message = getMessagesText();
+//        var message = getMessagesText()
 //        assertTrue(message.contains("inputLabel: default") && message.contains("inputLabel: group"), message + " contains default and group"); // It's unordered.
-=======
-        input.clear();
-        input.sendKeys("x");
-        guardAjax(validateDefaultAndGroupByCommand::click);
-        var message = getMessagesText();
-        assertTrue(message.contains("inputLabel: default") && message.contains("inputLabel: group")); // It's unordered.
->>>>>>> 8f566d37
 
         input.clear();
         input.sendKeys("xx");
@@ -481,18 +473,11 @@
         triggerOnchange(validateGroupByInput, "messages");
         assertEquals("actionSuccess", getMessagesText());
 
-<<<<<<< HEAD
 // For some reason this stopped working in Selenium but works fine when tested manually?!
 //        validateDefaultAndGroupByInput.sendKeys("x");
 //        triggerOnchange(validateDefaultAndGroupByInput, "messages");
 //        var message = getMessagesText();
 //        assertTrue(message.contains("validateDefaultAndGroupByInputLabel: default") && message.contains("validateDefaultAndGroupByInputLabel: group"), message + " contains default and group"); // It's unordered.
-=======
-        validateDefaultAndGroupByInput.sendKeys("x");
-        triggerOnchange(validateDefaultAndGroupByInput, "messages");
-        var message = getMessagesText();
-        assertTrue(message.contains("validateDefaultAndGroupByInputLabel: default") && message.contains("validateDefaultAndGroupByInputLabel: group")); // It's unordered.
->>>>>>> 8f566d37
 
         validateDefaultAndGroupByInput.clear();
         validateDefaultAndGroupByInput.sendKeys("xx");
