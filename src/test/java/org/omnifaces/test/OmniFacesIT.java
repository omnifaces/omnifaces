/*
 * Copyright OmniFaces
 *
 * Licensed under the Apache License, Version 2.0 (the "License"); you may not use this file except in compliance with
 * the License. You may obtain a copy of the License at
 *
 *     https://www.apache.org/licenses/LICENSE-2.0
 *
 * Unless required by applicable law or agreed to in writing, software distributed under the License is distributed on
 * an "AS IS" BASIS, WITHOUT WARRANTIES OR CONDITIONS OF ANY KIND, either express or implied. See the License for the
 * specific language governing permissions and limitations under the License.
 */
package org.omnifaces.test;

import static java.time.Duration.ofSeconds;
import static org.jboss.shrinkwrap.api.ShrinkWrap.create;
import static org.omnifaces.test.OmniFacesIT.FacesConfig.withMessageBundle;

import java.io.File;
import java.net.URISyntaxException;
import java.net.URL;
import java.util.HashSet;
import java.util.Set;
import java.util.UUID;
import java.util.function.Supplier;
import java.util.logging.Level;

import org.apache.http.client.utils.URIBuilder;
import org.jboss.arquillian.junit5.ArquillianExtension;
import org.jboss.arquillian.test.api.ArquillianResource;
import org.jboss.shrinkwrap.api.spec.WebArchive;
import org.jboss.shrinkwrap.resolver.api.maven.Maven;
import org.junit.jupiter.api.AfterAll;
import org.junit.jupiter.api.BeforeAll;
import org.junit.jupiter.api.BeforeEach;
import org.junit.jupiter.api.TestInstance;
import org.junit.jupiter.api.TestInstance.Lifecycle;
import org.junit.jupiter.api.extension.ExtendWith;
import org.openqa.selenium.By;
import org.openqa.selenium.JavascriptExecutor;
import org.openqa.selenium.StaleElementReferenceException;
import org.openqa.selenium.WebDriver;
import org.openqa.selenium.WebElement;
import org.openqa.selenium.chrome.ChromeDriver;
import org.openqa.selenium.chrome.ChromeOptions;
import org.openqa.selenium.support.PageFactory;
import org.openqa.selenium.support.ui.WebDriverWait;

import io.github.bonigarcia.wdm.WebDriverManager;

@ExtendWith(ArquillianExtension.class)
@TestInstance(Lifecycle.PER_CLASS)
public abstract class OmniFacesIT {

    protected WebDriver browser;

    @ArquillianResource
    protected URL baseURL;

    @BeforeAll
    public void setup() {
        var arquillianBrowser = System.getProperty("arquillian.browser");

<<<<<<< HEAD
        browser = switch (arquillianBrowser) {
        case "chrome" -> {
            WebDriverManager.chromedriver().setup();
            var chrome = new ChromeDriver(new ChromeOptions().addArguments("--no-sandbox", "--headless"));
            chrome.setLogLevel(Level.INFO);
            yield chrome;
=======
        switch (arquillianBrowser) {
            case "chrome":
                WebDriverManager.chromedriver().setup();
                var chrome = new ChromeDriver(new ChromeOptions().addArguments("--no-sandbox", "--headless"));
                chrome.setLogLevel(Level.INFO);
                browser = chrome;
                break;
            default:
                throw new UnsupportedOperationException("arquillian.browser='" + arquillianBrowser + "' is not yet supported");
>>>>>>> 71202120
        }
        default -> throw new UnsupportedOperationException("arquillian.browser='" + arquillianBrowser + "' is not yet supported");
        };

        PageFactory.initElements(browser, this);
    }

    @BeforeEach
    public void init() {
        open(getClass().getSimpleName() + ".xhtml");
    }

    @AfterAll
    public void teardown() {
        browser.quit();
    }

    protected void refresh() {
        init();
    }

    protected void open(String pageName) {
        browser.get(baseURL + pageName);
    }

    protected String openNewTab(WebElement elementWhichOpensNewTab) {
        var oldTabs = browser.getWindowHandles();
        elementWhichOpensNewTab.click();
        Set<String> newTabs = new HashSet<>(browser.getWindowHandles());
        newTabs.removeAll(oldTabs); // Just to be sure; it's nowhere in Selenium API specified whether tabs are ordered.
        var newTab = newTabs.iterator().next();
        browser.switchTo().window(newTab);
        waitUntil(() -> executeScript("return document.readyState=='complete'"));
        return newTab;
    }

    protected void openWithQueryString(String queryString) {
        open(getClass().getSimpleName() + ".xhtml?" + queryString);
    }

    protected void openWithHashString(String hashString) {
        open(getClass().getSimpleName() + ".xhtml?" + System.currentTimeMillis() + "#" + hashString); // Query string trick is necessary because Selenium driver may not forcibly reload page.
    }

    protected void closeCurrentTabAndSwitchTo(String tabToSwitch) {
        open(null); // This trick gives @ViewScoped unload opportunity to hit server.
        browser.close();
        browser.switchTo().window(tabToSwitch);
    }

    /**
     * Work around because Selenium WebDriver API doesn't support triggering JS events.
     */
    protected void triggerOnchange(WebElement input, String messagesId) {
        clearTextContent(messagesId);
        guardAjax(() -> executeScript("document.getElementById('" + input.getAttribute("id") + "').onchange();"));
        waitUntilTextContent(messagesId);
    }

    protected void guardHttp(Runnable action) {
        action.run();
        waitUntil(() -> executeScript("return document.readyState=='complete'"));
    }

    protected void guardAjax(Runnable action) {
        var uuid = UUID.randomUUID().toString();
<<<<<<< HEAD
        executeScript("window.$ajax=true;faces.ajax.addOnEvent(data=>{if(data.status=='complete')window.$ajax='" + uuid + "'})");
=======
        executeScript("window.$ajax=true;(window.jsf?jsf:faces).ajax.addOnEvent(data=>{if(data.status=='complete')window.$ajax='" + uuid + "'})");
>>>>>>> 71202120
        action.run();
        waitUntil(() -> executeScript("return window.$ajax=='" + uuid + "' || (!window.$ajax && document.readyState=='complete')")); // window.$ajax will be falsey when ajax redirect has occurred.
    }

    protected void guardPrimeFacesAjax(Runnable action) {
        action.run();
        waitUntil(() -> executeScript("return !!window.PrimeFaces && PrimeFaces.ajax.Queue.isEmpty()"));
    }

    /**
     * Work around because Selenium WebDriver API doesn't recognize iframe based ajax upload in guard.
     */
    protected void guardAjaxUpload(Runnable action, WebElement messages) {
        clearTextContent(messages);
        guardAjax(action);
        waitUntilTextContent(messages);
    }

    private void waitUntil(Supplier<Boolean> predicate) {
        new WebDriverWait(browser, ofSeconds(3)).until($ -> predicate.get());
    }

    protected void waitUntilTextContent(String elementId) {
        waitUntil(() -> {
            try {
                return !browser.findElement(By.id(elementId)).getText().isBlank();
            }
            catch (StaleElementReferenceException ignore) {
                return false; // Will retry next.
            }
        });
    }

    protected void waitUntilTextContent(WebElement element) {
        waitUntil(() -> !element.getText().isBlank());
    }

    protected void waitUntilTextContains(WebElement element, String expectedString) {
        waitUntil(() -> element.getText().contains(expectedString));
    }

    @SuppressWarnings("unchecked")
    protected <T> T executeScript(String script) {
        return (T) ((JavascriptExecutor) browser).executeScript(script);
    }

    protected void clearTextContent(WebElement messages) {
        clearTextContent(messages.getAttribute("id"));
    }

    protected void clearTextContent(String messagesId) {
        executeScript("document.getElementById('" + messagesId + "').innerHTML='';");
    }

    protected static String stripJsessionid(String url) {
        return url.split(";jsessionid=", 2)[0];
    }

    protected static String stripHostAndJsessionid(String url) {
        try {
            var builder = new URIBuilder(url);
            builder.setScheme(null);
            builder.setHost(null);
            return stripJsessionid(builder.toString());
        }
        catch (URISyntaxException e) {
            throw new UnsupportedOperationException(e);
        }
    }

    protected static boolean isLibertyUsed() {
        return System.getProperty("profile.id").startsWith("liberty-");
    }

    protected static <T extends OmniFacesIT> WebArchive createWebArchive(Class<T> testClass) {
        return buildWebArchive(testClass).createDeployment();
    }

    protected static <T extends OmniFacesIT> ArchiveBuilder buildWebArchive(Class<T> testClass) {
        return new ArchiveBuilder(testClass);
    }

    protected static class ArchiveBuilder {

        private WebArchive archive;
        private boolean facesConfigSet;
        private boolean webXmlSet;
        private boolean primeFacesSet;

        private <T extends OmniFacesIT> ArchiveBuilder(Class<T> testClass) {
            var packageName = testClass.getPackage().getName();
            var className = testClass.getSimpleName();
            var warName = className + ".war";

            archive = create(WebArchive.class, warName)
                .addPackage(packageName)
                .deleteClass(testClass)
                .addAsWebInfResource("WEB-INF/beans.xml", "beans.xml")
                .addAsLibrary(new File(System.getProperty("omnifaces.jar")));

            var warLibraries = System.getProperty("war.libraries");

            if (warLibraries != null) {
                archive.addAsLibraries(Maven.resolver().resolve(warLibraries.split("\\s*,\\s*")).withTransitivity().asFile());
            }

            addWebResources(new File(testClass.getClassLoader().getResource(packageName).getFile()), "");
        }

        private void addWebResources(File root, String directory) {
            for (File file : root.listFiles()) {
                var path = directory + "/" + file.getName();

                if (file.isFile()) {
                    archive.addAsWebResource(file, path);
                }
                else if (file.isDirectory()) {
                    addWebResources(file, path);
                }
            }
        }

        public ArchiveBuilder withFacesConfig(FacesConfig facesConfig) {
            if (facesConfigSet) {
                throw new IllegalStateException("There can be only one faces-config.xml");
            }

            archive.addAsWebInfResource("WEB-INF/faces-config.xml/" + facesConfig.name() + ".xml", "faces-config.xml");

            if (facesConfig == withMessageBundle) {
                archive.addAsResource("messages.properties");
            }

            facesConfigSet = true;
            return this;
        }

        public ArchiveBuilder withWebXml(WebXml webXml) {
            if (webXmlSet) {
                throw new IllegalStateException("There can be only one web.xml");
            }

            archive.setWebXML("WEB-INF/web.xml/" + webXml.name() + ".xml");

            switch (webXml) {
                case withDevelopmentStage:
                case withErrorPage:
                    archive.addAsWebInfResource("WEB-INF/500.xhtml");
                    break;
                case withFacesViews:
                case withFacesViewsLowercasedRequestURI:
                case withMultiViews:
                    archive.addAsWebInfResource("WEB-INF/404.xhtml");
                    break;
                default:
                    break;
            }

            webXmlSet = true;
            return this;
        }

        public ArchiveBuilder withPrimeFaces() {
            if (primeFacesSet) {
                throw new IllegalStateException("There can be only one PrimeFaces library");
            }

            var maven = Maven.resolver();
            archive.addAsLibraries(maven.resolve("org.primefaces:primefaces:jar:jakarta:" + System.getProperty("primefaces.version")).withTransitivity().asFile());
            primeFacesSet = true;
            return this;
        }

        public WebArchive createDeployment() {
            if (!facesConfigSet) {
                withFacesConfig(FacesConfig.basic);
            }

            if (!webXmlSet) {
                withWebXml(WebXml.basic);
            }

            return archive;
        }
    }

    public enum FacesConfig {
        basic,
        withFullAjaxExceptionHandler,
        withCombinedResourceHandler,
        withMessageBundle,
        withCDNResourceHandler,
        withVersionedResourceHandler,
        withViewExpiredExceptionHandler,
        withViewResourceHandler;
    }

    public enum WebXml {
        basic,
        distributable,
        withDevelopmentStage,
        withErrorPage,
        withFacesViews,
        withFacesViewsLowercasedRequestURI,
        withMultiViews,
        withThreeViewsInSession,
        withSocket,
        withClientStateSaving,
        withCDNResources,
        withInterpretEmptyStringSubmittedValuesAsNull,
        withVersionedResourceHandler,
        withViewResources,
        withTaglib;
    }

}<|MERGE_RESOLUTION|>--- conflicted
+++ resolved
@@ -61,24 +61,12 @@
     public void setup() {
         var arquillianBrowser = System.getProperty("arquillian.browser");
 
-<<<<<<< HEAD
         browser = switch (arquillianBrowser) {
         case "chrome" -> {
             WebDriverManager.chromedriver().setup();
             var chrome = new ChromeDriver(new ChromeOptions().addArguments("--no-sandbox", "--headless"));
             chrome.setLogLevel(Level.INFO);
             yield chrome;
-=======
-        switch (arquillianBrowser) {
-            case "chrome":
-                WebDriverManager.chromedriver().setup();
-                var chrome = new ChromeDriver(new ChromeOptions().addArguments("--no-sandbox", "--headless"));
-                chrome.setLogLevel(Level.INFO);
-                browser = chrome;
-                break;
-            default:
-                throw new UnsupportedOperationException("arquillian.browser='" + arquillianBrowser + "' is not yet supported");
->>>>>>> 71202120
         }
         default -> throw new UnsupportedOperationException("arquillian.browser='" + arquillianBrowser + "' is not yet supported");
         };
@@ -145,11 +133,7 @@
 
     protected void guardAjax(Runnable action) {
         var uuid = UUID.randomUUID().toString();
-<<<<<<< HEAD
         executeScript("window.$ajax=true;faces.ajax.addOnEvent(data=>{if(data.status=='complete')window.$ajax='" + uuid + "'})");
-=======
-        executeScript("window.$ajax=true;(window.jsf?jsf:faces).ajax.addOnEvent(data=>{if(data.status=='complete')window.$ajax='" + uuid + "'})");
->>>>>>> 71202120
         action.run();
         waitUntil(() -> executeScript("return window.$ajax=='" + uuid + "' || (!window.$ajax && document.readyState=='complete')")); // window.$ajax will be falsey when ajax redirect has occurred.
     }
