--- conflicted
+++ resolved
@@ -228,11 +228,7 @@
 			}
 
 			MavenResolverSystem maven = Maven.resolver();
-<<<<<<< HEAD
 			archive.addAsLibraries(maven.resolve("org.primefaces:primefaces:jar:jakarta:10.0.0").withTransitivity().asFile());
-=======
-			archive.addAsLibraries(maven.resolve("org.primefaces:primefaces:10.0.0").withTransitivity().asFile());
->>>>>>> 21abd966
 			primeFacesSet = true;
 			return this;
 		}
