--- conflicted
+++ resolved
@@ -61,13 +61,8 @@
 	public void test() {
 		try {
 			HttpURLConnection connection = (HttpURLConnection) new URL(baseURL + "sitemap.xml").openConnection();
-<<<<<<< HEAD
-			assertEquals("Response code", HttpStatus.SC_OK, connection.getResponseCode());
-			assertEquals("Content type", EXPECTED_CONTENT_TYPE, connection.getHeaderField("Content-Type").replace(" ", ""));
-=======
 			assertEquals(HttpStatus.SC_OK, connection.getResponseCode(), "Response code");
 			assertEquals(EXPECTED_CONTENT_TYPE, connection.getHeaderField("Content-Type"), "Content type");
->>>>>>> c34b0962
 
 			String actualPageSource;
 
