/*
 * Copyright OmniFaces
 *
 * Licensed under the Apache License, Version 2.0 (the "License"); you may not use this file except in compliance with
 * the License. You may obtain a copy of the License at
 *
 *     https://www.apache.org/licenses/LICENSE-2.0
 *
 * Unless required by applicable law or agreed to in writing, software distributed under the License is distributed on
 * an "AS IS" BASIS, WITHOUT WARRANTIES OR CONDITIONS OF ANY KIND, either express or implied. See the License for the
 * specific language governing permissions and limitations under the License.
 */
package org.omnifaces.test.resourcehandler.pwaresourcehandler;

import static org.junit.jupiter.api.Assertions.assertEquals;
import static org.junit.jupiter.api.Assertions.assertTrue;
import static org.omnifaces.el.functions.Strings.stripTags;
import static org.omnifaces.resourcehandler.PWAResourceHandler.MANIFEST_RESOURCE_NAME;
import static org.omnifaces.resourcehandler.PWAResourceHandler.SERVICEWORKER_RESOURCE_NAME;

import org.jboss.arquillian.container.test.api.Deployment;
import org.jboss.shrinkwrap.api.spec.WebArchive;
import org.junit.jupiter.api.MethodOrderer;
import org.junit.jupiter.api.Order;
import org.junit.jupiter.api.Test;
import org.junit.jupiter.api.TestMethodOrder;
import org.junit.jupiter.api.condition.DisabledIfSystemProperty;
import org.omnifaces.test.OmniFacesIT;
import org.openqa.selenium.WebElement;
import org.openqa.selenium.support.FindBy;

@TestMethodOrder(MethodOrderer.OrderAnnotation.class)
@DisabledIfSystemProperty(named = "profile.id", matches = "piranha-.*", disabledReason = "piranha returns different baseURL on getRequestURL (ip6-localhost instead of localhost)")
public class PWAResourceHandlerIT extends OmniFacesIT {

    private static final String EXPECTED_MANIFEST = "{\"categories\":[],\"dir\":\"auto\",\"display\":\"browser\","
<<<<<<< HEAD
        + "\"icons\":[{\"sizes\":\"512x512\",\"src\":\"\\/PWAResourceHandlerIT\\/jakarta.faces.resource\\/icon.png.xhtml?v=1\",\"type\":\"image\\/png\"}],"
        + "\"lang\":\"en\",\"name\":\"PWAResourceHandlerIT\",\"orientation\":\"any\",\"prefer_related_applications\":false,\"related_applications\":[],\"screenshots\":[],\"shortcuts\":[],"
        + "\"start_url\":\"{baseURL}\"}";
=======
            + "\"icons\":[{\"sizes\":\"512x512\",\"src\":\"\\/PWAResourceHandlerIT\\/jakarta.faces.resource\\/icon.png.xhtml?v=1\",\"type\":\"image\\/png\"}],"
            + "\"lang\":\"en\",\"name\":\"PWAResourceHandlerIT\",\"orientation\":\"any\",\"prefer_related_applications\":false,\"related_applications\":[],\"screenshots\":[],\"shortcuts\":[],"
            + "\"start_url\":\"{baseURL}\"}";
>>>>>>> 879bed80

    @FindBy(css="link[rel=manifest]")
    private WebElement manifest;

    @FindBy(id="form:ajaxSubmit")
    private WebElement ajaxSubmit;

    @FindBy(id="form:viewScopedBeanHashCode")
    private WebElement viewScopedBeanHashCode;

    @FindBy(id="form:viewScopedBeanInstances")
    private WebElement viewScopedBeanInstances;

    @Deployment(testable=false)
    public static WebArchive createDeployment() {
        return createWebArchive(PWAResourceHandlerIT.class);
    }

    @Test
    @Order(1)
    void verifyManifest() {
//        String instances = viewScopedBeanInstances.getText();
//        assertEquals("1", instances, "This is the first time the page is opened, so there should be only 1 view scoped bean instance");
        assertEquals("use-credentials", manifest.getAttribute("crossorigin"));

        browser.get(manifest.getAttribute("href"));

        assertEquals(EXPECTED_MANIFEST.replace("{baseURL}", baseURL.toString().replace("/", "\\/")), stripTags(browser.getPageSource())
            .replaceAll("\\?v=[0-9]{13,}", "?v=1")); // Normalize any version query string on icon resource.
    }

    @Test
    @Order(2)
    void verifyServiceWorkerScript() {
//        String instances = viewScopedBeanInstances.getText();
//        assertEquals("2", instances, "This is the second time the page is opened, so there should be 2 view scoped bean instances");

        browser.get(manifest.getAttribute("href").replace(MANIFEST_RESOURCE_NAME, SERVICEWORKER_RESOURCE_NAME));
        String serviceWorkerScript = browser.getPageSource();
        assertTrue(serviceWorkerScript.contains("/PWAResourceHandlerIT.xhtml"), serviceWorkerScript + " contains '/PWAResourceHandlerIT.xhtml'");
    }

    @Test
    @Order(3)
    void verifyViewScopedBeanAfterAjaxSubmit() {
//        String instances = viewScopedBeanInstances.getText();
//        assertEquals("3", instances, "This is the third time the page is opened, so there should be 3 view scoped bean instances");

        String hashCode = viewScopedBeanHashCode.getText();
        guardAjax(ajaxSubmit::click);
        assertEquals(hashCode, viewScopedBeanHashCode.getText(), "It is still the same instance after 1st ajax submit");
//        assertEquals(instances, viewScopedBeanInstances.getText(), "No additional instances have been created after 1st ajax submit");

        guardAjax(ajaxSubmit::click);
        assertEquals(hashCode, viewScopedBeanHashCode.getText(), "It is still the same instance after 2nd ajax submit");
//        assertEquals(instances, viewScopedBeanInstances.getText(), "No additional instances have been created after 2nd ajax submit");

        guardAjax(ajaxSubmit::click);
        assertEquals(hashCode, viewScopedBeanHashCode.getText(), "It is still the same instance after 3rd ajax submit");
//        assertEquals(instances, viewScopedBeanInstances.getText(), "No additional instances have been created after 3rd ajax submit");
    }

    // TODO: see outcommented lines. This broke since migration from htmlunit to chrome?

}<|MERGE_RESOLUTION|>--- conflicted
+++ resolved
@@ -34,15 +34,9 @@
 public class PWAResourceHandlerIT extends OmniFacesIT {
 
     private static final String EXPECTED_MANIFEST = "{\"categories\":[],\"dir\":\"auto\",\"display\":\"browser\","
-<<<<<<< HEAD
-        + "\"icons\":[{\"sizes\":\"512x512\",\"src\":\"\\/PWAResourceHandlerIT\\/jakarta.faces.resource\\/icon.png.xhtml?v=1\",\"type\":\"image\\/png\"}],"
-        + "\"lang\":\"en\",\"name\":\"PWAResourceHandlerIT\",\"orientation\":\"any\",\"prefer_related_applications\":false,\"related_applications\":[],\"screenshots\":[],\"shortcuts\":[],"
-        + "\"start_url\":\"{baseURL}\"}";
-=======
             + "\"icons\":[{\"sizes\":\"512x512\",\"src\":\"\\/PWAResourceHandlerIT\\/jakarta.faces.resource\\/icon.png.xhtml?v=1\",\"type\":\"image\\/png\"}],"
             + "\"lang\":\"en\",\"name\":\"PWAResourceHandlerIT\",\"orientation\":\"any\",\"prefer_related_applications\":false,\"related_applications\":[],\"screenshots\":[],\"shortcuts\":[],"
             + "\"start_url\":\"{baseURL}\"}";
->>>>>>> 879bed80
 
     @FindBy(css="link[rel=manifest]")
     private WebElement manifest;
