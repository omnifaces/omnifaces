/*
 * Copyright OmniFaces
 *
 * Licensed under the Apache License, Version 2.0 (the "License"); you may not use this file except in compliance with
 * the License. You may obtain a copy of the License at
 *
 *     https://www.apache.org/licenses/LICENSE-2.0
 *
 * Unless required by applicable law or agreed to in writing, software distributed under the License is distributed on
 * an "AS IS" BASIS, WITHOUT WARRANTIES OR CONDITIONS OF ANY KIND, either express or implied. See the License for the
 * specific language governing permissions and limitations under the License.
 */
/**
 * Fire "unload" event to server side via synchronous XHR when the window is about to be unloaded as result of a 
 * non-submit event, so that e.g. any view scoped beans will immediately be destroyed when enduser refreshes page,
 * or navigates away, or closes browser.
 * 
 * @author Bauke Scholtz
 * @see org.omnifaces.cdi.ViewScopeManager
 * @since 2.2
 */
OmniFaces.Unload = (function(Util, navigator, window) {

	// Private static fields ------------------------------------------------------------------------------------------

	var id;
	var disabled;
	var self = {};

	// Public static functions ----------------------------------------------------------------------------------------

	/**
	 * Initialize the unload event listener on the current document. This will check if XHR is supported and if the
	 * current document has a JSF form with a view state element. If so, then register the <code>unload</code> event to
	 * send a beacon or synchronous XHR request with the OmniFaces view scope ID and the JSF view state value as
	 * parameters. Also register the all JSF <code>submit</code> events to disable the unload event listener.
	 * @param {string} viewScopeId The OmniFaces view scope ID.
	 */
	self.init = function(viewScopeId) {
		if (!window.XMLHttpRequest) {
			return; // Native XHR not supported (IE6/7 not supported). End of story. Let session expiration do its job.
		}

		if (id == null) {
<<<<<<< HEAD
			var form = Util.getFacesForm();

			if (!form) {
=======
			if (!getFacesForm()) {
				if ((!window.jsf || jsf.getProjectStage() == "Development") && window.console && console.error) {
					console.error(ERROR_MISSING_FORM);
				}

>>>>>>> b07c715c
				return;
			}

			var unloadEvent = ("onbeforeunload" in window && !window.onbeforeunload) ? "beforeunload" : ("onpagehide" in window) ? "pagehide" : "unload";
			Util.addEventListener(window, unloadEvent, function() {
				if (disabled) {
					self.reenable(); // Just in case some custom JS explicitly triggered submit event while staying in same DOM.
					return;
				}

				try {
					var form = getFacesForm();
					var url = form.action;
					var query = OmniFaces.EVENT + "=unload&id=" + id + "&" + OmniFaces.VIEW_STATE_PARAM + "=" + encodeURIComponent(form[OmniFaces.VIEW_STATE_PARAM].value);
					var contentType = "application/x-www-form-urlencoded";

					if (navigator.sendBeacon) {
						// Synchronous XHR is deprecated during unload event, modern browsers offer Beacon API for this which will basically fire-and-forget the request.
						navigator.sendBeacon(url, new Blob([query], {type: contentType}));
					}
					else {
						var xhr = new XMLHttpRequest();
						xhr.open("POST", url, false);
						xhr.setRequestHeader("X-Requested-With", "XMLHttpRequest");
						xhr.setRequestHeader("Content-Type", contentType);
						xhr.send(query);
					}
				}
				catch (e) {
					// Fail silently. You never know.
				}
			});

			Util.addSubmitListener(function() {
				self.disable(); // Disable unload event on any submit event.
			});
		}

		id = viewScopeId;
		disabled = false;
	}

	/**
	 * Disable the unload event listener on the current document.
	 * It will automatically be re-enabled when the DOM has not changed during the unload event.
	 */
	self.disable = function() {
		disabled = true;
	}

	/**
	 * Re-enable the unload event listener on the current document.
	 */
	self.reenable = function() {
		disabled = false;
	}

	// Expose self to public ------------------------------------------------------------------------------------------

	return self;

})(OmniFaces.Util, navigator, window);<|MERGE_RESOLUTION|>--- conflicted
+++ resolved
@@ -42,17 +42,7 @@
 		}
 
 		if (id == null) {
-<<<<<<< HEAD
-			var form = Util.getFacesForm();
-
-			if (!form) {
-=======
-			if (!getFacesForm()) {
-				if ((!window.jsf || jsf.getProjectStage() == "Development") && window.console && console.error) {
-					console.error(ERROR_MISSING_FORM);
-				}
-
->>>>>>> b07c715c
+			if (!Util.getFacesForm()) {
 				return;
 			}
 
@@ -64,7 +54,7 @@
 				}
 
 				try {
-					var form = getFacesForm();
+					var form = Util.getFacesForm();
 					var url = form.action;
 					var query = OmniFaces.EVENT + "=unload&id=" + id + "&" + OmniFaces.VIEW_STATE_PARAM + "=" + encodeURIComponent(form[OmniFaces.VIEW_STATE_PARAM].value);
 					var contentType = "application/x-www-form-urlencoded";
