--- conflicted
+++ resolved
@@ -3920,7 +3920,6 @@
 		<attribute>
 			<description>
 				<![CDATA[
-<<<<<<< HEAD
 					When set to <code>true</code> then the referenced image will only be loaded when the window is finished
 					loading and the image is visible in the viewport.
 					This attribute is ignored when 'dataURI' attribute is specified.
@@ -3933,10 +3932,7 @@
 		<attribute>
 			<description>
 				<![CDATA[
-					The image type, represented as file extension. E.g. "jpg", "png", "gif", "ico", "svg", "bmp", "tiff", etc.
-=======
 					The image type, represented as file extension. E.g. "webp", "jpg", "png", "gif", "ico", "svg", "bmp", "tiff", etc.
->>>>>>> 47297840
 					This attribute is ignored when 'name' attribute is specified.
 				]]>
 			</description>
