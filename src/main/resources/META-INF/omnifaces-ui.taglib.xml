--- conflicted
+++ resolved
@@ -3,16 +3,16 @@
 
     Copyright 2018 OmniFaces
 
-    Licensed under the Apache License, Version 2.0 (the "License"); you may not use this file except in compliance with
-    the License. You may obtain a copy of the License at
+   Licensed under the Apache License, Version 2.0 (the "License"); you may not use this file except in compliance with
+   the License. You may obtain a copy of the License at
 
-        http://www.apache.org/licenses/LICENSE-2.0
+	   http://www.apache.org/licenses/LICENSE-2.0
 
-    Unless required by applicable law or agreed to in writing, software distributed under the License is distributed on
-    an "AS IS" BASIS, WITHOUT WARRANTIES OR CONDITIONS OF ANY KIND, either express or implied. See the License for the
-    specific language governing permissions and limitations under the License.
+   Unless required by applicable law or agreed to in writing, software distributed under the License is distributed on
+   an "AS IS" BASIS, WITHOUT WARRANTIES OR CONDITIONS OF ANY KIND, either express or implied. See the License for the
+   specific language governing permissions and limitations under the License.
 
--->
+ -->
 <facelet-taglib
 	xmlns="http://xmlns.jcp.org/xml/ns/javaee"
 	xmlns:xsi="http://www.w3.org/2001/XMLSchema-instance"
@@ -48,14 +48,14 @@
 				<pre>
 &lt;o:tree value="#{bean.treeModel}" var="item" varNode="node"&gt;
   &lt;o:treeNode&gt;
-    &lt;ul&gt;
-      &lt;o:treeNodeItem&gt;
-        &lt;li&gt;
-          #{node.index} #{item.someProperty}
-          &lt;o:treeInsertChildren /&gt;
-        &lt;/li&gt;
-      &lt;/o:treeNodeItem&gt;
-    &lt;/ul&gt;
+	&lt;ul&gt;
+	  &lt;o:treeNodeItem&gt;
+		&lt;li&gt;
+		  #{node.index} #{item.someProperty}
+		  &lt;o:treeInsertChildren /&gt;
+		&lt;/li&gt;
+	  &lt;/o:treeNodeItem&gt;
+	&lt;/ul&gt;
   &lt;/o:treeNode&gt;
 &lt;/o:tree&gt;
 				</pre>
@@ -1775,7 +1775,7 @@
 
 	<tag>
 		<description>
-			<![CDATA[
+				<![CDATA[
 				The <code>&lt;o:inputFile&gt;</code> is a component that extends the standard <code>&lt;h:inputFile&gt;</code> and
 				adds support for <code>multiple</code>, <code>directory</code>, <code>accept</code> and <code>maxsize</code>
 				attributes, along with built-in server side validation on <code>accept</code> and <code>maxsize</code> attributes.
@@ -2420,7 +2420,7 @@
 			<type>javax.faces.component.UIComponent</type>
 		</attribute>
 	</tag>
-	
+
 	<tag>
 		<description>
 				<![CDATA[
@@ -2485,7 +2485,7 @@
 then the reflected hash query string will become <code>http://example.com/page.xhtml#foo=baz</code>.
 If <code>#{bean.bar}</code> is any other value, then it will appear in the hash query string.
 				]]>
-		</description>
+			</description>
 		<tag-name>hashParam</tag-name>
 		<component>
 			<component-type>org.omnifaces.component.input.HashParam</component-type>
@@ -5618,21 +5618,6 @@
 			<type>java.lang.String</type>
 		</attribute>
 	</tag>
-<<<<<<< HEAD
-	<tag>
-		<tag-name>attribute</tag-name>
-		<handler-class>org.omnifaces.taghandler.AttributeHandler</handler-class>
-		<attribute>
-			<name>name</name>
-			<required>true</required>			
-		</attribute>
-		<attribute>
-			<name>value</name>
-			<required>true</required>			
-		</attribute>
-		<attribute>
-			<name>applied</name>			
-=======
 
 	<tag>
 		<description>
@@ -5817,7 +5802,21 @@
 			<name>itemLabel</name>
 			<required>false</required>
 			<type>java.lang.String</type>
->>>>>>> e25fdf78
+		</attribute>
+	</tag>
+	<tag>
+		<tag-name>attribute</tag-name>
+		<handler-class>org.omnifaces.taghandler.AttributeHandler</handler-class>
+		<attribute>
+			<name>name</name>
+			<required>true</required>			
+		</attribute>
+		<attribute>
+			<name>value</name>
+			<required>true</required>			
+		</attribute>
+		<attribute>
+			<name>applied</name>			
 		</attribute>
 	</tag>
 </facelet-taglib>