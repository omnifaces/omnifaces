/*
 * Copyright 2020 OmniFaces
 *
 * Licensed under the Apache License, Version 2.0 (the "License"); you may not use this file except in compliance with
 * the License. You may obtain a copy of the License at
 *
 *     https://www.apache.org/licenses/LICENSE-2.0
 *
 * Unless required by applicable law or agreed to in writing, software distributed under the License is distributed on
 * an "AS IS" BASIS, WITHOUT WARRANTIES OR CONDITIONS OF ANY KIND, either express or implied. See the License for the
 * specific language governing permissions and limitations under the License.
 */
package org.omnifaces.taghandler;

import static org.omnifaces.taghandler.DeferredTagHandlerHelper.collectDeferredAttributes;
import static org.omnifaces.taghandler.DeferredTagHandlerHelper.getValueExpression;
import static org.omnifaces.util.Components.getLabel;

import java.io.IOException;
import java.io.Serializable;

import javax.el.ELContext;
import javax.el.ValueExpression;
import javax.faces.component.EditableValueHolder;
import javax.faces.component.UIComponent;
import javax.faces.context.FacesContext;
import javax.faces.validator.FacesValidator;
import javax.faces.validator.ValidatorException;
import javax.faces.view.facelets.ComponentHandler;
import javax.faces.view.facelets.FaceletContext;
import javax.faces.view.facelets.TagAttribute;
import javax.faces.view.facelets.TagHandlerDelegate;
import javax.faces.view.facelets.ValidatorConfig;
import javax.faces.view.facelets.ValidatorHandler;

import org.omnifaces.cdi.validator.ValidatorManager;
import org.omnifaces.taghandler.DeferredTagHandlerHelper.DeferredAttributes;
import org.omnifaces.taghandler.DeferredTagHandlerHelper.DeferredTagHandler;
import org.omnifaces.taghandler.DeferredTagHandlerHelper.DeferredTagHandlerDelegate;
import org.omnifaces.util.Callback;
import org.omnifaces.util.Messages;

/**
 * <p>
 * The <code>&lt;o:validator&gt;</code> is a taghandler that extends the standard <code>&lt;f:validator&gt;</code> tag
 * family with support for deferred value expressions in all attributes. In other words, the validator attributes are
 * not evaluated anymore on a per view build time basis, but just on every access like as with UI components and bean
 * properties. This has among others the advantage that they can be evaluated on a per-iteration basis inside an
 * iterating component, and that they can be set on a custom validator without needing to explicitly register it in a
 * tagfile.
 *
 * <h3>Usage</h3>
 * <p>
 * When you specify for example the standard <code>&lt;f:validateLongRange&gt;</code> by
 * <code>validatorId="javax.faces.LongRange"</code>, then you'll be able to use all its attributes such as
 * <code>minimum</code> and <code>maximum</code> as per its documentation, but then with the possibility to supply
 * deferred value expressions.
 * <pre>
 * &lt;o:validator validatorId="javax.faces.LongRange" minimum="#{item.minimum}" maximum="#{item.maximum}" /&gt;
 * </pre>
 * <p>
 * The validator ID of all standard JSF validators can be found in
 * <a href="https://jakarta.ee/specifications/platform/8/apidocs/javax/faces/validator/package-summary.html">their javadocs</a>.
 * First go to the javadoc of the class of interest, then go to <code>VALIDATOR_ID</code> in its field summary
 * and finally click the Constant Field Values link to see the value.
 * <p>
 * It is also possible to specify the validator message on a per-validator basis using the <code>message</code>
 * attribute. Any "{0}" placeholder in the message will be substituted with the label of the referenced input component.
 * Note that this attribute is ignored when the parent component has already <code>validatorMessage</code> specified.
 * <pre>
 * &lt;o:validator validatorId="javax.faces.LongRange" minimum="#{item.minimum}" maximum="#{item.maximum}"
 *     message="Please enter between #{item.minimum} and #{item.maximum} characters" /&gt;
 * </pre>
 *
 * <h3>JSF 2.3 compatibility</h3>
 * <p>
 * The <code>&lt;o:validator&gt;</code> is currently not compatible with validators which are managed via JSF 2.3's
 * new <code>managed=true</code> attribute set on the {@link FacesValidator} annotation, at least not when using
 * Mojarra. Internally, the converters are wrapped in another instance which doesn't have the needed setter methods
 * specified. In order to get them to work with <code>&lt;o:validator&gt;</code>, the <code>managed=true</code>
 * attribute needs to be removed, so that OmniFaces {@link ValidatorManager} will automatically manage them.
 *
 * @author Bauke Scholtz
 * @see DeferredTagHandlerHelper
 */
public class Validator extends ValidatorHandler implements DeferredTagHandler {

	// Constructors ---------------------------------------------------------------------------------------------------

	/**
	 * The constructor.
	 * @param config The validator config.
	 */
	public Validator(ValidatorConfig config) {
		super(config);
	}

	// Actions --------------------------------------------------------------------------------------------------------

	/**
	 * Create a {@link javax.faces.validator.Validator} based on the <code>binding</code> and/or
	 * <code>validatorId</code> attributes as per the standard JSF <code>&lt;f:validator&gt;</code> implementation and
	 * collect the render time attributes. Then create an anonymous <code>Validator</code> implementation which wraps
	 * the created <code>Validator</code> and delegates the methods to it after setting the render time attributes only
	 * and only if the <code>disabled</code> attribute evaluates <code>true</code> for the current request. Finally set
	 * the anonymous implementation on the parent component.
	 * @param context The involved facelet context.
	 * @param parent The parent component to add the <code>Validator</code> to.
	 * @throws IOException If something fails at I/O level.
	 */
	@Override
	public void apply(FaceletContext context, UIComponent parent) throws IOException {
		boolean insideCompositeComponent = UIComponent.getCompositeComponentParent(parent) != null;

		if (!ComponentHandler.isNew(parent) && !insideCompositeComponent) {
			// If it's not new nor inside a composite component, we're finished.
			return;
		}

		if (!(parent instanceof EditableValueHolder) || (insideCompositeComponent && getAttribute("for") == null)) {
			// It's inside a composite component and not reattached. TagHandlerDelegate will pickup it and pass the target component back if necessary.
			super.apply(context, parent);
			return;
		}

<<<<<<< HEAD
		addValidator(context, (EditableValueHolder) parent);
	}

	private void addValidator(FaceletContext context, EditableValueHolder parent) {
		javax.faces.validator.Validator<Object> validator = createInstance(context, this, "validatorId");
		DeferredAttributes attributes = collectDeferredAttributes(context, this, validator);
		ValueExpression disabled = getValueExpression(context, this, "disabled", Boolean.class);
		ValueExpression message = getValueExpression(context, this, "message", String.class);

		parent.addValidator(new DeferredValidator() {
			private static final long serialVersionUID = 1L;

			@Override
			public void validate(FacesContext context, UIComponent component, Object value) {
				ELContext el = context.getELContext();

				if (disabled == null || Boolean.FALSE.equals(disabled.getValue(el))) {
					attributes.invokeSetters(el, validator);

					try {
						validator.validate(context, component, value);
					}
					catch (ValidatorException e) {
						rethrowValidatorException(context, component, message, e);
					}
				}
			}

			private void rethrowValidatorException(FacesContext context, UIComponent component, ValueExpression message, ValidatorException e) {
				if (message != null) {
					String validatorMessage = (String) message.getValue(context.getELContext());

					if (validatorMessage != null) {
						String label = getLabel(component);
						throw new ValidatorException(Messages.create(validatorMessage, label)
							.detail(validatorMessage, label).error().get(), e.getCause());
					}
				}

				throw e;
			}
		});
	}

	@Override
	@SuppressWarnings("unchecked")
	public <T> T create(Application application, String id) {
		return (T) application.createValidator(id);
=======
		ValueExpression binding = getValueExpression(context, this, "binding", Object.class);
		ValueExpression id = getValueExpression(context, this, "validatorId", String.class);
		ValueExpression disabled = getValueExpression(context, this, "disabled", Boolean.class);
		ValueExpression message = getValueExpression(context, this, "message", String.class);
		javax.faces.validator.Validator validator = createInstance(context.getFacesContext(), context, binding, id);
		DeferredAttributes attributes = collectDeferredAttributes(context, this, validator);
		((EditableValueHolder) parent).addValidator(new DeferredValidator(validator, binding, id, disabled, message, attributes));
>>>>>>> 55a382d5
	}

	@Override
	public TagAttribute getTagAttribute(String name) {
		return getAttribute(name);
	}

	@Override
	protected TagHandlerDelegate getTagHandlerDelegate() {
		return new DeferredTagHandlerDelegate(this, super.getTagHandlerDelegate());
	}

	@Override
	public boolean isDisabled(FaceletContext context) {
		return false; // Let the deferred validator handle it.
	}

	// Helpers --------------------------------------------------------------------------------------------------------

	private static javax.faces.validator.Validator createInstance(final FacesContext facesContext, ELContext elContext, ValueExpression binding, ValueExpression id) {
		return DeferredTagHandlerHelper.createInstance(elContext, binding, id, new Callback.ReturningWithArgument<javax.faces.validator.Validator, String>() {
			@Override
			public javax.faces.validator.Validator invoke(String validatorId) {
				return facesContext.getApplication().createValidator(validatorId);
			}
		}, "validator");
	}

	// Nested classes -------------------------------------------------------------------------------------------------

	/**
	 * So that we can have a serializable validator.
	 *
	 * @author Bauke Scholtz
	 */
<<<<<<< HEAD
	protected abstract static class DeferredValidator implements javax.faces.validator.Validator<Object>, Serializable {
=======
	protected static class DeferredValidator implements javax.faces.validator.Validator, Serializable {
>>>>>>> 55a382d5
		private static final long serialVersionUID = 1L;

		private transient javax.faces.validator.Validator validator;
		private final ValueExpression binding;
		private final ValueExpression id;
		private final ValueExpression disabled;
		private final ValueExpression message;
		private final DeferredAttributes attributes;

		public DeferredValidator(javax.faces.validator.Validator validator, ValueExpression binding, ValueExpression id, ValueExpression disabled, ValueExpression message, DeferredAttributes attributes) {
			this.validator = validator;
			this.binding = binding;
			this.id = id;
			this.disabled = disabled;
			this.message = message;
			this.attributes = attributes;
		}

		@Override
		public void validate(FacesContext context, UIComponent component, Object value) {
			ELContext el = context.getELContext();

			if (disabled == null || Boolean.FALSE.equals(disabled.getValue(el))) {
				javax.faces.validator.Validator validator = getValidator(context);
				attributes.invokeSetters(el, validator);

				try {
					validator.validate(context, component, value);
				}
				catch (ValidatorException e) {
					rethrowValidatorException(context, component, message, e);
				}
			}
		}

		private javax.faces.validator.Validator getValidator(FacesContext context) {
			if (validator == null) {
				validator = Validator.createInstance(context, context.getELContext(), binding, id);
			}

			return validator;
		}

		private void rethrowValidatorException(FacesContext context, UIComponent component, ValueExpression message, ValidatorException e) {
			if (message != null) {
				String validatorMessage = (String) message.getValue(context.getELContext());

				if (validatorMessage != null) {
					String label = getLabel(component);
					throw new ValidatorException(Messages.create(validatorMessage, label)
						.detail(validatorMessage, label).error().get(), e.getCause());
				}
			}

			throw e;
		}
	}

}<|MERGE_RESOLUTION|>--- conflicted
+++ resolved
@@ -37,7 +37,6 @@
 import org.omnifaces.taghandler.DeferredTagHandlerHelper.DeferredAttributes;
 import org.omnifaces.taghandler.DeferredTagHandlerHelper.DeferredTagHandler;
 import org.omnifaces.taghandler.DeferredTagHandlerHelper.DeferredTagHandlerDelegate;
-import org.omnifaces.util.Callback;
 import org.omnifaces.util.Messages;
 
 /**
@@ -123,64 +122,13 @@
 			return;
 		}
 
-<<<<<<< HEAD
-		addValidator(context, (EditableValueHolder) parent);
-	}
-
-	private void addValidator(FaceletContext context, EditableValueHolder parent) {
-		javax.faces.validator.Validator<Object> validator = createInstance(context, this, "validatorId");
-		DeferredAttributes attributes = collectDeferredAttributes(context, this, validator);
-		ValueExpression disabled = getValueExpression(context, this, "disabled", Boolean.class);
-		ValueExpression message = getValueExpression(context, this, "message", String.class);
-
-		parent.addValidator(new DeferredValidator() {
-			private static final long serialVersionUID = 1L;
-
-			@Override
-			public void validate(FacesContext context, UIComponent component, Object value) {
-				ELContext el = context.getELContext();
-
-				if (disabled == null || Boolean.FALSE.equals(disabled.getValue(el))) {
-					attributes.invokeSetters(el, validator);
-
-					try {
-						validator.validate(context, component, value);
-					}
-					catch (ValidatorException e) {
-						rethrowValidatorException(context, component, message, e);
-					}
-				}
-			}
-
-			private void rethrowValidatorException(FacesContext context, UIComponent component, ValueExpression message, ValidatorException e) {
-				if (message != null) {
-					String validatorMessage = (String) message.getValue(context.getELContext());
-
-					if (validatorMessage != null) {
-						String label = getLabel(component);
-						throw new ValidatorException(Messages.create(validatorMessage, label)
-							.detail(validatorMessage, label).error().get(), e.getCause());
-					}
-				}
-
-				throw e;
-			}
-		});
-	}
-
-	@Override
-	@SuppressWarnings("unchecked")
-	public <T> T create(Application application, String id) {
-		return (T) application.createValidator(id);
-=======
 		ValueExpression binding = getValueExpression(context, this, "binding", Object.class);
 		ValueExpression id = getValueExpression(context, this, "validatorId", String.class);
 		ValueExpression disabled = getValueExpression(context, this, "disabled", Boolean.class);
 		ValueExpression message = getValueExpression(context, this, "message", String.class);
-		javax.faces.validator.Validator validator = createInstance(context.getFacesContext(), context, binding, id);
+		javax.faces.validator.Validator<Object> validator = createInstance(context.getFacesContext(), context, binding, id);
 		DeferredAttributes attributes = collectDeferredAttributes(context, this, validator);
 		((EditableValueHolder) parent).addValidator(new DeferredValidator(validator, binding, id, disabled, message, attributes));
->>>>>>> 55a382d5
 	}
 
 	@Override
@@ -200,13 +148,9 @@
 
 	// Helpers --------------------------------------------------------------------------------------------------------
 
-	private static javax.faces.validator.Validator createInstance(final FacesContext facesContext, ELContext elContext, ValueExpression binding, ValueExpression id) {
-		return DeferredTagHandlerHelper.createInstance(elContext, binding, id, new Callback.ReturningWithArgument<javax.faces.validator.Validator, String>() {
-			@Override
-			public javax.faces.validator.Validator invoke(String validatorId) {
-				return facesContext.getApplication().createValidator(validatorId);
-			}
-		}, "validator");
+	@SuppressWarnings("unchecked")
+	private static javax.faces.validator.Validator<Object> createInstance(FacesContext facesContext, ELContext elContext, ValueExpression binding, ValueExpression id) {
+		return DeferredTagHandlerHelper.createInstance(elContext, binding, id, facesContext.getApplication()::createValidator, "validator");
 	}
 
 	// Nested classes -------------------------------------------------------------------------------------------------
@@ -216,21 +160,17 @@
 	 *
 	 * @author Bauke Scholtz
 	 */
-<<<<<<< HEAD
-	protected abstract static class DeferredValidator implements javax.faces.validator.Validator<Object>, Serializable {
-=======
-	protected static class DeferredValidator implements javax.faces.validator.Validator, Serializable {
->>>>>>> 55a382d5
+	protected static class DeferredValidator implements javax.faces.validator.Validator<Object>, Serializable {
 		private static final long serialVersionUID = 1L;
 
-		private transient javax.faces.validator.Validator validator;
+		private transient javax.faces.validator.Validator<Object> validator;
 		private final ValueExpression binding;
 		private final ValueExpression id;
 		private final ValueExpression disabled;
 		private final ValueExpression message;
 		private final DeferredAttributes attributes;
 
-		public DeferredValidator(javax.faces.validator.Validator validator, ValueExpression binding, ValueExpression id, ValueExpression disabled, ValueExpression message, DeferredAttributes attributes) {
+		public DeferredValidator(javax.faces.validator.Validator<Object> validator, ValueExpression binding, ValueExpression id, ValueExpression disabled, ValueExpression message, DeferredAttributes attributes) {
 			this.validator = validator;
 			this.binding = binding;
 			this.id = id;
@@ -244,7 +184,7 @@
 			ELContext el = context.getELContext();
 
 			if (disabled == null || Boolean.FALSE.equals(disabled.getValue(el))) {
-				javax.faces.validator.Validator validator = getValidator(context);
+				javax.faces.validator.Validator<Object> validator = getValidator(context);
 				attributes.invokeSetters(el, validator);
 
 				try {
@@ -256,7 +196,7 @@
 			}
 		}
 
-		private javax.faces.validator.Validator getValidator(FacesContext context) {
+		private javax.faces.validator.Validator<Object> getValidator(FacesContext context) {
 			if (validator == null) {
 				validator = Validator.createInstance(context, context.getELContext(), binding, id);
 			}
