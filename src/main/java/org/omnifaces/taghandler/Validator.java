--- conflicted
+++ resolved
@@ -116,11 +116,7 @@
             return;
         }
 
-<<<<<<< HEAD
         if (!(parent instanceof EditableValueHolder editableValueHolder) || insideCompositeComponent && getAttribute("for") == null) {
-=======
-        if (!(parent instanceof EditableValueHolder) || insideCompositeComponent && getAttribute("for") == null) {
->>>>>>> 71202120
             // It's inside a composite component and not reattached. TagHandlerDelegate will pickup it and pass the target component back if necessary.
             super.apply(context, parent);
             return;
@@ -132,11 +128,7 @@
         var message = getValueExpression(context, this, "message", String.class);
         var validator = createInstance(context.getFacesContext(), context, binding, id);
         var attributes = collectDeferredAttributes(context, this, validator);
-<<<<<<< HEAD
         editableValueHolder.addValidator(new DeferredValidator(validator, binding, id, disabled, message, attributes));
-=======
-        ((EditableValueHolder) parent).addValidator(new DeferredValidator(validator, binding, id, disabled, message, attributes));
->>>>>>> 71202120
     }
 
     @Override
@@ -222,11 +214,7 @@
                 var validatorMessage = (String) message.getValue(context.getELContext());
 
                 if (validatorMessage != null) {
-<<<<<<< HEAD
-                    var label = getLabel(component);
-=======
                     var label = getLabel(context, component);
->>>>>>> 71202120
                     throw new ValidatorException(Messages.create(validatorMessage, label)
                         .detail(validatorMessage, label).error().get(), e.getCause());
                 }
