/*
 * Copyright OmniFaces
 *
 * Licensed under the Apache License, Version 2.0 (the "License"); you may not use this file except in compliance with
 * the License. You may obtain a copy of the License at
 *
 *     https://www.apache.org/licenses/LICENSE-2.0
 *
 * Unless required by applicable law or agreed to in writing, software distributed under the License is distributed on
 * an "AS IS" BASIS, WITHOUT WARRANTIES OR CONDITIONS OF ANY KIND, either express or implied. See the License for the
 * specific language governing permissions and limitations under the License.
 */
package org.omnifaces.taghandler;

import static java.lang.String.format;
import static java.util.logging.Level.FINEST;
import static org.omnifaces.util.Facelets.getStringLiteral;

import java.io.IOException;
import java.lang.reflect.Method;
import java.lang.reflect.Modifier;
import java.util.Comparator;
import java.util.Map;
import java.util.Set;
import java.util.TreeSet;
import java.util.concurrent.ConcurrentHashMap;
import java.util.logging.Logger;

import jakarta.el.FunctionMapper;
import jakarta.faces.component.UIComponent;
import jakarta.faces.view.facelets.FaceletContext;
import jakarta.faces.view.facelets.TagAttribute;
import jakarta.faces.view.facelets.TagConfig;
import jakarta.faces.view.facelets.TagHandler;

import org.omnifaces.util.Utils;

/**
 * <p>
 * The <code>&lt;o:importFunctions&gt;</code> taghandler allows the developer to have access to all functions of the
 * given fully qualified name of a type in the Facelet scope using the usual EL functions syntax without the need to
 * register them in <code>.taglib.xml</code> file. The functions are those <code>public static</code> methods with a
 * <strong>non</strong>-<code>void</code> return type.
 *
 * <h2>Usage</h2>
 * <p>
 * For example:
 * <pre>
 * &lt;o:importFunctions type="java.lang.Math" var="m" /&gt;
 * ...
 * #{m:abs(-10)}
 * #{m:max(bean.number1, bean.number2)}
 * </pre>
 * <p>
 * The functions prefix becomes by default the simple name of the type. You can override this by explicitly
 * specifying the <code>var</code> attribute.
 * <p>
 * The resolved functions are by reference stored in the cache to improve retrieving performance.
 *
 * <h2>Precaution as to multiple functions with exactly the same method name</h2>
 * <p>
 * EL functions does <strong>not</strong> support method overloading. It's therefore <strong>not</strong> possible to
 * provide overloaded methods like {@link Math#abs(int)}, {@link Math#abs(long)}, {@link Math#abs(float)} and
 * {@link Math#abs(double)} in four separate EL functions.
 * <p>
 * If there are multiple function methods discovered with exactly the same name, then the one with the least amount of
 * parameters will be used. If there are multiple function methods with exactly the same name and amount of parameters,
 * then the choice is unspecified (technically, JVM-dependent, the first one in the methods array as found by reflection
 * would be picked up) and should not be relied upon. So if you absolutely need to differentiate functions in such case,
 * give them each a different name.
 * <p>
 * Since version 4.3, you can use the <code>loader</code> attribute to specify an object whose class loader will be used
 * to load the class specified in the <code>type</code> attribute. The class loader of the given object is resolved as
 * specified in {@link Utils#getClassLoader(Object)}. In the end this should allow you to use a more specific class when
 * there are duplicate instances in the runtime classpath, e.g. via multiple (plugin) libraries.
 *
 * <h2>Design notes</h2>
 * <p>
 * Note that the colon <code>:</code> operator to invoke the method is as required by EL functions spec. It's by
 * design not easily possible to change it to the period <code>.</code> operator. Also note that in case of
 * <code>org.omnifaces.util.Faces</code> it's considered poor practice if the same functionality is already available
 * through the implicit EL objects <code>#{faces}</code>, <code>#{facesContext}</code>, <code>#{view}</code>,
 * <code>#{request}</code>, etc such as <code>#{faces.development}</code> or <code>#{request.contextPath}</code> which
 * should be preferred over <code>#{Faces:isDevelopment()}</code> or <code>#{Faces:getRequestContextPath()}</code>.
 *
 * @author Bauke Scholtz
 * @since 1.4
 */
public class ImportFunctions extends TagHandler {

    // Constants ------------------------------------------------------------------------------------------------------

    private static final Logger logger = Logger.getLogger(ImportFunctions.class.getName());

    private static final Map<String, Method> FUNCTIONS_CACHE = new ConcurrentHashMap<>();
    private static final String ERROR_MISSING_CLASS = "Cannot find type '%s' in classpath.";
    private static final String ERROR_INVALID_FUNCTION = "Type '%s' does not have the function '%s'.";

    // Variables ------------------------------------------------------------------------------------------------------

    private final String varValue;
    private final TagAttribute typeAttribute;
    private final TagAttribute loaderAttribute;

    // Constructors ---------------------------------------------------------------------------------------------------

    /**
     * The tag constructor.
     * @param config The tag config.
     */
    public ImportFunctions(TagConfig config) {
        super(config);
        varValue = getStringLiteral(getAttribute("var"), "var");
        typeAttribute = getRequiredAttribute("type");
        loaderAttribute = getAttribute("loader");
    }

    // Actions --------------------------------------------------------------------------------------------------------

    /**
     * Register a new {@link FunctionMapper} which checks if the given prefix matches our own <code>var</code> and then
     * find the associated method based on the given method name.
     */
    @Override
    public void apply(FaceletContext context, UIComponent parent) throws IOException {
        String type = typeAttribute.getValue(context);
        String var = (varValue != null) ? varValue : type.substring(type.lastIndexOf('.') + 1);
        ClassLoader loader = getClassLoader(context, loaderAttribute);
        FunctionMapper originalFunctionMapper = context.getFunctionMapper();
        context.setFunctionMapper(new ImportFunctionsMapper(originalFunctionMapper, var, toClass(type, loader)));
    }

    // Helpers --------------------------------------------------------------------------------------------------------

    /**
     * Returns the class loader associated with the object specified in given tag attribute, if any.
     * @param context The involved facelet context.
     * @param attribute The optional tag attribute to obtain the class loader from.
     * @return The class loader associated with the object specified in given tag attribute, if any.
     */
    static ClassLoader getClassLoader(FaceletContext context, TagAttribute attribute) { // Package-private so that ImportConstants and LoadBundle can also use it.
        return Utils.getClassLoader(attribute == null ? null : attribute.getObject(context));
    }

    /**
     * Convert the given type, which should represent a fully qualified name, to a concrete {@link Class} instance.
     * @param type The fully qualified name of the class.
     * @return The concrete {@link Class} instance.
     * @throws IllegalArgumentException When it is missing in the classpath.
     */
    static Class<?> toClass(String type, ClassLoader loader) { // Package-private so that ImportConstants can also use it.
        try {
            return Class.forName(type, true, loader);
        }
        catch (ClassNotFoundException e) {
            // Perhaps it's an inner enum which is specified as com.example.SomeClass.SomeEnum.
            // Let's be lenient on that although the proper type notation should be com.example.SomeClass$SomeEnum.
            int i = type.lastIndexOf('.');

            if (i > 0) {
                try {
                    return toClass(new StringBuilder(type).replace(i, i + 1, "$").toString(), loader);
                }
                catch (Exception ignore) {
                    logger.log(FINEST, "Ignoring thrown exception; previous exception will be rethrown instead.", ignore);
                    // Just continue to IllegalArgumentException on original ClassNotFoundException.
                }
            }

            throw new IllegalArgumentException(format(ERROR_MISSING_CLASS, type), e);
        }
    }

    // Nested classes -------------------------------------------------------------------------------------------------

    private static class ImportFunctionsMapper extends FunctionMapper {

<<<<<<< HEAD
        private final FunctionMapper originalFunctionMapper;
        private final String var;
        private final Class<?> type;
=======
        /** a {@link Comparator} based on the Method's parameter count */
        private static final Comparator<Method> METHOD_PARAM_COUNT_COMPARATOR = Comparator.comparingInt(Method::getParameterCount);

        private FunctionMapper originalFunctionMapper;
        private String var;
        private Class<?> type;
>>>>>>> 13b5edde

        public ImportFunctionsMapper(FunctionMapper originalFunctionMapper, String var, Class<?> type) {
            this.originalFunctionMapper = originalFunctionMapper;
            this.var = var;
            this.type = type;
        }

        @Override
        public Method resolveFunction(String prefix, String name) {
            if (var.equals(prefix)) {
                String key = type + "." + name;
                Method function = FUNCTIONS_CACHE.get(key);

                if (function == null) {
                    function = findMethod(type, name);

                    if (function == null) {
                        throw new IllegalArgumentException(format(ERROR_INVALID_FUNCTION, type.getName(), name));
                    }

                    FUNCTIONS_CACHE.put(key, function);
                }

                return function;
            }
            else {
                return originalFunctionMapper.resolveFunction(prefix, name);
            }
        }

        /**
         * Collect all public static methods of the given name in the given class, sort them by the amount of parameters
         * and return the first one.
         * @param cls The class to find the method in.
         * @param name The method name.
         * @return The found method, or <code>null</code> if none is found.
         */
        private static Method findMethod(Class<?> cls, String name) {
            Set<Method> methods = new TreeSet<>(METHOD_PARAM_COUNT_COMPARATOR);

            for (Method method : cls.getDeclaredMethods()) {
                if (method.getName().equals(name) && isPublicStaticNonVoid(method)) {
                    methods.add(method);
                }
            }

            return methods.isEmpty() ? null : methods.iterator().next();
        }

        /**
         * Returns whether the given method is an utility method, that is when it is public and static and returns a
         * non-void type.
         * @param method The method to be checked.
         * @return <code>true</code> if the given method is an utility method, otherwise <code>false</code>.
         */
        private static boolean isPublicStaticNonVoid(Method method) {
            int modifiers = method.getModifiers();
            return Modifier.isPublic(modifiers) && Modifier.isStatic(modifiers) && method.getReturnType() != void.class;
        }

    }

}<|MERGE_RESOLUTION|>--- conflicted
+++ resolved
@@ -1,252 +1,246 @@
-/*
- * Copyright OmniFaces
- *
- * Licensed under the Apache License, Version 2.0 (the "License"); you may not use this file except in compliance with
- * the License. You may obtain a copy of the License at
- *
- *     https://www.apache.org/licenses/LICENSE-2.0
- *
- * Unless required by applicable law or agreed to in writing, software distributed under the License is distributed on
- * an "AS IS" BASIS, WITHOUT WARRANTIES OR CONDITIONS OF ANY KIND, either express or implied. See the License for the
- * specific language governing permissions and limitations under the License.
- */
-package org.omnifaces.taghandler;
-
-import static java.lang.String.format;
-import static java.util.logging.Level.FINEST;
-import static org.omnifaces.util.Facelets.getStringLiteral;
-
-import java.io.IOException;
-import java.lang.reflect.Method;
-import java.lang.reflect.Modifier;
-import java.util.Comparator;
-import java.util.Map;
-import java.util.Set;
-import java.util.TreeSet;
-import java.util.concurrent.ConcurrentHashMap;
-import java.util.logging.Logger;
-
-import jakarta.el.FunctionMapper;
-import jakarta.faces.component.UIComponent;
-import jakarta.faces.view.facelets.FaceletContext;
-import jakarta.faces.view.facelets.TagAttribute;
-import jakarta.faces.view.facelets.TagConfig;
-import jakarta.faces.view.facelets.TagHandler;
-
-import org.omnifaces.util.Utils;
-
-/**
- * <p>
- * The <code>&lt;o:importFunctions&gt;</code> taghandler allows the developer to have access to all functions of the
- * given fully qualified name of a type in the Facelet scope using the usual EL functions syntax without the need to
- * register them in <code>.taglib.xml</code> file. The functions are those <code>public static</code> methods with a
- * <strong>non</strong>-<code>void</code> return type.
- *
- * <h2>Usage</h2>
- * <p>
- * For example:
- * <pre>
- * &lt;o:importFunctions type="java.lang.Math" var="m" /&gt;
- * ...
- * #{m:abs(-10)}
- * #{m:max(bean.number1, bean.number2)}
- * </pre>
- * <p>
- * The functions prefix becomes by default the simple name of the type. You can override this by explicitly
- * specifying the <code>var</code> attribute.
- * <p>
- * The resolved functions are by reference stored in the cache to improve retrieving performance.
- *
- * <h2>Precaution as to multiple functions with exactly the same method name</h2>
- * <p>
- * EL functions does <strong>not</strong> support method overloading. It's therefore <strong>not</strong> possible to
- * provide overloaded methods like {@link Math#abs(int)}, {@link Math#abs(long)}, {@link Math#abs(float)} and
- * {@link Math#abs(double)} in four separate EL functions.
- * <p>
- * If there are multiple function methods discovered with exactly the same name, then the one with the least amount of
- * parameters will be used. If there are multiple function methods with exactly the same name and amount of parameters,
- * then the choice is unspecified (technically, JVM-dependent, the first one in the methods array as found by reflection
- * would be picked up) and should not be relied upon. So if you absolutely need to differentiate functions in such case,
- * give them each a different name.
- * <p>
- * Since version 4.3, you can use the <code>loader</code> attribute to specify an object whose class loader will be used
- * to load the class specified in the <code>type</code> attribute. The class loader of the given object is resolved as
- * specified in {@link Utils#getClassLoader(Object)}. In the end this should allow you to use a more specific class when
- * there are duplicate instances in the runtime classpath, e.g. via multiple (plugin) libraries.
- *
- * <h2>Design notes</h2>
- * <p>
- * Note that the colon <code>:</code> operator to invoke the method is as required by EL functions spec. It's by
- * design not easily possible to change it to the period <code>.</code> operator. Also note that in case of
- * <code>org.omnifaces.util.Faces</code> it's considered poor practice if the same functionality is already available
- * through the implicit EL objects <code>#{faces}</code>, <code>#{facesContext}</code>, <code>#{view}</code>,
- * <code>#{request}</code>, etc such as <code>#{faces.development}</code> or <code>#{request.contextPath}</code> which
- * should be preferred over <code>#{Faces:isDevelopment()}</code> or <code>#{Faces:getRequestContextPath()}</code>.
- *
- * @author Bauke Scholtz
- * @since 1.4
- */
-public class ImportFunctions extends TagHandler {
-
-    // Constants ------------------------------------------------------------------------------------------------------
-
-    private static final Logger logger = Logger.getLogger(ImportFunctions.class.getName());
-
-    private static final Map<String, Method> FUNCTIONS_CACHE = new ConcurrentHashMap<>();
-    private static final String ERROR_MISSING_CLASS = "Cannot find type '%s' in classpath.";
-    private static final String ERROR_INVALID_FUNCTION = "Type '%s' does not have the function '%s'.";
-
-    // Variables ------------------------------------------------------------------------------------------------------
-
-    private final String varValue;
-    private final TagAttribute typeAttribute;
-    private final TagAttribute loaderAttribute;
-
-    // Constructors ---------------------------------------------------------------------------------------------------
-
-    /**
-     * The tag constructor.
-     * @param config The tag config.
-     */
-    public ImportFunctions(TagConfig config) {
-        super(config);
-        varValue = getStringLiteral(getAttribute("var"), "var");
-        typeAttribute = getRequiredAttribute("type");
-        loaderAttribute = getAttribute("loader");
-    }
-
-    // Actions --------------------------------------------------------------------------------------------------------
-
-    /**
-     * Register a new {@link FunctionMapper} which checks if the given prefix matches our own <code>var</code> and then
-     * find the associated method based on the given method name.
-     */
-    @Override
-    public void apply(FaceletContext context, UIComponent parent) throws IOException {
-        String type = typeAttribute.getValue(context);
-        String var = (varValue != null) ? varValue : type.substring(type.lastIndexOf('.') + 1);
-        ClassLoader loader = getClassLoader(context, loaderAttribute);
-        FunctionMapper originalFunctionMapper = context.getFunctionMapper();
-        context.setFunctionMapper(new ImportFunctionsMapper(originalFunctionMapper, var, toClass(type, loader)));
-    }
-
-    // Helpers --------------------------------------------------------------------------------------------------------
-
-    /**
-     * Returns the class loader associated with the object specified in given tag attribute, if any.
-     * @param context The involved facelet context.
-     * @param attribute The optional tag attribute to obtain the class loader from.
-     * @return The class loader associated with the object specified in given tag attribute, if any.
-     */
-    static ClassLoader getClassLoader(FaceletContext context, TagAttribute attribute) { // Package-private so that ImportConstants and LoadBundle can also use it.
-        return Utils.getClassLoader(attribute == null ? null : attribute.getObject(context));
-    }
-
-    /**
-     * Convert the given type, which should represent a fully qualified name, to a concrete {@link Class} instance.
-     * @param type The fully qualified name of the class.
-     * @return The concrete {@link Class} instance.
-     * @throws IllegalArgumentException When it is missing in the classpath.
-     */
-    static Class<?> toClass(String type, ClassLoader loader) { // Package-private so that ImportConstants can also use it.
-        try {
-            return Class.forName(type, true, loader);
-        }
-        catch (ClassNotFoundException e) {
-            // Perhaps it's an inner enum which is specified as com.example.SomeClass.SomeEnum.
-            // Let's be lenient on that although the proper type notation should be com.example.SomeClass$SomeEnum.
-            int i = type.lastIndexOf('.');
-
-            if (i > 0) {
-                try {
-                    return toClass(new StringBuilder(type).replace(i, i + 1, "$").toString(), loader);
-                }
-                catch (Exception ignore) {
-                    logger.log(FINEST, "Ignoring thrown exception; previous exception will be rethrown instead.", ignore);
-                    // Just continue to IllegalArgumentException on original ClassNotFoundException.
-                }
-            }
-
-            throw new IllegalArgumentException(format(ERROR_MISSING_CLASS, type), e);
-        }
-    }
-
-    // Nested classes -------------------------------------------------------------------------------------------------
-
-    private static class ImportFunctionsMapper extends FunctionMapper {
-
-<<<<<<< HEAD
-        private final FunctionMapper originalFunctionMapper;
-        private final String var;
-        private final Class<?> type;
-=======
-        /** a {@link Comparator} based on the Method's parameter count */
-        private static final Comparator<Method> METHOD_PARAM_COUNT_COMPARATOR = Comparator.comparingInt(Method::getParameterCount);
-
-        private FunctionMapper originalFunctionMapper;
-        private String var;
-        private Class<?> type;
->>>>>>> 13b5edde
-
-        public ImportFunctionsMapper(FunctionMapper originalFunctionMapper, String var, Class<?> type) {
-            this.originalFunctionMapper = originalFunctionMapper;
-            this.var = var;
-            this.type = type;
-        }
-
-        @Override
-        public Method resolveFunction(String prefix, String name) {
-            if (var.equals(prefix)) {
-                String key = type + "." + name;
-                Method function = FUNCTIONS_CACHE.get(key);
-
-                if (function == null) {
-                    function = findMethod(type, name);
-
-                    if (function == null) {
-                        throw new IllegalArgumentException(format(ERROR_INVALID_FUNCTION, type.getName(), name));
-                    }
-
-                    FUNCTIONS_CACHE.put(key, function);
-                }
-
-                return function;
-            }
-            else {
-                return originalFunctionMapper.resolveFunction(prefix, name);
-            }
-        }
-
-        /**
-         * Collect all public static methods of the given name in the given class, sort them by the amount of parameters
-         * and return the first one.
-         * @param cls The class to find the method in.
-         * @param name The method name.
-         * @return The found method, or <code>null</code> if none is found.
-         */
-        private static Method findMethod(Class<?> cls, String name) {
-            Set<Method> methods = new TreeSet<>(METHOD_PARAM_COUNT_COMPARATOR);
-
-            for (Method method : cls.getDeclaredMethods()) {
-                if (method.getName().equals(name) && isPublicStaticNonVoid(method)) {
-                    methods.add(method);
-                }
-            }
-
-            return methods.isEmpty() ? null : methods.iterator().next();
-        }
-
-        /**
-         * Returns whether the given method is an utility method, that is when it is public and static and returns a
-         * non-void type.
-         * @param method The method to be checked.
-         * @return <code>true</code> if the given method is an utility method, otherwise <code>false</code>.
-         */
-        private static boolean isPublicStaticNonVoid(Method method) {
-            int modifiers = method.getModifiers();
-            return Modifier.isPublic(modifiers) && Modifier.isStatic(modifiers) && method.getReturnType() != void.class;
-        }
-
-    }
-
+/*
+ * Copyright OmniFaces
+ *
+ * Licensed under the Apache License, Version 2.0 (the "License"); you may not use this file except in compliance with
+ * the License. You may obtain a copy of the License at
+ *
+ *     https://www.apache.org/licenses/LICENSE-2.0
+ *
+ * Unless required by applicable law or agreed to in writing, software distributed under the License is distributed on
+ * an "AS IS" BASIS, WITHOUT WARRANTIES OR CONDITIONS OF ANY KIND, either express or implied. See the License for the
+ * specific language governing permissions and limitations under the License.
+ */
+package org.omnifaces.taghandler;
+
+import static java.lang.String.format;
+import static java.util.logging.Level.FINEST;
+import static org.omnifaces.util.Facelets.getStringLiteral;
+
+import java.io.IOException;
+import java.lang.reflect.Method;
+import java.lang.reflect.Modifier;
+import java.util.Comparator;
+import java.util.Map;
+import java.util.Set;
+import java.util.TreeSet;
+import java.util.concurrent.ConcurrentHashMap;
+import java.util.logging.Logger;
+
+import jakarta.el.FunctionMapper;
+import jakarta.faces.component.UIComponent;
+import jakarta.faces.view.facelets.FaceletContext;
+import jakarta.faces.view.facelets.TagAttribute;
+import jakarta.faces.view.facelets.TagConfig;
+import jakarta.faces.view.facelets.TagHandler;
+
+import org.omnifaces.util.Utils;
+
+/**
+ * <p>
+ * The <code>&lt;o:importFunctions&gt;</code> taghandler allows the developer to have access to all functions of the
+ * given fully qualified name of a type in the Facelet scope using the usual EL functions syntax without the need to
+ * register them in <code>.taglib.xml</code> file. The functions are those <code>public static</code> methods with a
+ * <strong>non</strong>-<code>void</code> return type.
+ *
+ * <h2>Usage</h2>
+ * <p>
+ * For example:
+ * <pre>
+ * &lt;o:importFunctions type="java.lang.Math" var="m" /&gt;
+ * ...
+ * #{m:abs(-10)}
+ * #{m:max(bean.number1, bean.number2)}
+ * </pre>
+ * <p>
+ * The functions prefix becomes by default the simple name of the type. You can override this by explicitly
+ * specifying the <code>var</code> attribute.
+ * <p>
+ * The resolved functions are by reference stored in the cache to improve retrieving performance.
+ *
+ * <h2>Precaution as to multiple functions with exactly the same method name</h2>
+ * <p>
+ * EL functions does <strong>not</strong> support method overloading. It's therefore <strong>not</strong> possible to
+ * provide overloaded methods like {@link Math#abs(int)}, {@link Math#abs(long)}, {@link Math#abs(float)} and
+ * {@link Math#abs(double)} in four separate EL functions.
+ * <p>
+ * If there are multiple function methods discovered with exactly the same name, then the one with the least amount of
+ * parameters will be used. If there are multiple function methods with exactly the same name and amount of parameters,
+ * then the choice is unspecified (technically, JVM-dependent, the first one in the methods array as found by reflection
+ * would be picked up) and should not be relied upon. So if you absolutely need to differentiate functions in such case,
+ * give them each a different name.
+ * <p>
+ * Since version 4.3, you can use the <code>loader</code> attribute to specify an object whose class loader will be used
+ * to load the class specified in the <code>type</code> attribute. The class loader of the given object is resolved as
+ * specified in {@link Utils#getClassLoader(Object)}. In the end this should allow you to use a more specific class when
+ * there are duplicate instances in the runtime classpath, e.g. via multiple (plugin) libraries.
+ *
+ * <h2>Design notes</h2>
+ * <p>
+ * Note that the colon <code>:</code> operator to invoke the method is as required by EL functions spec. It's by
+ * design not easily possible to change it to the period <code>.</code> operator. Also note that in case of
+ * <code>org.omnifaces.util.Faces</code> it's considered poor practice if the same functionality is already available
+ * through the implicit EL objects <code>#{faces}</code>, <code>#{facesContext}</code>, <code>#{view}</code>,
+ * <code>#{request}</code>, etc such as <code>#{faces.development}</code> or <code>#{request.contextPath}</code> which
+ * should be preferred over <code>#{Faces:isDevelopment()}</code> or <code>#{Faces:getRequestContextPath()}</code>.
+ *
+ * @author Bauke Scholtz
+ * @since 1.4
+ */
+public class ImportFunctions extends TagHandler {
+
+    // Constants ------------------------------------------------------------------------------------------------------
+
+    private static final Logger logger = Logger.getLogger(ImportFunctions.class.getName());
+
+    private static final Map<String, Method> FUNCTIONS_CACHE = new ConcurrentHashMap<>();
+    private static final String ERROR_MISSING_CLASS = "Cannot find type '%s' in classpath.";
+    private static final String ERROR_INVALID_FUNCTION = "Type '%s' does not have the function '%s'.";
+
+    // Variables ------------------------------------------------------------------------------------------------------
+
+    private final String varValue;
+    private final TagAttribute typeAttribute;
+    private final TagAttribute loaderAttribute;
+
+    // Constructors ---------------------------------------------------------------------------------------------------
+
+    /**
+     * The tag constructor.
+     * @param config The tag config.
+     */
+    public ImportFunctions(TagConfig config) {
+        super(config);
+        varValue = getStringLiteral(getAttribute("var"), "var");
+        typeAttribute = getRequiredAttribute("type");
+        loaderAttribute = getAttribute("loader");
+    }
+
+    // Actions --------------------------------------------------------------------------------------------------------
+
+    /**
+     * Register a new {@link FunctionMapper} which checks if the given prefix matches our own <code>var</code> and then
+     * find the associated method based on the given method name.
+     */
+    @Override
+    public void apply(FaceletContext context, UIComponent parent) throws IOException {
+        String type = typeAttribute.getValue(context);
+        String var = (varValue != null) ? varValue : type.substring(type.lastIndexOf('.') + 1);
+        ClassLoader loader = getClassLoader(context, loaderAttribute);
+        FunctionMapper originalFunctionMapper = context.getFunctionMapper();
+        context.setFunctionMapper(new ImportFunctionsMapper(originalFunctionMapper, var, toClass(type, loader)));
+    }
+
+    // Helpers --------------------------------------------------------------------------------------------------------
+
+    /**
+     * Returns the class loader associated with the object specified in given tag attribute, if any.
+     * @param context The involved facelet context.
+     * @param attribute The optional tag attribute to obtain the class loader from.
+     * @return The class loader associated with the object specified in given tag attribute, if any.
+     */
+    static ClassLoader getClassLoader(FaceletContext context, TagAttribute attribute) { // Package-private so that ImportConstants and LoadBundle can also use it.
+        return Utils.getClassLoader(attribute == null ? null : attribute.getObject(context));
+    }
+
+    /**
+     * Convert the given type, which should represent a fully qualified name, to a concrete {@link Class} instance.
+     * @param type The fully qualified name of the class.
+     * @return The concrete {@link Class} instance.
+     * @throws IllegalArgumentException When it is missing in the classpath.
+     */
+    static Class<?> toClass(String type, ClassLoader loader) { // Package-private so that ImportConstants can also use it.
+        try {
+            return Class.forName(type, true, loader);
+        }
+        catch (ClassNotFoundException e) {
+            // Perhaps it's an inner enum which is specified as com.example.SomeClass.SomeEnum.
+            // Let's be lenient on that although the proper type notation should be com.example.SomeClass$SomeEnum.
+            int i = type.lastIndexOf('.');
+
+            if (i > 0) {
+                try {
+                    return toClass(new StringBuilder(type).replace(i, i + 1, "$").toString(), loader);
+                }
+                catch (Exception ignore) {
+                    logger.log(FINEST, "Ignoring thrown exception; previous exception will be rethrown instead.", ignore);
+                    // Just continue to IllegalArgumentException on original ClassNotFoundException.
+                }
+            }
+
+            throw new IllegalArgumentException(format(ERROR_MISSING_CLASS, type), e);
+        }
+    }
+
+    // Nested classes -------------------------------------------------------------------------------------------------
+
+    private static class ImportFunctionsMapper extends FunctionMapper {
+
+        /** a {@link Comparator} based on the Method's parameter count */
+        private static final Comparator<Method> METHOD_PARAM_COUNT_COMPARATOR = Comparator.comparingInt(Method::getParameterCount);
+
+        private final FunctionMapper originalFunctionMapper;
+        private final String var;
+        private final Class<?> type;
+
+        public ImportFunctionsMapper(FunctionMapper originalFunctionMapper, String var, Class<?> type) {
+            this.originalFunctionMapper = originalFunctionMapper;
+            this.var = var;
+            this.type = type;
+        }
+
+        @Override
+        public Method resolveFunction(String prefix, String name) {
+            if (var.equals(prefix)) {
+                String key = type + "." + name;
+                Method function = FUNCTIONS_CACHE.get(key);
+
+                if (function == null) {
+                    function = findMethod(type, name);
+
+                    if (function == null) {
+                        throw new IllegalArgumentException(format(ERROR_INVALID_FUNCTION, type.getName(), name));
+                    }
+
+                    FUNCTIONS_CACHE.put(key, function);
+                }
+
+                return function;
+            }
+            else {
+                return originalFunctionMapper.resolveFunction(prefix, name);
+            }
+        }
+
+        /**
+         * Collect all public static methods of the given name in the given class, sort them by the amount of parameters
+         * and return the first one.
+         * @param cls The class to find the method in.
+         * @param name The method name.
+         * @return The found method, or <code>null</code> if none is found.
+         */
+        private static Method findMethod(Class<?> cls, String name) {
+            Set<Method> methods = new TreeSet<>(METHOD_PARAM_COUNT_COMPARATOR);
+
+            for (Method method : cls.getDeclaredMethods()) {
+                if (method.getName().equals(name) && isPublicStaticNonVoid(method)) {
+                    methods.add(method);
+                }
+            }
+
+            return methods.isEmpty() ? null : methods.iterator().next();
+        }
+
+        /**
+         * Returns whether the given method is an utility method, that is when it is public and static and returns a
+         * non-void type.
+         * @param method The method to be checked.
+         * @return <code>true</code> if the given method is an utility method, otherwise <code>false</code>.
+         */
+        private static boolean isPublicStaticNonVoid(Method method) {
+            int modifiers = method.getModifiers();
+            return Modifier.isPublic(modifiers) && Modifier.isStatic(modifiers) && method.getReturnType() != void.class;
+        }
+
+    }
+
 }