--- conflicted
+++ resolved
@@ -1,225 +1,221 @@
-/*
-<<<<<<< HEAD
- * Copyright 2021 OmniFaces
-=======
- * Copyright OmniFaces
->>>>>>> 53f6a20a
- *
- * Licensed under the Apache License, Version 2.0 (the "License"); you may not use this file except in compliance with
- * the License. You may obtain a copy of the License at
- *
- *     https://www.apache.org/licenses/LICENSE-2.0
- *
- * Unless required by applicable law or agreed to in writing, software distributed under the License is distributed on
- * an "AS IS" BASIS, WITHOUT WARRANTIES OR CONDITIONS OF ANY KIND, either express or implied. See the License for the
- * specific language governing permissions and limitations under the License.
- */
-package org.omnifaces.taghandler;
-
-import static java.lang.Boolean.TRUE;
-import static javax.faces.event.PhaseId.RESTORE_VIEW;
-import static org.omnifaces.util.Components.createValueExpression;
-import static org.omnifaces.util.Components.hasInvokedSubmit;
-import static org.omnifaces.util.Events.subscribeToRequestAfterPhase;
-import static org.omnifaces.util.Events.subscribeToViewEvent;
-
-import java.io.IOException;
-import java.util.HashMap;
-import java.util.Map;
-
-import javax.el.ValueExpression;
-import javax.faces.component.UICommand;
-import javax.faces.component.UIComponent;
-import javax.faces.component.UIInput;
-import javax.faces.component.behavior.ClientBehaviorHolder;
-import javax.faces.context.FacesContext;
-import javax.faces.event.PostValidateEvent;
-import javax.faces.event.PreValidateEvent;
-import javax.faces.event.SystemEvent;
-import javax.faces.event.SystemEventListener;
-import javax.faces.validator.Validator;
-import javax.faces.view.facelets.ComponentHandler;
-import javax.faces.view.facelets.FaceletContext;
-import javax.faces.view.facelets.TagConfig;
-import javax.faces.view.facelets.TagHandler;
-
-import org.omnifaces.component.validator.ValidateMultipleFields;
-
-/**
- * <p>
- * The <code>&lt;o:skipValidators&gt;</code> taghandler allows the developer to entirely skip validation when
- * executing an {@link UICommand} or {@link ClientBehaviorHolder} action. This taghandler must be placed inside an
- * {@link UICommand} or {@link ClientBehaviorHolder} component (client behavior holder components are those components
- * supporting <code>&lt;f:ajax&gt;</code>).
- *
- * <h3>Usage</h3>
- * <p>
- * For example, when adding a new row to the data table, you'd like to not immediately validate all empty rows.
- * <pre>
- * &lt;h:form&gt;
- *     &lt;h:dataTable value="#{bean.items}" var="item"&gt;
- *         &lt;h:column&gt;
- *             &lt;h:inputText value="#{item.value}" required="true" /&gt;
- *         &lt;/h:column&gt;
- *     &lt;/h:dataTable&gt;
- *     &lt;h:commandButton value="add new row" action="#{bean.add}"&gt;
- *         &lt;o:skipValidators /&gt;
- *     &lt;/h:commandButton&gt;
- *     &lt;h:commandButton value="save all data" action="#{bean.save}" /&gt;
- *     &lt;h:messages /&gt;
- * &lt;/h:form&gt;
- * </pre>
- * <p>
- * Note that converters will still run and that model values will still be updated. This behavior is by design.
- *
- * @author Michele Mariotti
- * @author Bauke Scholtz
- * @since 2.3
- */
-public class SkipValidators extends TagHandler {
-
-	// Constants ------------------------------------------------------------------------------------------------------
-
-	private static final String UIINPUT_REQUIRED_PROPERTY = "required";
-	private static final String UIINPUT_DISABLED_PROPERTY = "disabled";
-
-	private static final String ERROR_INVALID_PARENT =
-		"Parent component of o:skipValidators must be an instance of UICommand or ClientBehaviorHolder.";
-
-	// Constructors ---------------------------------------------------------------------------------------------------
-
-	/**
-	 * The tag constructor.
-	 * @param config The tag config.
-	 */
-	public SkipValidators(TagConfig config) {
-		super(config);
-	}
-
-	// Actions --------------------------------------------------------------------------------------------------------
-
-	/**
-	 * If the parent component is an instance of {@link UICommand} or {@link ClientBehaviorHolder}, and is new, and
-	 * we're in the restore view phase of a postback, then delegate to {@link #processSkipValidators(UIComponent)}.
-	 * @throws IllegalStateException When the parent component is not an instance of {@link UICommand} or
-	 * {@link ClientBehaviorHolder}.
-	 */
-	@Override
-	public void apply(FaceletContext context, UIComponent parent) throws IOException {
-		if (!(parent instanceof UICommand || parent instanceof ClientBehaviorHolder)) {
-			throw new IllegalStateException(ERROR_INVALID_PARENT);
-		}
-
-		FacesContext facesContext = context.getFacesContext();
-
-		if (!(ComponentHandler.isNew(parent) && facesContext.isPostback() && facesContext.getCurrentPhaseId() == RESTORE_VIEW)) {
-			return;
-		}
-
-		// We can't use hasInvokedSubmit() before the component is added to view, because the client ID isn't available.
-		// Hence, we subscribe this check to after phase of restore view.
-		subscribeToRequestAfterPhase(RESTORE_VIEW, () -> processSkipValidators(parent));
-	}
-
-	/**
-	 * Check if the given component has been invoked during the current request and if so, then register the skip
-	 * validators event listener which removes the validators during {@link PreValidateEvent} and restores them during
-	 * {@link PostValidateEvent}.
-	 * @param parent The parent component of this tag.
-	 */
-	protected void processSkipValidators(UIComponent parent) {
-		if (!hasInvokedSubmit(parent)) {
-			return;
-		}
-
-		SkipValidatorsEventListener listener = new SkipValidatorsEventListener();
-		subscribeToViewEvent(PreValidateEvent.class, listener);
-		subscribeToViewEvent(PostValidateEvent.class, listener);
-	}
-
-	/**
-	 * Remove validators during prevalidate and restore them during postvalidate.
-	 */
-	static class SkipValidatorsEventListener implements SystemEventListener {
-
-		private Map<String, Object> attributes = new HashMap<>();
-		private Map<String, Validator<?>[]> allValidators = new HashMap<>();
-
-		@Override
-		public boolean isListenerForSource(Object source) {
-			return source instanceof UIInput || source instanceof ValidateMultipleFields;
-		}
-
-		@Override
-		public void processEvent(SystemEvent event) {
-			UIComponent source = (UIComponent) event.getSource();
-
-			if (source instanceof UIInput) {
-				processEventForUIInput(event, (UIInput) source);
-			}
-			else if (source instanceof ValidateMultipleFields) {
-				processEventForValidateMultipleFields(event, (ValidateMultipleFields) source);
-			}
-		}
-
-		private void processEventForUIInput(SystemEvent event, UIInput input) {
-			String clientId = input.getClientId();
-
-			if (event instanceof PreValidateEvent) {
-				ValueExpression requiredExpression = input.getValueExpression(UIINPUT_REQUIRED_PROPERTY);
-
-				if (requiredExpression != null) {
-					attributes.put(clientId, requiredExpression);
-					input.setValueExpression(UIINPUT_REQUIRED_PROPERTY, createValueExpression("#{false}", Boolean.class));
-				}
-				else {
-					attributes.put(clientId, input.isRequired());
-					input.setRequired(false);
-				}
-
-				Validator<?>[] validators = input.getValidators();
-				allValidators.put(clientId, validators);
-
-				for (Validator<?> validator : validators) {
-					input.removeValidator(validator);
-				}
-			}
-			else if (event instanceof PostValidateEvent) {
-				for (Validator<?> validator : allValidators.remove(clientId)) {
-					input.addValidator(validator);
-				}
-
-				Object requiredValue = attributes.remove(clientId);
-
-				if (requiredValue instanceof ValueExpression) {
-					input.setValueExpression(UIINPUT_REQUIRED_PROPERTY, (ValueExpression) requiredValue);
-				}
-				else {
-					input.setRequired(TRUE.equals(requiredValue));
-				}
-			}
-		}
-
-		private void processEventForValidateMultipleFields(SystemEvent event, ValidateMultipleFields validator) {
-			String clientId = validator.getClientId();
-
-			if (event instanceof PreValidateEvent) {
-				ValueExpression disabledExpression = validator.getValueExpression(UIINPUT_DISABLED_PROPERTY);
-				attributes.put(clientId, (disabledExpression != null) ? disabledExpression : validator.isDisabled());
-				validator.setDisabled(true);
-			}
-			else if (event instanceof PostValidateEvent) {
-				Object disabledValue = attributes.remove(clientId);
-
-				if (disabledValue instanceof ValueExpression) {
-					validator.setValueExpression(UIINPUT_DISABLED_PROPERTY, (ValueExpression) disabledValue);
-				}
-				else {
-					validator.setDisabled(TRUE.equals(disabledValue));
-				}
-			}
-		}
-
-	}
-
-}
+/*
+ * Copyright OmniFaces
+ *
+ * Licensed under the Apache License, Version 2.0 (the "License"); you may not use this file except in compliance with
+ * the License. You may obtain a copy of the License at
+ *
+ *     https://www.apache.org/licenses/LICENSE-2.0
+ *
+ * Unless required by applicable law or agreed to in writing, software distributed under the License is distributed on
+ * an "AS IS" BASIS, WITHOUT WARRANTIES OR CONDITIONS OF ANY KIND, either express or implied. See the License for the
+ * specific language governing permissions and limitations under the License.
+ */
+package org.omnifaces.taghandler;
+
+import static java.lang.Boolean.TRUE;
+import static javax.faces.event.PhaseId.RESTORE_VIEW;
+import static org.omnifaces.util.Components.createValueExpression;
+import static org.omnifaces.util.Components.hasInvokedSubmit;
+import static org.omnifaces.util.Events.subscribeToRequestAfterPhase;
+import static org.omnifaces.util.Events.subscribeToViewEvent;
+
+import java.io.IOException;
+import java.util.HashMap;
+import java.util.Map;
+
+import javax.el.ValueExpression;
+import javax.faces.component.UICommand;
+import javax.faces.component.UIComponent;
+import javax.faces.component.UIInput;
+import javax.faces.component.behavior.ClientBehaviorHolder;
+import javax.faces.context.FacesContext;
+import javax.faces.event.PostValidateEvent;
+import javax.faces.event.PreValidateEvent;
+import javax.faces.event.SystemEvent;
+import javax.faces.event.SystemEventListener;
+import javax.faces.validator.Validator;
+import javax.faces.view.facelets.ComponentHandler;
+import javax.faces.view.facelets.FaceletContext;
+import javax.faces.view.facelets.TagConfig;
+import javax.faces.view.facelets.TagHandler;
+
+import org.omnifaces.component.validator.ValidateMultipleFields;
+
+/**
+ * <p>
+ * The <code>&lt;o:skipValidators&gt;</code> taghandler allows the developer to entirely skip validation when
+ * executing an {@link UICommand} or {@link ClientBehaviorHolder} action. This taghandler must be placed inside an
+ * {@link UICommand} or {@link ClientBehaviorHolder} component (client behavior holder components are those components
+ * supporting <code>&lt;f:ajax&gt;</code>).
+ *
+ * <h3>Usage</h3>
+ * <p>
+ * For example, when adding a new row to the data table, you'd like to not immediately validate all empty rows.
+ * <pre>
+ * &lt;h:form&gt;
+ *     &lt;h:dataTable value="#{bean.items}" var="item"&gt;
+ *         &lt;h:column&gt;
+ *             &lt;h:inputText value="#{item.value}" required="true" /&gt;
+ *         &lt;/h:column&gt;
+ *     &lt;/h:dataTable&gt;
+ *     &lt;h:commandButton value="add new row" action="#{bean.add}"&gt;
+ *         &lt;o:skipValidators /&gt;
+ *     &lt;/h:commandButton&gt;
+ *     &lt;h:commandButton value="save all data" action="#{bean.save}" /&gt;
+ *     &lt;h:messages /&gt;
+ * &lt;/h:form&gt;
+ * </pre>
+ * <p>
+ * Note that converters will still run and that model values will still be updated. This behavior is by design.
+ *
+ * @author Michele Mariotti
+ * @author Bauke Scholtz
+ * @since 2.3
+ */
+public class SkipValidators extends TagHandler {
+
+	// Constants ------------------------------------------------------------------------------------------------------
+
+	private static final String UIINPUT_REQUIRED_PROPERTY = "required";
+	private static final String UIINPUT_DISABLED_PROPERTY = "disabled";
+
+	private static final String ERROR_INVALID_PARENT =
+		"Parent component of o:skipValidators must be an instance of UICommand or ClientBehaviorHolder.";
+
+	// Constructors ---------------------------------------------------------------------------------------------------
+
+	/**
+	 * The tag constructor.
+	 * @param config The tag config.
+	 */
+	public SkipValidators(TagConfig config) {
+		super(config);
+	}
+
+	// Actions --------------------------------------------------------------------------------------------------------
+
+	/**
+	 * If the parent component is an instance of {@link UICommand} or {@link ClientBehaviorHolder}, and is new, and
+	 * we're in the restore view phase of a postback, then delegate to {@link #processSkipValidators(UIComponent)}.
+	 * @throws IllegalStateException When the parent component is not an instance of {@link UICommand} or
+	 * {@link ClientBehaviorHolder}.
+	 */
+	@Override
+	public void apply(FaceletContext context, UIComponent parent) throws IOException {
+		if (!(parent instanceof UICommand || parent instanceof ClientBehaviorHolder)) {
+			throw new IllegalStateException(ERROR_INVALID_PARENT);
+		}
+
+		FacesContext facesContext = context.getFacesContext();
+
+		if (!(ComponentHandler.isNew(parent) && facesContext.isPostback() && facesContext.getCurrentPhaseId() == RESTORE_VIEW)) {
+			return;
+		}
+
+		// We can't use hasInvokedSubmit() before the component is added to view, because the client ID isn't available.
+		// Hence, we subscribe this check to after phase of restore view.
+		subscribeToRequestAfterPhase(RESTORE_VIEW, () -> processSkipValidators(parent));
+	}
+
+	/**
+	 * Check if the given component has been invoked during the current request and if so, then register the skip
+	 * validators event listener which removes the validators during {@link PreValidateEvent} and restores them during
+	 * {@link PostValidateEvent}.
+	 * @param parent The parent component of this tag.
+	 */
+	protected void processSkipValidators(UIComponent parent) {
+		if (!hasInvokedSubmit(parent)) {
+			return;
+		}
+
+		SkipValidatorsEventListener listener = new SkipValidatorsEventListener();
+		subscribeToViewEvent(PreValidateEvent.class, listener);
+		subscribeToViewEvent(PostValidateEvent.class, listener);
+	}
+
+	/**
+	 * Remove validators during prevalidate and restore them during postvalidate.
+	 */
+	static class SkipValidatorsEventListener implements SystemEventListener {
+
+		private Map<String, Object> attributes = new HashMap<>();
+		private Map<String, Validator<?>[]> allValidators = new HashMap<>();
+
+		@Override
+		public boolean isListenerForSource(Object source) {
+			return source instanceof UIInput || source instanceof ValidateMultipleFields;
+		}
+
+		@Override
+		public void processEvent(SystemEvent event) {
+			UIComponent source = (UIComponent) event.getSource();
+
+			if (source instanceof UIInput) {
+				processEventForUIInput(event, (UIInput) source);
+			}
+			else if (source instanceof ValidateMultipleFields) {
+				processEventForValidateMultipleFields(event, (ValidateMultipleFields) source);
+			}
+		}
+
+		private void processEventForUIInput(SystemEvent event, UIInput input) {
+			String clientId = input.getClientId();
+
+			if (event instanceof PreValidateEvent) {
+				ValueExpression requiredExpression = input.getValueExpression(UIINPUT_REQUIRED_PROPERTY);
+
+				if (requiredExpression != null) {
+					attributes.put(clientId, requiredExpression);
+					input.setValueExpression(UIINPUT_REQUIRED_PROPERTY, createValueExpression("#{false}", Boolean.class));
+				}
+				else {
+					attributes.put(clientId, input.isRequired());
+					input.setRequired(false);
+				}
+
+				Validator<?>[] validators = input.getValidators();
+				allValidators.put(clientId, validators);
+
+				for (Validator<?> validator : validators) {
+					input.removeValidator(validator);
+				}
+			}
+			else if (event instanceof PostValidateEvent) {
+				for (Validator<?> validator : allValidators.remove(clientId)) {
+					input.addValidator(validator);
+				}
+
+				Object requiredValue = attributes.remove(clientId);
+
+				if (requiredValue instanceof ValueExpression) {
+					input.setValueExpression(UIINPUT_REQUIRED_PROPERTY, (ValueExpression) requiredValue);
+				}
+				else {
+					input.setRequired(TRUE.equals(requiredValue));
+				}
+			}
+		}
+
+		private void processEventForValidateMultipleFields(SystemEvent event, ValidateMultipleFields validator) {
+			String clientId = validator.getClientId();
+
+			if (event instanceof PreValidateEvent) {
+				ValueExpression disabledExpression = validator.getValueExpression(UIINPUT_DISABLED_PROPERTY);
+				attributes.put(clientId, (disabledExpression != null) ? disabledExpression : validator.isDisabled());
+				validator.setDisabled(true);
+			}
+			else if (event instanceof PostValidateEvent) {
+				Object disabledValue = attributes.remove(clientId);
+
+				if (disabledValue instanceof ValueExpression) {
+					validator.setValueExpression(UIINPUT_DISABLED_PROPERTY, (ValueExpression) disabledValue);
+				}
+				else {
+					validator.setDisabled(TRUE.equals(disabledValue));
+				}
+			}
+		}
+
+	}
+
+}