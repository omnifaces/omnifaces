/*
 * Copyright OmniFaces
 *
 * Licensed under the Apache License, Version 2.0 (the "License"); you may not use this file except in compliance with
 * the License. You may obtain a copy of the License at
 *
 *     https://www.apache.org/licenses/LICENSE-2.0
 *
 * Unless required by applicable law or agreed to in writing, software distributed under the License is distributed on
 * an "AS IS" BASIS, WITHOUT WARRANTIES OR CONDITIONS OF ANY KIND, either express or implied. See the License for the
 * specific language governing permissions and limitations under the License.
 */
package org.omnifaces.taghandler;

import static java.lang.Math.max;
import static java.lang.String.format;
import static org.omnifaces.taghandler.ImportFunctions.toClass;
import static org.omnifaces.util.Facelets.getStringLiteral;

import java.io.IOException;
import java.lang.reflect.Field;
import java.lang.reflect.Modifier;
import java.util.Collections;
import java.util.LinkedHashMap;
import java.util.LinkedHashSet;
import java.util.Map;
import java.util.Set;
import java.util.concurrent.ConcurrentHashMap;

import javax.faces.component.UIComponent;
import javax.faces.view.facelets.FaceletContext;
import javax.faces.view.facelets.TagAttribute;
import javax.faces.view.facelets.TagConfig;
import javax.faces.view.facelets.TagHandler;

import org.omnifaces.util.MapWrapper;

/**
 * <p>
 * The <code>&lt;o:importConstants&gt;</code> taghandler allows the developer to have a mapping of all constant field
 * values of the given fully qualified name of a type in the request scope. The constant field values are those public
 * static final fields. This works for classes, interfaces and enums.
 *
 * <h3>Usage</h3>
 * <p>
 * For example:
 * <pre>
 * public class Foo {
 *     public static final String FOO1 = "foo1";
 *     public static final String FOO2 = "foo2";
 * }
 *
 * public interface Bar {
 *     public String BAR1 = "bar1";
 *     public String BAR2 = "bar2";
 * }
 *
 * public enum Baz {
 *     BAZ1, BAZ2;
 * }
 * </pre>
 * <p>The constant field values of the above types can be mapped into the request scope as follows:
 * <pre>
 * &lt;o:importConstants type="com.example.Foo" /&gt;
 * &lt;o:importConstants type="com.example.Bar" /&gt;
 * &lt;o:importConstants type="com.example.Baz" var="Bazzz" /&gt;
 * ...
 * #{Foo.FOO1}, #{Foo.FOO2}, #{Bar.BAR1}, #{Bar.BAR2}, #{Bazzz.BAZ1}, #{Bazzz.BAZ2}
 * </pre>
 * <p>The map is by default stored in the request scope by the simple name of the type as variable name. You can override
 * this by explicitly specifying the <code>var</code> attribute, as demonstrated for <code>com.example.Baz</code> in
 * the above example.
 * <p>
 * The resolved constants are by reference stored in the cache to improve retrieving performance. There is also a
 * runtime (no, not compiletime as that's just not possible in EL) check during retrieving the constant value.
 * If a constant value doesn't exist, then an <code>IllegalArgumentException</code> will be thrown.
 *
 * <h3>JSF 2.3</h3>
 * <p>
 * JSF 2.3 also offers a <code>&lt;f:importConstants&gt;</code>, however it requires being placed in
 * <code>&lt;f:metadata&gt;</code> which may not be appropriate when you intend to import constants only from
 * a include, tagfile or a composite component.
 *
 * @author Bauke Scholtz
 */
public class ImportConstants extends TagHandler {

	// Constants ------------------------------------------------------------------------------------------------------

	private static final Map<String, Map<String, Object>> CONSTANTS_CACHE = new ConcurrentHashMap<>();

	private static final String ERROR_FIELD_ACCESS = "Cannot access constant field '%s' of type '%s'.";
	private static final String ERROR_INVALID_CONSTANT = "Type '%s' does not have the constant '%s'.";

	// Variables ------------------------------------------------------------------------------------------------------

	private String varValue;
	private TagAttribute typeAttribute;

	// Constructors ---------------------------------------------------------------------------------------------------

	/**
	 * The tag constructor.
	 * @param config The tag config.
	 */
	public ImportConstants(TagConfig config) {
		super(config);
		varValue = getStringLiteral(getAttribute("var"), "var");
		typeAttribute = getRequiredAttribute("type");
	}

	// Actions --------------------------------------------------------------------------------------------------------

	/**
	 * First obtain the constants of the class by its fully qualified name as specified in the <code>type</code>
	 * attribute from the cache. If it hasn't been collected yet and is thus not present in the cache, then collect
	 * them and store in cache. Finally set the constants in the request scope by the simple name of the type, or by the
	 * name as specified in the <code>var</code> attribute, if any.
	 */
	@Override
	public void apply(FaceletContext context, UIComponent parent) throws IOException {
		String type = typeAttribute.getValue(context);
		Map<String, Object> constants = CONSTANTS_CACHE.get(type);

		if (constants == null) {
			constants = collectConstants(type);
			CONSTANTS_CACHE.put(type, constants);
		}

		String var = varValue;

		if (var == null) {
			int innerClass = type.lastIndexOf('$');
			int outerClass = type.lastIndexOf('.');
			var = type.substring(max(innerClass, outerClass) + 1);
		}

		context.setAttribute(var, constants);
	}

	// Helpers --------------------------------------------------------------------------------------------------------

	/**
	 * Collect constants of the given type. That are, all public static final fields of the given type.
	 * @param type The fully qualified name of the type to collect constants for.
	 * @return Constants of the given type.
	 */
	private static Map<String, Object> collectConstants(String type) {
		Map<String, Object> constants = new LinkedHashMap<>();

		for (Class<?> declaredType : getDeclaredTypes(toClass(type))) {
			for (Field field : declaredType.getDeclaredFields()) {
				if (isPublicStaticFinal(field)) {
					try {
						if (constants.containsKey(field.getName())) {
							constants.put(field.getName(), field.get(null));
						}
					}
					catch (Exception e) {
						throw new IllegalArgumentException(format(ERROR_FIELD_ACCESS, type, field.getName()), e);
					}
				}
			}
		}

		return new ConstantsMap(constants, type);
	}

	/**
<<<<<<< HEAD
=======
	 * Returns an ordered set of all declared types of given type except for Object.class.
	 */
	private static Set<Class<?>> getDeclaredTypes(Class<?> type) {
		Set<Class<?>> declaredTypes = new LinkedHashSet<>();
		declaredTypes.add(type);
		fillAllSuperClasses(type, declaredTypes);

		for (Class<?> declaredType : new LinkedHashSet<>(declaredTypes)) {
			fillAllInterfaces(declaredType, declaredTypes);
		}

		return Collections.unmodifiableSet(declaredTypes);
	}

	private static void fillAllSuperClasses(Class<?> type, Set<Class<?>> set) {
		for (Class<?> sc = type.getSuperclass(); sc != Object.class; sc = sc.getSuperclass()) {
			set.add(sc);
		}
	}

	private static void fillAllInterfaces(Class<?> type, Set<Class<?>> set) {
		for (Class<?> i : type.getInterfaces()) {
			if (set.add(i)) {
				fillAllInterfaces(i, set);
			}
		}
	}

	/**
	 * Convert the given type, which should represent a fully qualified name, to a concrete {@link Class} instance.
	 * @param type The fully qualified name of the class.
	 * @return The concrete {@link Class} instance.
	 * @throws IllegalArgumentException When it is missing in the classpath.
	 */
	static Class<?> toClass(String type) { // Package-private so that ImportFunctions can also use it.
		try {
			return Class.forName(type, true, Thread.currentThread().getContextClassLoader());
		}
		catch (ClassNotFoundException e) {
			// Perhaps it's an inner enum which is specified as com.example.SomeClass.SomeEnum.
			// Let's be lenient on that although the proper type notation should be com.example.SomeClass$SomeEnum.
			int i = type.lastIndexOf('.');

			if (i > 0) {
				try {
					return toClass(new StringBuilder(type).replace(i, i + 1, "$").toString());
				}
				catch (Exception ignore) {
					logger.log(FINE, "Ignoring thrown exception; previous exception will be rethrown instead.", ignore);
					// Just continue to IllegalArgumentException on original ClassNotFoundException.
				}
			}

			throw new IllegalArgumentException(format(ERROR_MISSING_CLASS, type), e);
		}
	}

	/**
>>>>>>> 2075b462
	 * Returns whether the given field is a constant field, that is when it is public, static and final.
	 * @param field The field to be checked.
	 * @return <code>true</code> if the given field is a constant field, otherwise <code>false</code>.
	 */
	private static boolean isPublicStaticFinal(Field field) {
		int modifiers = field.getModifiers();
		return Modifier.isPublic(modifiers) && Modifier.isStatic(modifiers) && Modifier.isFinal(modifiers);
	}

	// Nested classes -------------------------------------------------------------------------------------------------

	/**
	 * Specific map implementation which wraps the given map in {@link Collections#unmodifiableMap(Map)} and throws an
	 * {@link IllegalArgumentException} in {@link ConstantsMap#get(Object)} method when the key doesn't exist at all.
	 *
	 * @author Bauke Scholtz
	 */
	private static class ConstantsMap extends MapWrapper<String, Object> {

		private static final long serialVersionUID = 1L;

		private String type;

		public ConstantsMap(Map<String, Object> map, String type) {
			super(Collections.unmodifiableMap(map));
			this.type = type;
		}

		@Override
		public Object get(Object key) {
			if (!containsKey(key)) {
				throw new IllegalArgumentException(format(ERROR_INVALID_CONSTANT, type, key));
			}

			return super.get(key);
		}

		@Override
		public boolean equals(Object object) {
			return super.equals(object) && type.equals(((ConstantsMap) object).type);
		}

		@Override
		public int hashCode() {
			return super.hashCode() + type.hashCode();
		}

	}

}<|MERGE_RESOLUTION|>--- conflicted
+++ resolved
@@ -152,9 +152,7 @@
 			for (Field field : declaredType.getDeclaredFields()) {
 				if (isPublicStaticFinal(field)) {
 					try {
-						if (constants.containsKey(field.getName())) {
-							constants.put(field.getName(), field.get(null));
-						}
+						constants.putIfAbsent(field.getName(), field.get(null));
 					}
 					catch (Exception e) {
 						throw new IllegalArgumentException(format(ERROR_FIELD_ACCESS, type, field.getName()), e);
@@ -167,19 +165,13 @@
 	}
 
 	/**
-<<<<<<< HEAD
-=======
 	 * Returns an ordered set of all declared types of given type except for Object.class.
 	 */
 	private static Set<Class<?>> getDeclaredTypes(Class<?> type) {
 		Set<Class<?>> declaredTypes = new LinkedHashSet<>();
 		declaredTypes.add(type);
 		fillAllSuperClasses(type, declaredTypes);
-
-		for (Class<?> declaredType : new LinkedHashSet<>(declaredTypes)) {
-			fillAllInterfaces(declaredType, declaredTypes);
-		}
-
+		declaredTypes.stream().forEach(declaredType -> fillAllInterfaces(declaredType, declaredTypes));
 		return Collections.unmodifiableSet(declaredTypes);
 	}
 
@@ -198,36 +190,6 @@
 	}
 
 	/**
-	 * Convert the given type, which should represent a fully qualified name, to a concrete {@link Class} instance.
-	 * @param type The fully qualified name of the class.
-	 * @return The concrete {@link Class} instance.
-	 * @throws IllegalArgumentException When it is missing in the classpath.
-	 */
-	static Class<?> toClass(String type) { // Package-private so that ImportFunctions can also use it.
-		try {
-			return Class.forName(type, true, Thread.currentThread().getContextClassLoader());
-		}
-		catch (ClassNotFoundException e) {
-			// Perhaps it's an inner enum which is specified as com.example.SomeClass.SomeEnum.
-			// Let's be lenient on that although the proper type notation should be com.example.SomeClass$SomeEnum.
-			int i = type.lastIndexOf('.');
-
-			if (i > 0) {
-				try {
-					return toClass(new StringBuilder(type).replace(i, i + 1, "$").toString());
-				}
-				catch (Exception ignore) {
-					logger.log(FINE, "Ignoring thrown exception; previous exception will be rethrown instead.", ignore);
-					// Just continue to IllegalArgumentException on original ClassNotFoundException.
-				}
-			}
-
-			throw new IllegalArgumentException(format(ERROR_MISSING_CLASS, type), e);
-		}
-	}
-
-	/**
->>>>>>> 2075b462
 	 * Returns whether the given field is a constant field, that is when it is public, static and final.
 	 * @param field The field to be checked.
 	 * @return <code>true</code> if the given field is a constant field, otherwise <code>false</code>.
