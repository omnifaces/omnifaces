--- conflicted
+++ resolved
@@ -58,22 +58,17 @@
 import java.io.IOException;
 import java.io.Serializable;
 import java.lang.reflect.AnnotatedParameterizedType;
-import java.lang.reflect.AnnotatedType;
-import java.lang.reflect.Field;
 import java.lang.reflect.Method;
 import java.util.ArrayList;
 import java.util.HashMap;
 import java.util.HashSet;
 import java.util.List;
 import java.util.Map;
-import java.util.Map.Entry;
-import java.util.ResourceBundle;
 import java.util.Set;
 import java.util.function.Consumer;
 import java.util.logging.Logger;
 
 import jakarta.el.ValueExpression;
-import jakarta.el.ValueReference;
 import jakarta.faces.FacesException;
 import jakarta.faces.component.UICommand;
 import jakarta.faces.component.UIComponent;
@@ -82,7 +77,6 @@
 import jakarta.faces.context.FacesContext;
 import jakarta.faces.event.PostValidateEvent;
 import jakarta.faces.event.PreValidateEvent;
-import jakarta.faces.event.SystemEventListener;
 import jakarta.faces.validator.BeanValidator;
 import jakarta.faces.validator.Validator;
 import jakarta.faces.view.facelets.FaceletContext;
@@ -299,7 +293,6 @@
  */
 public class ValidateBean extends TagHandler {
 
-<<<<<<< HEAD
     // Constants ------------------------------------------------------------------------------------------------------
 
 
@@ -358,13 +351,13 @@
      */
     @Override
     public void apply(FaceletContext context, UIComponent parent) throws IOException {
-        if (getAttribute(VALUE_ATTRIBUTE) == null && (!(parent instanceof UICommand || parent instanceof UIInput))) {
+        if (getAttribute(VALUE_ATTRIBUTE) == null && !(parent instanceof UICommand) && !(parent instanceof UIInput)) {
             throw new IllegalArgumentException(ERROR_INVALID_PARENT);
         }
 
-        FacesContext facesContext = context.getFacesContext();
-
-        if (!(isNew(parent) && facesContext.isPostback() && facesContext.getCurrentPhaseId() == RESTORE_VIEW)) {
+        var facesContext = context.getFacesContext();
+
+        if (!isNew(parent) || !facesContext.isPostback() || facesContext.getCurrentPhaseId() != RESTORE_VIEW) {
             return;
         }
 
@@ -389,20 +382,20 @@
      * @throws IllegalStateException When the parent form is missing.
      */
     protected void processValidateBean(FacesContext context, UIComponent component) {
-        UIForm form = (component instanceof UIForm) ? ((UIForm) component) : getClosestParent(component, UIForm.class);
+        var form = component instanceof UIForm ? (UIForm) component : getClosestParent(component, UIForm.class);
 
         if (form == null) {
             throw new IllegalStateException(ERROR_MISSING_FORM);
         }
 
-        if (!form.equals(getCurrentForm()) || (!(component instanceof UIForm) && !hasInvokedSubmit(component))) {
+        if (!form.equals(getCurrentForm()) || !(component instanceof UIForm) && !hasInvokedSubmit(component)) {
             return;
         }
 
         Object bean = null;
 
         if (value != null) {
-            Object[] found = new Object[1];
+            var found = new Object[1];
             forEachComponent(context).fromRoot(form).invoke(target -> found[0] = value.getValue(getELContext()));
             bean = found[0];
         }
@@ -426,8 +419,8 @@
      * After update model values phase, validate actual bean. But don't proceed to render response on fail.
      */
     private void validateActualBean(UIForm form, Object bean) {
-        ValidateBeanCallback validateActualBean = new ValidateBeanCallback() { @Override public void invoke() {
-            FacesContext context = FacesContext.getCurrentInstance();
+        var validateActualBean = new ValidateBeanCallback() { @Override public void invoke() {
+            var context = FacesContext.getCurrentInstance();
             validate(context, form, bean, unwrapIfNecessary(bean), new HashSet<>(0), false);
         }};
 
@@ -441,19 +434,18 @@
      * then validate copied bean and proceed to render response on fail.
      */
     private void validateCopiedBean(UIForm form, Object bean) {
-        Set<String> collectedClientIds = new HashSet<>();
-        Map<PropertyPath, Object> collectedProperties = new HashMap<>();
-        Map<Object, PropertyPath> knownBaseProperties = getBaseBeanPropertyPaths(bean, this::isValidAnnotationPresent);
-
-        ValidateBeanCallback collectBeanProperties = new ValidateBeanCallback() { @Override public void invoke() {
-            FacesContext context = FacesContext.getCurrentInstance();
+        var collectedClientIds = new HashSet<String>();
+        var collectedProperties = new HashMap<PropertyPath, Object>();
+        var knownBaseProperties = getBaseBeanPropertyPaths(bean, this::isValidAnnotationPresent);
+        var collectBeanProperties = new ValidateBeanCallback() { @Override public void invoke() {
+            var context = FacesContext.getCurrentInstance();
             forEachInputWithMatchingBase(context, form, knownBaseProperties.keySet(), input -> addCollectingValidator(input, collectedClientIds, collectedProperties, knownBaseProperties));
         }};
 
-        ValidateBeanCallback checkConstraints = new ValidateBeanCallback() { @Override public void invoke() {
-            FacesContext context = FacesContext.getCurrentInstance();
+        var checkConstraints = new ValidateBeanCallback() { @Override public void invoke() {
+            var context = FacesContext.getCurrentInstance();
             forEachInputWithMatchingBase(context, form, knownBaseProperties.keySet(), ValidateBean::removeCollectingValidator);
-            Object copiedBean = getCopier(context, copier).copy(unwrapIfNecessary(bean));
+            var copiedBean = getCopier(context, copier).copy(unwrapIfNecessary(bean));
             setBeanProperties(copiedBean, collectedProperties);
             validate(context, form, bean, copiedBean, collectedClientIds, true);
         }};
@@ -470,14 +462,14 @@
             return true;
         }
 
-        Class<?> beanClass = getter.getDeclaringClass();
+        var beanClass = getter.getDeclaringClass();
 
         if (beanClass.isAnnotationPresent(Valid.class)) {
             return true;
         }
 
-        String propertyName = Introspector.decapitalize(getter.getName().replaceFirst("get", ""));
-        Field property = stream(beanClass.getDeclaredFields()).filter(field -> field.getName().equals(propertyName)).findFirst().orElse(null);
+        var propertyName = Introspector.decapitalize(getter.getName().replaceFirst("get", ""));
+        var property = stream(beanClass.getDeclaredFields()).filter(field -> field.getName().equals(propertyName)).findFirst().orElse(null);
 
         if (property == null) {
             return false;
@@ -488,7 +480,7 @@
         }
 
         if (property.getAnnotatedType() instanceof AnnotatedParameterizedType) {
-            for (AnnotatedType type : ((AnnotatedParameterizedType) property.getAnnotatedType()).getAnnotatedActualTypeArguments()) {
+            for (var type : ((AnnotatedParameterizedType) property.getAnnotatedType()).getAnnotatedActualTypeArguments()) {
                 if (type.isAnnotationPresent(Valid.class)) {
                     return true;
                 }
@@ -502,8 +494,8 @@
      * Before validations phase of current request, subscribe the {@link BeanValidationEventListener} to validate the form based on groups.
      */
     private void validateForm() {
-        ValidateBeanCallback validateForm = new ValidateBeanCallback() { @Override public void invoke() {
-            SystemEventListener listener = new BeanValidationEventListener(groups, disabled);
+        var validateForm = new ValidateBeanCallback() { @Override public void invoke() {
+            var listener = new BeanValidationEventListener(groups, disabled);
             subscribeToViewEvent(PreValidateEvent.class, listener);
             subscribeToViewEvent(PostValidateEvent.class, listener);
         }};
@@ -513,13 +505,13 @@
 
     @SuppressWarnings({ "rawtypes" })
     private void validate(FacesContext context, UIForm form, Object actualBean, Object validableBean, Set<String> clientIds, boolean renderResponseOnFail) {
-        List<Class> groupClasses = new ArrayList<>();
-
-        for (String group : csvToList(groups)) {
+        var groupClasses = new ArrayList<Class>();
+
+        for (var group : csvToList(groups)) {
             groupClasses.add(toClass(group));
         }
 
-        Set<ConstraintViolation<?>> violations = validateBean(validableBean, groupClasses.toArray(new Class[groupClasses.size()]));
+        var violations = validateBean(validableBean, groupClasses.toArray(new Class[groupClasses.size()]));
 
         if (!violations.isEmpty()) {
             if ("@violating".equals(showMessageFor)) {
@@ -546,13 +538,22 @@
             .ofTypes(UIInput.class)
             .withHints(SKIP_UNRENDERED/*, SKIP_ITERATION*/) // SKIP_ITERATION fails in Apache EL (Tomcat 8.0.32 tested) but works in Oracle EL.
             .<UIInput>invoke(input -> {
-                ValueExpression valueExpression = input.getValueExpression(VALUE_ATTRIBUTE);
+                var valueExpression = input.getValueExpression(VALUE_ATTRIBUTE);
 
                 if (valueExpression != null) {
-                    ValueReference valueReference = getValueReference(context.getELContext(), valueExpression);
-
-                    if (bases.contains(valueReference.getBase()) && (property == null || property.equals(valueReference.getProperty()))) {
+                    var valueReference = getValueReference(context.getELContext(), valueExpression);
+                    var referencedBase = valueReference.getBase();
+                    var referencedProperty = valueReference.getProperty();
+
+                    if (bases.contains(referencedBase) && (property == null || property.equals(referencedProperty))) {
                         callback.accept(input);
+                    }
+                    else if (property == null && referencedBase instanceof List && referencedProperty instanceof Integer) {
+                        var referencedItem = ((List<?>) referencedBase).get((Integer) referencedProperty);
+
+                        if (bases.contains(referencedItem)) {
+                            callback.accept(input);
+                        }
                     }
                 }
             });
@@ -569,7 +570,7 @@
     private static void removeCollectingValidator(UIInput input) {
         Validator<?> collectingValidator = null;
 
-        for (Validator<?> validator : input.getValidators()) {
+        for (var validator : input.getValidators()) {
             if (validator instanceof CollectingValidator) {
                 collectingValidator = validator;
                 break;
@@ -585,7 +586,7 @@
         Copier copier = null;
 
         if (!isEmpty(copierName)) {
-            Object expressionResult = evaluateExpressionGet(context, copierName);
+            var expressionResult = evaluateExpressionGet(context, copierName);
 
             if (expressionResult instanceof Copier) {
                 copier = (Copier) expressionResult;
@@ -603,16 +604,16 @@
     }
 
     private static void invalidateInputsByPropertyPathAndShowMessages(FacesContext context, UIForm form, Object bean, Set<ConstraintViolation<?>> violations, String messageFormat) {
-        Set<ConstraintViolation<?>> undisplayed = new HashSet<>(violations);
-
-        for (ConstraintViolation<?> violation : violations) {
-            for (Entry<Object, String> baseAndProperty : resolveViolatedBasesAndProperties(bean, violation)) {
+        var undisplayed = new HashSet<>(violations);
+
+        for (var violation : violations) {
+            for (var baseAndProperty : resolveViolatedBasesAndProperties(bean, violation)) {
                 boolean[] displayed = { false };
 
                 forEachInputWithMatchingBase(context, form, singleton(baseAndProperty.getKey()), baseAndProperty.getValue(), input -> {
                     context.validationFailed();
                     input.setValid(false);
-                    String clientId = input.getClientId(context);
+                    var clientId = input.getClientId(context);
                     addError(clientId, formatMessage(violation.getMessage(), getLabel(input), messageFormat));
                     undisplayed.remove(violation);
                     displayed[0] = true;
@@ -625,29 +626,29 @@
         }
 
         if (isDevelopment(context)) {
-            for (ConstraintViolation<?> violation : undisplayed) {
+            for (var violation : undisplayed) {
                 logger.log(WARNING, String.format(WARN_UNDISPLAYED_VIOLATION, violation.getMessage(), violation.getPropertyPath()));
             }
         }
     }
 
     private static void invalidateInputsByShowMessageForAndShowMessages(FacesContext context, UIForm form, Set<ConstraintViolation<?>> violations, String showMessageFor, String messageFormat) {
-        for (String forId : showMessageFor.split("\\s+")) {
-            UIComponent component = form.findComponent(forId);
+        for (var forId : showMessageFor.split("\\s+")) {
+            var component = form.findComponent(forId);
             context.validationFailed();
 
             if (component instanceof UIInput) {
                 ((UIInput) component).setValid(false);
             }
 
-            String clientId = component.getClientId(context);
+            var clientId = component.getClientId(context);
             addErrors(clientId, violations, getLabel(component), messageFormat);
         }
     }
 
     private static void invalidateInputsByClientIdsAndShowMessages(final FacesContext context, UIForm form, Set<ConstraintViolation<?>> violations, Set<String> clientIds, String showMessageFor, String messageFormat) {
         context.validationFailed();
-        StringBuilder labels = new StringBuilder();
+        var labels = new StringBuilder();
 
         if (!clientIds.isEmpty()) {
             forEachComponent(context).fromRoot(form).havingIds(clientIds).<UIInput>invoke(input -> {
@@ -666,38 +667,38 @@
 
     private static void showMessages(FacesContext context, UIForm form, Set<ConstraintViolation<?>> violations, Set<String> clientIds, String labels, String showMessagesFor, String messageFormat) {
         if ("@form".equals(showMessagesFor)) {
-            String formId = form.getClientId(context);
+            var formId = form.getClientId(context);
             addErrors(formId, violations, labels, messageFormat);
         }
         else if ("@all".equals(showMessagesFor)) {
-            for (String clientId : clientIds) {
+            for (var clientId : clientIds) {
                 addErrors(clientId, violations, labels, messageFormat);
             }
         }
         else if ("@global".equals(showMessagesFor)) {
-            for (ConstraintViolation<?> violation : violations) {
+            for (var violation : violations) {
                 addGlobalError(formatMessage(violation.getMessage(), labels, messageFormat));
             }
         }
         else {
-            for (String clientId : showMessagesFor.split("\\s+")) {
+            for (var clientId : showMessagesFor.split("\\s+")) {
                 addErrors(clientId, violations, labels, messageFormat);
             }
         }
     }
 
     private static void addErrors(String clientId, Set<ConstraintViolation<?>> violations, String labels, String messageFormat) {
-        for (ConstraintViolation<?> violation : violations) {
+        for (var violation : violations) {
             addError(clientId, formatMessage(violation.getMessage(), labels, messageFormat));
         }
     }
 
     private static String formatMessage(String message, String label, String messageFormat) {
         if (!isEmpty(label)) {
-            String pattern = messageFormat;
+            var pattern = messageFormat;
 
             if (pattern == null) {
-                ResourceBundle messageBundle = getMessageBundle();
+                var messageBundle = getMessageBundle();
 
                 if (messageBundle != null && messageBundle.containsKey(BeanValidator.MESSAGE_ID)) {
                     pattern = messageBundle.getString(BeanValidator.MESSAGE_ID);
@@ -729,14 +730,14 @@
         @Override
         @SuppressWarnings("unchecked")
         public void validate(FacesContext context, UIComponent component, Object value) {
-            ValueExpression valueExpression = component.getValueExpression(VALUE_ATTRIBUTE);
+            var valueExpression = component.getValueExpression(VALUE_ATTRIBUTE);
 
             if (valueExpression != null) {
                 collectedClientIds.add(component.getClientId(context));
-                ValueReference valueReference = getValueReference(context.getELContext(), valueExpression);
-                Comparable<? extends Serializable> property = (Comparable<? extends Serializable>) valueReference.getProperty();
-                PropertyPath basePath = knownBaseProperties.get(valueReference.getBase());
-                PropertyPath path = (basePath != null) ? basePath.with(property) : PropertyPath.of(property);
+                var valueReference = getValueReference(context.getELContext(), valueExpression);
+                var property = (Comparable<? extends Serializable>) valueReference.getProperty();
+                var basePath = knownBaseProperties.get(valueReference.getBase());
+                var path = basePath != null ? basePath.with(property) : PropertyPath.of(property);
                 collectedProperties.put(path, value);
             }
         }
@@ -766,482 +767,5 @@
 
         public abstract void invoke();
     }
-=======
-	// Constants ------------------------------------------------------------------------------------------------------
-
-
-	private static final Logger logger = Logger.getLogger(ValidateBean.class.getName());
-
-	private static final String DEFAULT_SHOWMESSAGEFOR = "@form";
-	private static final String ERROR_MISSING_FORM =
-		"o:validateBean must be nested in an UIForm.";
-	private static final String ERROR_INVALID_PARENT =
-		"o:validateBean parent must be an instance of UIInput or UICommand.";
-	private static final String WARN_UNDISPLAYED_VIOLATION =
-		"o:validateBean could not display violation message '%s' for property path '%s'.";
-
-	// Enums ----------------------------------------------------------------------------------------------------------
-
-	private enum ValidateMethod {
-		validateCopy, validateActual;
-
-		public static ValidateMethod of(String name) {
-			if (isEmpty(name)) {
-				return validateCopy;
-			}
-
-			return valueOf(name);
-		}
-	}
-
-	// Variables ------------------------------------------------------------------------------------------------------
-
-	private ValueExpression value;
-	private boolean disabled;
-	private ValidateMethod method;
-	private String groups;
-	private String copier;
-	private String showMessageFor;
-	private String messageFormat;
-
-	// Constructors ---------------------------------------------------------------------------------------------------
-
-	/**
-	 * The tag constructor.
-	 * @param config The tag config.
-	 */
-	public ValidateBean(TagConfig config) {
-		super(config);
-	}
-
-	// Actions --------------------------------------------------------------------------------------------------------
-
-	/**
-	 * If the parent component has the <code>value</code> attribute or is an instance of {@link UICommand} or
-	 * {@link UIInput} and is new and we're in the restore view phase of a postback, then delegate to
-	 * {@link #processValidateBean(FacesContext, UIComponent)}.
-	 * @throws IllegalArgumentException When the <code>value</code> attribute is absent and the parent component is not
-	 * an instance of {@link UICommand} or {@link UIInput}.
-	 */
-	@Override
-	public void apply(FaceletContext context, UIComponent parent) throws IOException {
-		if (getAttribute(VALUE_ATTRIBUTE) == null && (!(parent instanceof UICommand || parent instanceof UIInput))) {
-			throw new IllegalArgumentException(ERROR_INVALID_PARENT);
-		}
-
-		FacesContext facesContext = context.getFacesContext();
-
-		if (!(isNew(parent) && facesContext.isPostback() && facesContext.getCurrentPhaseId() == RESTORE_VIEW)) {
-			return;
-		}
-
-		value = getValueExpression(context, getAttribute(VALUE_ATTRIBUTE), Object.class);
-		disabled = getBoolean(context, getAttribute("disabled"));
-		method = ValidateMethod.of(getString(context, getAttribute("method")));
-		groups = getString(context, getAttribute("validationGroups"));
-		copier = getString(context, getAttribute("copier"));
-		showMessageFor = coalesce(getString(context, getAttribute("showMessageFor")), DEFAULT_SHOWMESSAGEFOR);
-		messageFormat = getString(context, getAttribute("messageFormat"));
-
-		// We can't use getCurrentForm() or hasInvokedSubmit() before the component is added to view, because the client ID isn't available.
-		// Hence, we subscribe this check to after phase of restore view.
-		subscribeToRequestAfterPhase(RESTORE_VIEW, () -> processValidateBean(facesContext, parent));
-	}
-
-	/**
-	 * Check if the given component has participated in submitting the current form or action and if so, then perform
-	 * the bean validation depending on the attributes set.
-	 * @param context The involved faces context.
-	 * @param component The involved component.
-	 * @throws IllegalStateException When the parent form is missing.
-	 */
-	protected void processValidateBean(FacesContext context, UIComponent component) {
-		UIForm form = (component instanceof UIForm) ? ((UIForm) component) : getClosestParent(component, UIForm.class);
-
-		if (form == null) {
-			throw new IllegalStateException(ERROR_MISSING_FORM);
-		}
-
-		if (!form.equals(getCurrentForm()) || (!(component instanceof UIForm) && !hasInvokedSubmit(component))) {
-			return;
-		}
-
-		Object bean = null;
-
-		if (value != null) {
-			Object[] found = new Object[1];
-			forEachComponent(context).fromRoot(form).invoke(target -> found[0] = value.getValue(getELContext()));
-			bean = found[0];
-		}
-
-		if (bean == null) {
-			validateForm();
-			return;
-		}
-
-		if (!disabled) {
-			if (method == ValidateMethod.validateActual) {
-				validateActualBean(form, bean);
-			}
-			else {
-				validateCopiedBean(form, bean);
-			}
-		}
-	}
-
-	/**
-	 * After update model values phase, validate actual bean. But don't proceed to render response on fail.
-	 */
-	private void validateActualBean(UIForm form, Object bean) {
-		ValidateBeanCallback validateActualBean = new ValidateBeanCallback() { @Override public void run() {
-			FacesContext context = FacesContext.getCurrentInstance();
-			validate(context, form, bean, unwrapIfNecessary(bean), new HashSet<>(0), false);
-		}};
-
-		subscribeToRequestAfterPhase(UPDATE_MODEL_VALUES, validateActualBean);
-	}
-
-	/**
-	 * Before validations phase of current request, collect all client IDs and bean properties.
-	 *
-	 * After validations phase of current request, create a copy of the bean, set all collected properties there,
-	 * then validate copied bean and proceed to render response on fail.
-	 */
-	private void validateCopiedBean(UIForm form, Object bean) {
-		Set<String> collectedClientIds = new HashSet<>();
-		Map<PropertyPath, Object> collectedProperties = new HashMap<>();
-		Map<Object, PropertyPath> knownBaseProperties = getBaseBeanPropertyPaths(bean, this::isValidAnnotationPresent);
-
-		ValidateBeanCallback collectBeanProperties = new ValidateBeanCallback() { @Override public void run() {
-			FacesContext context = FacesContext.getCurrentInstance();
-			forEachInputWithMatchingBase(context, form, knownBaseProperties.keySet(), input -> addCollectingValidator(input, collectedClientIds, collectedProperties, knownBaseProperties));
-		}};
-
-		ValidateBeanCallback checkConstraints = new ValidateBeanCallback() { @Override public void run() {
-			FacesContext context = FacesContext.getCurrentInstance();
-			forEachInputWithMatchingBase(context, form, knownBaseProperties.keySet(), ValidateBean::removeCollectingValidator);
-			Object copiedBean = getCopier(context, copier).copy(unwrapIfNecessary(bean));
-			setBeanProperties(copiedBean, collectedProperties);
-			validate(context, form, bean, copiedBean, collectedClientIds, true);
-		}};
-
-		subscribeToRequestBeforePhase(PROCESS_VALIDATIONS, collectBeanProperties);
-		subscribeToRequestAfterPhase(PROCESS_VALIDATIONS, checkConstraints);
-	}
-
-	/**
-	 * Returns true if the property associated with given getter method is annotated with {@link Valid}.
-	 */
-	private boolean isValidAnnotationPresent(Method getter) {
-		if (getter.isAnnotationPresent(Valid.class)) {
-			return true;
-		}
-
-		Class<?> beanClass = getter.getDeclaringClass();
-
-		if (beanClass.isAnnotationPresent(Valid.class)) {
-			return true;
-		}
-
-		String propertyName = Introspector.decapitalize(getter.getName().replaceFirst("get", ""));
-		Field property = stream(beanClass.getDeclaredFields()).filter(field -> field.getName().equals(propertyName)).findFirst().orElse(null);
-
-		if (property == null) {
-			return false;
-		}
-
-		if (property.isAnnotationPresent(Valid.class)) {
-			return true;
-		}
-
-		if (property.getAnnotatedType() instanceof AnnotatedParameterizedType) {
-			for (AnnotatedType type : ((AnnotatedParameterizedType) property.getAnnotatedType()).getAnnotatedActualTypeArguments()) {
-				if (type.isAnnotationPresent(Valid.class)) {
-					return true;
-				}
-			}
-		}
-
-		return false;
-	}
-
-	/**
-	 * Before validations phase of current request, subscribe the {@link BeanValidationEventListener} to validate the form based on groups.
-	 */
-	private void validateForm() {
-		ValidateBeanCallback validateForm = new ValidateBeanCallback() { @Override public void run() {
-			SystemEventListener listener = new BeanValidationEventListener(groups, disabled);
-			subscribeToViewEvent(PreValidateEvent.class, listener);
-			subscribeToViewEvent(PostValidateEvent.class, listener);
-		}};
-
-		subscribeToRequestBeforePhase(PROCESS_VALIDATIONS, validateForm);
-	}
-
-	@SuppressWarnings({ "rawtypes" })
-	private void validate(FacesContext context, UIForm form, Object actualBean, Object validableBean, Set<String> clientIds, boolean renderResponseOnFail) {
-		List<Class> groupClasses = new ArrayList<>();
-
-		for (String group : csvToList(groups)) {
-			groupClasses.add(toClass(group));
-		}
-
-		Set<ConstraintViolation<?>> violations = validateBean(validableBean, groupClasses.toArray(new Class[groupClasses.size()]));
-
-		if (!violations.isEmpty()) {
-			if ("@violating".equals(showMessageFor)) {
-				invalidateInputsByPropertyPathAndShowMessages(context, form, actualBean, violations, messageFormat);
-			}
-			else if (showMessageFor.charAt(0) != '@') {
-				invalidateInputsByShowMessageForAndShowMessages(context, form, violations, showMessageFor, messageFormat);
-			}
-			else {
-				invalidateInputsByClientIdsAndShowMessages(context, form, violations, clientIds, showMessageFor, messageFormat);
-			}
-
-			if (context.isValidationFailed() && renderResponseOnFail) {
-				context.renderResponse();
-			}
-		}
-	}
-
-	// Helpers --------------------------------------------------------------------------------------------------------
-
-	private static void forEachInputWithMatchingBase(FacesContext context, UIComponent form, Set<Object> bases, String property, Callback.WithArgument<UIInput> callback) {
-		forEachComponent(context)
-			.fromRoot(form)
-			.ofTypes(UIInput.class)
-			.withHints(SKIP_UNRENDERED/*, SKIP_ITERATION*/) // SKIP_ITERATION fails in Apache EL (Tomcat 8.0.32 tested) but works in Oracle EL.
-			.<UIInput>invoke(input -> {
-				ValueExpression valueExpression = input.getValueExpression(VALUE_ATTRIBUTE);
-
-				if (valueExpression != null) {
-					ValueReference valueReference = getValueReference(context.getELContext(), valueExpression);
-					Object referencedBase = valueReference.getBase();
-					Object referencedProperty = valueReference.getProperty();
-
-                    if (bases.contains(referencedBase) && (property == null || property.equals(referencedProperty))) {
-						callback.invoke(input);
-					}
-                    else if (property == null && referencedBase instanceof List && referencedProperty instanceof Integer) {
-                        Object referencedItem = ((List<?>) referencedBase).get((Integer) referencedProperty);
-
-                        if (bases.contains(referencedItem)) {
-                            callback.invoke(input);
-                        }
-                    }
-				}
-			});
-	}
-
-	private static void forEachInputWithMatchingBase(FacesContext context, UIComponent form, Set<Object> bases, Callback.WithArgument<UIInput> callback) {
-		forEachInputWithMatchingBase(context, form, bases, null, callback);
-	}
-
-	private static void addCollectingValidator(UIInput input, Set<String> collectedClientIds, Map<PropertyPath, Object> collectedProperties, Map<Object, PropertyPath> knownBaseProperties) {
-		input.addValidator(new CollectingValidator(collectedClientIds, collectedProperties, knownBaseProperties));
-	}
-
-	private static void removeCollectingValidator(UIInput input) {
-		Validator<?> collectingValidator = null;
-
-		for (Validator<?> validator : input.getValidators()) {
-			if (validator instanceof CollectingValidator) {
-				collectingValidator = validator;
-				break;
-			}
-		}
-
-		if (collectingValidator != null) {
-			input.removeValidator(collectingValidator);
-		}
-	}
-
-	private static Copier getCopier(FacesContext context, String copierName) {
-		Copier copier = null;
-
-		if (!isEmpty(copierName)) {
-			Object expressionResult = evaluateExpressionGet(context, copierName);
-
-			if (expressionResult instanceof Copier) {
-				copier = (Copier) expressionResult;
-			}
-			else if (expressionResult instanceof String) {
-				copier = instance((String) expressionResult);
-			}
-		}
-
-		if (copier == null) {
-			copier = new MultiStrategyCopier();
-		}
-
-		return copier;
-	}
-
-	private static void invalidateInputsByPropertyPathAndShowMessages(FacesContext context, UIForm form, Object bean, Set<ConstraintViolation<?>> violations, String messageFormat) {
-		Set<ConstraintViolation<?>> undisplayed = new HashSet<>(violations);
-
-		for (ConstraintViolation<?> violation : violations) {
-			for (Entry<Object, String> baseAndProperty : resolveViolatedBasesAndProperties(bean, violation)) {
-				boolean[] displayed = { false };
-
-				forEachInputWithMatchingBase(context, form, singleton(baseAndProperty.getKey()), baseAndProperty.getValue(), input -> {
-					context.validationFailed();
-					input.setValid(false);
-					String clientId = input.getClientId(context);
-					addError(clientId, formatMessage(violation.getMessage(), getLabel(input), messageFormat));
-					undisplayed.remove(violation);
-					displayed[0] = true;
-				});
-
-				if (displayed[0]) {
-					break;
-				}
-			}
-		}
-
-		if (isDevelopment(context)) {
-			for (ConstraintViolation<?> violation : undisplayed) {
-				logger.log(WARNING, String.format(WARN_UNDISPLAYED_VIOLATION, violation.getMessage(), violation.getPropertyPath()));
-			}
-		}
-	}
-
-	private static void invalidateInputsByShowMessageForAndShowMessages(FacesContext context, UIForm form, Set<ConstraintViolation<?>> violations, String showMessageFor, String messageFormat) {
-		for (String forId : showMessageFor.split("\\s+")) {
-			UIComponent component = form.findComponent(forId);
-			context.validationFailed();
-
-			if (component instanceof UIInput) {
-				((UIInput) component).setValid(false);
-			}
-
-			String clientId = component.getClientId(context);
-			addErrors(clientId, violations, getLabel(component), messageFormat);
-		}
-	}
-
-	private static void invalidateInputsByClientIdsAndShowMessages(final FacesContext context, UIForm form, Set<ConstraintViolation<?>> violations, Set<String> clientIds, String showMessageFor, String messageFormat) {
-		context.validationFailed();
-		StringBuilder labels = new StringBuilder();
-
-		if (!clientIds.isEmpty()) {
-			forEachComponent(context).fromRoot(form).havingIds(clientIds).<UIInput>invoke(input -> {
-				input.setValid(false);
-
-				if (labels.length() > 0) {
-					labels.append(", ");
-				}
-
-				labels.append(getLabel(input));
-			});
-		}
-
-		showMessages(context, form, violations, clientIds, labels.toString(), showMessageFor, messageFormat);
-	}
-
-	private static void showMessages(FacesContext context, UIForm form, Set<ConstraintViolation<?>> violations, Set<String> clientIds, String labels, String showMessagesFor, String messageFormat) {
-		if ("@form".equals(showMessagesFor)) {
-			String formId = form.getClientId(context);
-			addErrors(formId, violations, labels, messageFormat);
-		}
-		else if ("@all".equals(showMessagesFor)) {
-			for (String clientId : clientIds) {
-				addErrors(clientId, violations, labels, messageFormat);
-			}
-		}
-		else if ("@global".equals(showMessagesFor)) {
-			for (ConstraintViolation<?> violation : violations) {
-				addGlobalError(formatMessage(violation.getMessage(), labels, messageFormat));
-			}
-		}
-		else {
-			for (String clientId : showMessagesFor.split("\\s+")) {
-				addErrors(clientId, violations, labels, messageFormat);
-			}
-		}
-	}
-
-	private static void addErrors(String clientId, Set<ConstraintViolation<?>> violations, String labels, String messageFormat) {
-		for (ConstraintViolation<?> violation : violations) {
-			addError(clientId, formatMessage(violation.getMessage(), labels, messageFormat));
-		}
-	}
-
-	private static String formatMessage(String message, String label, String messageFormat) {
-		if (!isEmpty(label)) {
-			String pattern = messageFormat;
-
-			if (pattern == null) {
-				ResourceBundle messageBundle = getMessageBundle();
-
-				if (messageBundle != null && messageBundle.containsKey(BeanValidator.MESSAGE_ID)) {
-					pattern = messageBundle.getString(BeanValidator.MESSAGE_ID);
-				}
-			}
-
-			if (pattern != null) {
-				return format(pattern, message, label);
-			}
-		}
-
-		return message;
-	}
-
-	// Nested classes -------------------------------------------------------------------------------------------------
-
-	public static final class CollectingValidator implements Validator<Object> {
-
-		private final Set<String> collectedClientIds;
-		private final Map<PropertyPath, Object> collectedProperties;
-		private final Map<Object, PropertyPath> knownBaseProperties;
-
-		public CollectingValidator(Set<String> collectedClientIds, Map<PropertyPath, Object> collectedProperties, Map<Object, PropertyPath> knownBaseProperties) {
-			this.collectedClientIds = collectedClientIds;
-			this.collectedProperties = collectedProperties;
-			this.knownBaseProperties = knownBaseProperties;
-		}
-
-		@Override
-		@SuppressWarnings("unchecked")
-		public void validate(FacesContext context, UIComponent component, Object value) {
-			ValueExpression valueExpression = component.getValueExpression(VALUE_ATTRIBUTE);
-
-			if (valueExpression != null) {
-				collectedClientIds.add(component.getClientId(context));
-				ValueReference valueReference = getValueReference(context.getELContext(), valueExpression);
-				Comparable<? extends Serializable> property = (Comparable<? extends Serializable>) valueReference.getProperty();
-				PropertyPath basePath = knownBaseProperties.get(valueReference.getBase());
-				PropertyPath path = (basePath != null) ? basePath.with(property) : PropertyPath.of(property);
-				collectedProperties.put(path, value);
-			}
-		}
-	}
-
-	// Callbacks ------------------------------------------------------------------------------------------------------
-
-	private abstract static class ValidateBeanCallback implements Callback.Void {
-
-		@Override
-		public void invoke() {
-			try {
-				run();
-			}
-			catch (Exception e) {
-				// Explicitly log since exceptions in PhaseListeners will be largely swallowed and ignored by JSF runtime.
-				logger.log(SEVERE, "Exception occured while doing validation.", e);
-
-				// Set validation failed and proceed to render response.
-				validationFailed();
-				renderResponse();
-
-				throw new FacesException(e); // Rethrow, but JSF runtime will do little with it.
-			}
-
-		}
-
-		public abstract void run();
-	}
->>>>>>> f51fccf4
 
 }