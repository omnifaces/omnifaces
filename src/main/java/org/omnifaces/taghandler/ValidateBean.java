/*
 * Copyright 2012 OmniFaces.
 *
 * Licensed under the Apache License, Version 2.0 (the "License"); you may not use this file except in compliance with
 * the License. You may obtain a copy of the License at
 *
 *     http://www.apache.org/licenses/LICENSE-2.0
 *
 * Unless required by applicable law or agreed to in writing, software distributed under the License is distributed on
 * an "AS IS" BASIS, WITHOUT WARRANTIES OR CONDITIONS OF ANY KIND, either express or implied. See the License for the
 * specific language governing permissions and limitations under the License.
 */
package org.omnifaces.taghandler;

import static java.util.logging.Level.SEVERE;
import static javax.faces.event.PhaseId.PROCESS_VALIDATIONS;
import static javax.faces.event.PhaseId.RESTORE_VIEW;
import static javax.faces.event.PhaseId.UPDATE_MODEL_VALUES;
import static org.omnifaces.el.ExpressionInspector.getValueReference;
import static org.omnifaces.util.Components.forEachComponent;
import static org.omnifaces.util.Components.getClosestParent;
import static org.omnifaces.util.Components.getCurrentForm;
import static org.omnifaces.util.Components.hasInvokedSubmit;
import static org.omnifaces.util.Events.subscribeToRequestAfterPhase;
import static org.omnifaces.util.Events.subscribeToRequestBeforePhase;
import static org.omnifaces.util.Events.subscribeToViewEvent;
import static org.omnifaces.util.Facelets.getBoolean;
import static org.omnifaces.util.Facelets.getString;
import static org.omnifaces.util.Facelets.getValueExpression;
import static org.omnifaces.util.Faces.getELContext;
import static org.omnifaces.util.Faces.renderResponse;
import static org.omnifaces.util.Faces.validationFailed;
import static org.omnifaces.util.FacesLocal.evaluateExpressionGet;
import static org.omnifaces.util.Messages.createError;
import static org.omnifaces.util.Reflection.instance;
import static org.omnifaces.util.Reflection.setProperties;
import static org.omnifaces.util.Reflection.toClass;
import static org.omnifaces.util.Utils.csvToList;
import static org.omnifaces.util.Utils.isEmpty;

import java.io.IOException;
import java.io.Serializable;
import java.util.ArrayList;
import java.util.HashMap;
import java.util.List;
import java.util.Map;
import java.util.Set;
import java.util.logging.Logger;

import javax.el.ValueExpression;
import javax.el.ValueReference;
import javax.faces.FacesException;
import javax.faces.component.EditableValueHolder;
import javax.faces.component.UICommand;
import javax.faces.component.UIComponent;
import javax.faces.component.UIForm;
import javax.faces.component.UIInput;
import javax.faces.context.FacesContext;
import javax.faces.event.PostValidateEvent;
import javax.faces.event.PreValidateEvent;
import javax.faces.event.SystemEventListener;
import javax.faces.validator.Validator;
import javax.faces.validator.ValidatorException;
import javax.faces.view.facelets.ComponentHandler;
import javax.faces.view.facelets.FaceletContext;
import javax.faces.view.facelets.TagConfig;
import javax.faces.view.facelets.TagHandler;
import javax.validation.ConstraintViolation;

import org.omnifaces.eventlistener.BeanValidationEventListener;
import org.omnifaces.util.Callback;
<<<<<<< HEAD
import org.omnifaces.util.Components;
import org.omnifaces.util.Callback.WithArgument;
import org.omnifaces.util.Faces;
=======
import org.omnifaces.util.Platform;
>>>>>>> 8debd20a
import org.omnifaces.util.copier.CloneCopier;
import org.omnifaces.util.copier.Copier;
import org.omnifaces.util.copier.CopyCtorCopier;
import org.omnifaces.util.copier.MultiStrategyCopier;
import org.omnifaces.util.copier.NewInstanceCopier;
import org.omnifaces.util.copier.SerializationCopier;

/**
 * <p>
 * The <code>&lt;o:validateBean&gt;</code> allows the developer to control bean validation on a per-{@link UICommand}
 * or {@link UIInput} component basis, as well as validating a given bean at the class level.
 *
 * <p>
 * The standard <code>&lt;f:validateBean&gt;</code> only allows validation control on a per-form
 * or a per-request basis (by using multiple tags and conditional EL expressions in its attributes) which may end up in
 * boilerplate code.
 *
 * <p>
 * The standard <code>&lt;f:validateBean&gt;</code> also, despite its name, does not actually have any facilities to
 * validate a bean at all.
 *
 * <h3>Usage</h3>
 * <p>
 * Some examples
 *
 * <p>
 * <b>Control bean validation per component</b>
 * <pre>
 * &lt;h:commandButton value="submit" action="#{bean.submit}"&gt;
 *     &lt;o:validateBean validationGroups="javax.validation.groups.Default,com.example.MyGroup" /&gt;
 * &lt;/h:commandButton&gt;
 * </pre>
 * <pre>
 * &lt;h:selectOneMenu value="#{bean.selectedItem}"&gt;
 *     &lt;f:selectItems value="#{bean.availableItems}" /&gt;
 *     &lt;o:validateBean disabled="true" /&gt;
 *     &lt;f:ajax execute="@form" listener="#{bean.itemChanged}" render="@form" /&gt;
 * &lt;/h:selectOneMenu&gt;
 * </pre>
 *
 * <p>
 * <b>Validate a bean at the class level</b>
 * <pre>
 * &lt;h:inputText value="#{bean.product.item}" /&gt;
 * &lt;h:inputText value="#{bean.product.order}" /&gt;
 *
 * &lt;o:validateBean value="#{bean.product}" validationGroups="com.example.MyGroup" /&gt;
 * </pre>
 * 
 *<p>
 * It is possible to specify a <code>for</code> attribute to choose where to show the validation messages.
 * <pre>
 * &lt;o:validateBean value="#{bean.product}" validationGroups="com.example.MyGroup" for="form:component" / &gt;
 * </pre>
 * <p>
 *
 * <h3>Class level validation details</h3>
 * <p>
 * In order to validate a bean at the class level, all values from input components should first be actually set on that bean
 * and only thereafter should the bean be validated. This however does not play well with the JSF approach where a model
 * is only updated when validation passes. But for class level validation we seemingly can not validate until the model
 * is updated. To break this tie, a <em>copy</em> of the model bean is made first, and then values are stored in this copy
 * and validated there. If validation passes, the original bean is updated.
 *
 * <p>
 * A bean is copied using the following strategies (in the order indicated):
 * <ol>
 * <li> <b>Cloning</b> - Bean must implement the {@link Cloneable} interface and support cloning according to the rules of that interface. See {@link CloneCopier}
 * <li> <b>Serialization</b> - Bean must implement the {@link Serializable} interface and support serialization according to the rules of that interface. See {@link SerializationCopier}
 * <li> <b>Copy constructor</b> - Bean must have an additional constructor (next to the default constructor) taking a single argument of its own
 *      type that initializes itself with the values of that passed in type. See {@link CopyCtorCopier}
 * <li> <b>New instance</b> - Bean should have a public no arguments (default) constructor. Every official JavaBean satisfies this requirement. Note
 *      that in this case no copy is made of the original bean, but just a new instance is created. See {@link NewInstanceCopier}
 * </ol>
 *
 * <p>
 * If the above order is not ideal, or if an custom copy strategy is needed (e.g. when it's only needed to copy a few fields for the validation)
 * a strategy can be supplied explicitly via the <code>copier</code> attribute. The value of this attribute can be any of the build-in copier implementations
 * given above, or can be a custom implementation of the {@link Copier} interface.
 *
 *
 * @author Bauke Scholtz
 * @author Arjan Tijms
 * @see BeanValidationEventListener
 */
public class ValidateBean extends TagHandler {

	// Constants ------------------------------------------------------------------------------------------------------

	private static final Logger logger = Logger.getLogger(ValidateBean.class.getName());

	private static final String ERROR_MISSING_FORM =
		"o:validateBean must be nested in an UIForm.";
	private static final String ERROR_INVALID_PARENT =
		"o:validateBean parent must be an instance of UIInput or UICommand.";

	// Enums ----------------------------------------------------------------------------------------------------------

	private static enum ValidateMethod {
		validateCopy, validateActual;

		public static ValidateMethod of(String name) {
			if (isEmpty(name)) {
				return validateCopy;
			}

			return valueOf(name);
		}
	}

	// Variables ------------------------------------------------------------------------------------------------------

<<<<<<< HEAD
	private TagAttribute validationGroupsAttribute;
	private TagAttribute disabledAttribute;
	private TagAttribute copierAttribute;
	private TagAttribute methodAttribute;
	private TagAttribute valueAttribute;
	private TagAttribute forAttribute;
=======
	private ValueExpression value;
	private boolean disabled;
	private ValidateMethod method;
	private String groups;
	private String copier;
>>>>>>> 8debd20a

	// Constructors ---------------------------------------------------------------------------------------------------

	/**
	 * The tag constructor.
	 * @param config The tag config.
	 */
	public ValidateBean(TagConfig config) {
		super(config);
<<<<<<< HEAD
		validationGroupsAttribute = getAttribute("validationGroups");
		disabledAttribute = getAttribute("disabled");
		copierAttribute = getAttribute("copier");
		methodAttribute = getAttribute("method");
		valueAttribute = getAttribute("value");
		forAttribute = getAttribute("for");
=======
>>>>>>> 8debd20a
	}

	// Actions --------------------------------------------------------------------------------------------------------

	/**
	 * If the parent component has the <code>value</code> attribute or is an instance of {@link UICommand} or
	 * {@link UIInput} and is new and we're in the restore view phase of a postback, then delegate to
	 * {@link #processValidateBean(UIComponent)}.
	 * @throws IllegalArgumentException When the <code>value</code> attribute is absent and the parent component is not
	 * an instance of {@link UICommand} or {@link UIInput}.
	 */
	@Override
	public void apply(FaceletContext context, final UIComponent parent) throws IOException {
		if (getAttribute("value") == null && (!(parent instanceof UICommand || parent instanceof UIInput))) {
			throw new IllegalArgumentException(ERROR_INVALID_PARENT);
		}

		FacesContext facesContext = context.getFacesContext();

		if (!(ComponentHandler.isNew(parent) && facesContext.isPostback() && facesContext.getCurrentPhaseId() == RESTORE_VIEW)) {
			return;
		}

<<<<<<< HEAD
		final boolean disabled = getBoolean(disabledAttribute, context);
		final String validationGroups = getString(validationGroupsAttribute, context);
		final Object targetBase = getObject(valueAttribute, context);
		final String copierName = getString(copierAttribute, context);
		final String method = getString(methodAttribute, context);
		final String forAttr = getString(forAttribute, context);

		if (targetBase != null) {

			final List<Class<?>> groups = toClasses(validationGroups);

			switch (getMethod(method)) {
				case validateActual:
					Callback.Void validateTargetBase = new TargetFormInvoker(parent, new WithArgument<UIForm>() { 
						
						private static final long serialVersionUID = 1L;
						
						@Override public void invoke(UIForm targetForm) {

				        	final FacesContext context = FacesContext.getCurrentInstance();
	
			                Set<ConstraintViolation<?>> violations = validate(targetBase, groups);
	
			                if (!violations.isEmpty()) {
			                    context.validationFailed();
			                    String clientId = getClientId(forAttr, targetForm, context);
			                    for (ConstraintViolation<?> violation : violations) {
			    					context.addMessage(clientId, createError(violation.getMessage()));
			    				}
			                    
			                    setComponentToInvalidState(clientId);
			                }

					}});

					subscribeToViewAfterPhase(UPDATE_MODEL_VALUES, validateTargetBase);
					break;

				case validateCopy:
					final Map<String, Object> properties = new HashMap<>();

					// Callback that adds a validator to each input for which its value binding resolves to a base that is the same as the target
			        // of the o:validateBean. This validator will then not actually validate, but just capture the value for that input.
			        //
			        // E.g. in "h:inputText value=bean.target.property and o:validateBean value=bean.target", this will collect property=[captured value].

			        Callback.Void collectPropertyValues = new TargetFormInvoker(parent, new WithArgument<UIForm>() { private static final long serialVersionUID = 1L; @Override	public void invoke(UIForm targetForm) {
=======
		value = getValueExpression(context, getAttribute("value"), Object.class);
		disabled = getBoolean(context, getAttribute("disabled"));
		method = ValidateMethod.of(getString(context, getAttribute("method")));
		groups = getString(context, getAttribute("validationGroups"));
		copier = getString(context, getAttribute("copier"));

		// We can't use getCurrentForm() or hasInvokedSubmit() before the component is added to view, because the client ID isn't available.
		// Hence, we subscribe this check to after phase of restore view.
		subscribeToRequestAfterPhase(RESTORE_VIEW, new Callback.Void() { @Override public void invoke() {
			processValidateBean(parent);
		}});
	}
>>>>>>> 8debd20a

	/**
	 * Check if the given component has participated in submitting the current form or action and if so, then perform
	 * the bean validation depending on the attributes set.
	 * @param component The involved component.
	 * @throws IllegalArgumentException When the parent form is missing.
	 */
	protected void processValidateBean(UIComponent component) {
		UIForm form = (component instanceof UIForm) ? ((UIForm) component) : getClosestParent(component, UIForm.class);

		if (form == null) {
			throw new IllegalArgumentException(ERROR_MISSING_FORM);
		}

		if (!form.equals(getCurrentForm()) || (component instanceof UICommand && !hasInvokedSubmit(component))) {
			return;
		}

		Object bean = (value != null) ? value.getValue(getELContext()) : null;

		if (bean == null) {
			validateForm(groups, disabled);
			return;
		}

		if (disabled) {
			return;
		}

		switch (method) {
			case validateActual: validateActualBean(form, bean, groups); break;
			case validateCopy: validateCopiedBean(form, bean, copier, groups); break;
		}
	}

	/**
	 * After update model values phase, validate actual bean. But don't proceed to render response on fail.
	 */
	private void validateActualBean(final UIForm form, final Object bean, final String groups) {
		ValidateBeanCallback validateActualBean = new ValidateBeanCallback() { @Override public void run() {
			FacesContext context = FacesContext.getCurrentInstance();
			validate(context, form, bean, groups, false);
		}};

		subscribeToRequestAfterPhase(UPDATE_MODEL_VALUES, validateActualBean);
	}

	/**
	 * Before validations phase of current request, collect all bean properties.
	 *
	 * After validations phase of current request, create a copy of the bean, set all collected properties there,
	 * then validate copied bean and proceed to render response on fail.
	 */
	private void validateCopiedBean(final UIForm form, final Object bean, final String copier, final String groups) {
		final Map<String, Object> properties = new HashMap<>();

		ValidateBeanCallback collectBeanProperties = new ValidateBeanCallback() { @Override public void run() {
			FacesContext context = FacesContext.getCurrentInstance();

			forEachInputWithMatchingBase(context, form, bean, new Operation() { @Override public void run(EditableValueHolder v, ValueReference vr) {
				addCollectingValidator(v, vr, properties);
			}});
		}};

		ValidateBeanCallback checkConstraints = new ValidateBeanCallback() { @Override public void run() {
			FacesContext context = FacesContext.getCurrentInstance();

<<<<<<< HEAD
		                if (!violations.isEmpty()) {
		                    context.validationFailed();
		                    context.renderResponse();
		                    String clientId = getClientId(forAttr, targetForm, context);
		                    for (ConstraintViolation<?> violation : violations) {
		    					context.addMessage(clientId, createError(violation.getMessage()));
		    				}
		                    
		                    setComponentToInvalidState(clientId);
		                }
=======
			forEachInputWithMatchingBase(context, form, bean, new Operation() { @Override public void run(EditableValueHolder v, ValueReference vr) {
				removeCollectingValidator(v);
			}});
>>>>>>> 8debd20a

			Object copiedBean = getCopier(context, copier).copy(bean);
			setProperties(copiedBean, properties);
			validate(context, form, copiedBean, groups, true);
		}};

		subscribeToRequestBeforePhase(PROCESS_VALIDATIONS, collectBeanProperties);
		subscribeToRequestAfterPhase(PROCESS_VALIDATIONS, checkConstraints);
	}

	/**
	 * Before validations phase of current request, subscribe the {@link BeanValidationEventListener} to validate the form based on groups.
	 */
	private void validateForm(final String validationGroups, final boolean disabled) {
		ValidateBeanCallback validateForm = new ValidateBeanCallback() { @Override public void run() {
			SystemEventListener listener = new BeanValidationEventListener(validationGroups, disabled);
			subscribeToViewEvent(PreValidateEvent.class, listener);
			subscribeToViewEvent(PostValidateEvent.class, listener);
		}};

		subscribeToRequestBeforePhase(PROCESS_VALIDATIONS, validateForm);
	}
	
	private String getClientId(final String forAttr, UIForm targetForm, final FacesContext context) {
		if (forAttr == null) {
			return targetForm.getClientId(context);
		} else {
			return forAttr;
		}
	}

	// Helpers --------------------------------------------------------------------------------------------------------

	private static void forEachInputWithMatchingBase(final FacesContext context, UIComponent form, final Object base, final Operation operation) {
		forEachComponent(context)
			.fromRoot(form)
			.ofTypes(EditableValueHolder.class)
			.invoke(new Callback.WithArgument<UIComponent>() { @Override public void invoke(UIComponent component) {

				ValueExpression valueExpression = component.getValueExpression("value");

				if (valueExpression != null) {
					ValueReference valueReference = getValueReference(context.getELContext(), valueExpression);

					if (valueReference.getBase().equals(base)) {
						operation.run((EditableValueHolder) component, valueReference);
					}
				}
			}});
	}

	private static void addCollectingValidator(EditableValueHolder valueHolder, ValueReference valueReference,  Map<String, Object> propertyValues) {
		valueHolder.addValidator(new CollectingValidator(propertyValues, valueReference.getProperty().toString()));
	}

	private static void removeCollectingValidator(EditableValueHolder valueHolder) {
		Validator collectingValidator = null;

		for (Validator validator : valueHolder.getValidators()) {
			if (validator instanceof CollectingValidator) {
				collectingValidator = validator;
				break;
			}
		}

		if (collectingValidator != null) {
			valueHolder.removeValidator(collectingValidator);
		}
	}

	private static Copier getCopier(FacesContext context, String copierName) {
		Copier copier = null;

		if (!isEmpty(copierName)) {
			Object expressionResult = evaluateExpressionGet(context, copierName);

			if (expressionResult instanceof Copier) {
				copier = (Copier) expressionResult;
			}
			else if (expressionResult instanceof String) {
				copier = instance((String) expressionResult);
			}
		}

		if (copier == null) {
			copier = new MultiStrategyCopier();
		}

		return copier;
	}

	@SuppressWarnings({ "unchecked", "rawtypes" })
	private static void validate(FacesContext context, UIForm form, Object bean, String groups, boolean renderResponseOnFail) {
		List<Class> groupClasses = new ArrayList<>();

		for (String group : csvToList(groups)) {
			groupClasses.add(toClass(group));
		}

		Set violationsRaw = Platform.getBeanValidator().validate(bean, groupClasses.toArray(new Class[groupClasses.size()]));
		Set<ConstraintViolation<?>> violations = violationsRaw;

		if (!violations.isEmpty()) {
			context.validationFailed();
			String formId = form.getClientId(context);

			for (ConstraintViolation<?> violation : violations) {
				context.addMessage(formId, createError(violation.getMessage()));
			}

			if (renderResponseOnFail) {
				context.renderResponse();
			}
		}
	}

	// Nested classes -------------------------------------------------------------------------------------------------

	public static final class CollectingValidator implements Validator {

		private final Map<String, Object> propertyValues;
		private final String property;

		public CollectingValidator(Map<String, Object> propertyValues, String property) {
			this.propertyValues = propertyValues;
			this.property = property;
		}

		@Override
		public void validate(FacesContext context, UIComponent component, Object value) throws ValidatorException {
			propertyValues.put(property, value);
		}
	}

	// Callbacks ------------------------------------------------------------------------------------------------------

	private abstract static class ValidateBeanCallback implements Callback.Void {

		@Override
		public void invoke() {
			try {
				run();
			}
			catch (Exception e) {
				// Explicitly log since exceptions in PhaseListeners will be largely swallowed and ignored by JSF runtime.
				logger.log(SEVERE, "Exception occured while doing validation.", e);

				// Set validation failed and proceed to render response.
				validationFailed();
				renderResponse();

				throw new FacesException(e); // Rethrow, but JSF runtime will do little with it.
			}

		}

		public abstract void run();
	}

	private abstract static class Operation implements Callback.WithArgument<Object[]> {

		@Override
		public void invoke(Object[] args) {
			run((EditableValueHolder) args[0], (ValueReference) args[1]);
		}

		public abstract void run(EditableValueHolder valueHolder, ValueReference valueReference);
	}

	private void setComponentToInvalidState(String clientId) {
		if (forAttribute == null) {
			return;
		}
		
		UIComponent component = Components.findComponent(clientId);
		if (component instanceof UIInput) {
			((UIInput)component).setValid(false);
		}
	}

}<|MERGE_RESOLUTION|>--- conflicted
+++ resolved
@@ -69,13 +69,7 @@
 
 import org.omnifaces.eventlistener.BeanValidationEventListener;
 import org.omnifaces.util.Callback;
-<<<<<<< HEAD
-import org.omnifaces.util.Components;
-import org.omnifaces.util.Callback.WithArgument;
-import org.omnifaces.util.Faces;
-=======
 import org.omnifaces.util.Platform;
->>>>>>> 8debd20a
 import org.omnifaces.util.copier.CloneCopier;
 import org.omnifaces.util.copier.Copier;
 import org.omnifaces.util.copier.CopyCtorCopier;
@@ -124,13 +118,6 @@
  *
  * &lt;o:validateBean value="#{bean.product}" validationGroups="com.example.MyGroup" /&gt;
  * </pre>
- * 
- *<p>
- * It is possible to specify a <code>for</code> attribute to choose where to show the validation messages.
- * <pre>
- * &lt;o:validateBean value="#{bean.product}" validationGroups="com.example.MyGroup" for="form:component" / &gt;
- * </pre>
- * <p>
  *
  * <h3>Class level validation details</h3>
  * <p>
@@ -188,20 +175,11 @@
 
 	// Variables ------------------------------------------------------------------------------------------------------
 
-<<<<<<< HEAD
-	private TagAttribute validationGroupsAttribute;
-	private TagAttribute disabledAttribute;
-	private TagAttribute copierAttribute;
-	private TagAttribute methodAttribute;
-	private TagAttribute valueAttribute;
-	private TagAttribute forAttribute;
-=======
 	private ValueExpression value;
 	private boolean disabled;
 	private ValidateMethod method;
 	private String groups;
 	private String copier;
->>>>>>> 8debd20a
 
 	// Constructors ---------------------------------------------------------------------------------------------------
 
@@ -211,15 +189,6 @@
 	 */
 	public ValidateBean(TagConfig config) {
 		super(config);
-<<<<<<< HEAD
-		validationGroupsAttribute = getAttribute("validationGroups");
-		disabledAttribute = getAttribute("disabled");
-		copierAttribute = getAttribute("copier");
-		methodAttribute = getAttribute("method");
-		valueAttribute = getAttribute("value");
-		forAttribute = getAttribute("for");
-=======
->>>>>>> 8debd20a
 	}
 
 	// Actions --------------------------------------------------------------------------------------------------------
@@ -243,55 +212,6 @@
 			return;
 		}
 
-<<<<<<< HEAD
-		final boolean disabled = getBoolean(disabledAttribute, context);
-		final String validationGroups = getString(validationGroupsAttribute, context);
-		final Object targetBase = getObject(valueAttribute, context);
-		final String copierName = getString(copierAttribute, context);
-		final String method = getString(methodAttribute, context);
-		final String forAttr = getString(forAttribute, context);
-
-		if (targetBase != null) {
-
-			final List<Class<?>> groups = toClasses(validationGroups);
-
-			switch (getMethod(method)) {
-				case validateActual:
-					Callback.Void validateTargetBase = new TargetFormInvoker(parent, new WithArgument<UIForm>() { 
-						
-						private static final long serialVersionUID = 1L;
-						
-						@Override public void invoke(UIForm targetForm) {
-
-				        	final FacesContext context = FacesContext.getCurrentInstance();
-	
-			                Set<ConstraintViolation<?>> violations = validate(targetBase, groups);
-	
-			                if (!violations.isEmpty()) {
-			                    context.validationFailed();
-			                    String clientId = getClientId(forAttr, targetForm, context);
-			                    for (ConstraintViolation<?> violation : violations) {
-			    					context.addMessage(clientId, createError(violation.getMessage()));
-			    				}
-			                    
-			                    setComponentToInvalidState(clientId);
-			                }
-
-					}});
-
-					subscribeToViewAfterPhase(UPDATE_MODEL_VALUES, validateTargetBase);
-					break;
-
-				case validateCopy:
-					final Map<String, Object> properties = new HashMap<>();
-
-					// Callback that adds a validator to each input for which its value binding resolves to a base that is the same as the target
-			        // of the o:validateBean. This validator will then not actually validate, but just capture the value for that input.
-			        //
-			        // E.g. in "h:inputText value=bean.target.property and o:validateBean value=bean.target", this will collect property=[captured value].
-
-			        Callback.Void collectPropertyValues = new TargetFormInvoker(parent, new WithArgument<UIForm>() { private static final long serialVersionUID = 1L; @Override	public void invoke(UIForm targetForm) {
-=======
 		value = getValueExpression(context, getAttribute("value"), Object.class);
 		disabled = getBoolean(context, getAttribute("disabled"));
 		method = ValidateMethod.of(getString(context, getAttribute("method")));
@@ -304,7 +224,6 @@
 			processValidateBean(parent);
 		}});
 	}
->>>>>>> 8debd20a
 
 	/**
 	 * Check if the given component has participated in submitting the current form or action and if so, then perform
@@ -372,22 +291,9 @@
 		ValidateBeanCallback checkConstraints = new ValidateBeanCallback() { @Override public void run() {
 			FacesContext context = FacesContext.getCurrentInstance();
 
-<<<<<<< HEAD
-		                if (!violations.isEmpty()) {
-		                    context.validationFailed();
-		                    context.renderResponse();
-		                    String clientId = getClientId(forAttr, targetForm, context);
-		                    for (ConstraintViolation<?> violation : violations) {
-		    					context.addMessage(clientId, createError(violation.getMessage()));
-		    				}
-		                    
-		                    setComponentToInvalidState(clientId);
-		                }
-=======
 			forEachInputWithMatchingBase(context, form, bean, new Operation() { @Override public void run(EditableValueHolder v, ValueReference vr) {
 				removeCollectingValidator(v);
 			}});
->>>>>>> 8debd20a
 
 			Object copiedBean = getCopier(context, copier).copy(bean);
 			setProperties(copiedBean, properties);
@@ -410,14 +316,6 @@
 
 		subscribeToRequestBeforePhase(PROCESS_VALIDATIONS, validateForm);
 	}
-	
-	private String getClientId(final String forAttr, UIForm targetForm, final FacesContext context) {
-		if (forAttr == null) {
-			return targetForm.getClientId(context);
-		} else {
-			return forAttr;
-		}
-	}
 
 	// Helpers --------------------------------------------------------------------------------------------------------
 
@@ -557,15 +455,4 @@
 		public abstract void run(EditableValueHolder valueHolder, ValueReference valueReference);
 	}
 
-	private void setComponentToInvalidState(String clientId) {
-		if (forAttribute == null) {
-			return;
-		}
-		
-		UIComponent component = Components.findComponent(clientId);
-		if (component instanceof UIInput) {
-			((UIInput)component).setValid(false);
-		}
-	}
-
 }