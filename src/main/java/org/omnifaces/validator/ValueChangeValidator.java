/*
<<<<<<< HEAD
 * Copyright 2021 OmniFaces
=======
 * Copyright OmniFaces
>>>>>>> 53f6a20a
 *
 * Licensed under the Apache License, Version 2.0 (the "License"); you may not use this file except in compliance with
 * the License. You may obtain a copy of the License at
 *
 *     https://www.apache.org/licenses/LICENSE-2.0
 *
 * Unless required by applicable law or agreed to in writing, software distributed under the License is distributed on
 * an "AS IS" BASIS, WITHOUT WARRANTIES OR CONDITIONS OF ANY KIND, either express or implied. See the License for the
 * specific language governing permissions and limitations under the License.
 */
package org.omnifaces.validator;

import java.util.Objects;

import javax.faces.component.EditableValueHolder;
import javax.faces.component.UIComponent;
import javax.faces.context.FacesContext;
import javax.faces.validator.Validator;

/**
 * <p>
 * By default, JSF validators run on every request, regardless of whether the submitted value has changed or not. In
 * case of validation against the DB on complex objects which are already stored in the model in a broader scope, such
 * as the view scope, this may result in unnecessarily expensive service/DAO calls. In such case, you'd like to perform
 * the expensive service/DAO call only when the submitted value is really changed as compared to the model value.
 * <p>
 * This validator offers you a template to do it transparently. To use it, just change your validators from:
 * <pre>
 * public class YourValidator implements Validator&lt;YourEntity&gt; {
 *
 *     public void validate(FacesContext context, UIComponent component, YourEntity submittedValue) {
 *         // ...
 *     }
 *
 * }
 * </pre>
 * <p>to
 * <pre>
 * public class YourValidator extends ValueChangeValidator&lt;YourEntity&gt; {
 *
 *     public void validateChangedObject(FacesContext context, UIComponent component, YourEntity submittedValue) {
 *         // ...
 *     }
 *
 * }
 * </pre>
 * So, essentially, just replace <code>implements Validator</code> by <code>extends ValueChangeValidator</code> and
 * rename the method from <code>validate</code> to <code>validateChangedObject</code>.
 *
 * @author Juliano
 * @author Bauke Scholtz
 * @since 1.7
 */
public abstract class ValueChangeValidator<T> implements Validator<T> {

	/**
	 * If the component is an instance of {@link EditableValueHolder} and its old object value is equal to the
	 * submitted value, then return immediately from the method and don't perform any validation. Otherwise, invoke
	 * {@link #validateChangedObject(FacesContext, UIComponent, Object)} which may in turn do the necessary possibly
	 * expensive DAO operations.
	 */
	@Override
	@SuppressWarnings("unchecked")
	public void validate(FacesContext context, UIComponent component, T submittedValue) {
		if (component instanceof EditableValueHolder) {
			T newValue = submittedValue;
			T oldValue = (T) ((EditableValueHolder) component).getValue();

			if (Objects.equals(newValue, oldValue)) {
				return;
			}
		}

		validateChangedObject(context, component, submittedValue);
	}

	/**
	 * Use this method instead of {@link #validate(FacesContext, UIComponent, Object)} if you intend to perform the
	 * validation only when the submitted value is really changed as compared to the model value.
	 * @param context The involved faces context.
	 * @param component The involved UI component.
	 * @param submittedValue The submitted value.
	 */
	public abstract void validateChangedObject(FacesContext context, UIComponent component, T submittedValue);

}<|MERGE_RESOLUTION|>--- conflicted
+++ resolved
@@ -1,92 +1,88 @@
-/*
-<<<<<<< HEAD
- * Copyright 2021 OmniFaces
-=======
- * Copyright OmniFaces
->>>>>>> 53f6a20a
- *
- * Licensed under the Apache License, Version 2.0 (the "License"); you may not use this file except in compliance with
- * the License. You may obtain a copy of the License at
- *
- *     https://www.apache.org/licenses/LICENSE-2.0
- *
- * Unless required by applicable law or agreed to in writing, software distributed under the License is distributed on
- * an "AS IS" BASIS, WITHOUT WARRANTIES OR CONDITIONS OF ANY KIND, either express or implied. See the License for the
- * specific language governing permissions and limitations under the License.
- */
-package org.omnifaces.validator;
-
-import java.util.Objects;
-
-import javax.faces.component.EditableValueHolder;
-import javax.faces.component.UIComponent;
-import javax.faces.context.FacesContext;
-import javax.faces.validator.Validator;
-
-/**
- * <p>
- * By default, JSF validators run on every request, regardless of whether the submitted value has changed or not. In
- * case of validation against the DB on complex objects which are already stored in the model in a broader scope, such
- * as the view scope, this may result in unnecessarily expensive service/DAO calls. In such case, you'd like to perform
- * the expensive service/DAO call only when the submitted value is really changed as compared to the model value.
- * <p>
- * This validator offers you a template to do it transparently. To use it, just change your validators from:
- * <pre>
- * public class YourValidator implements Validator&lt;YourEntity&gt; {
- *
- *     public void validate(FacesContext context, UIComponent component, YourEntity submittedValue) {
- *         // ...
- *     }
- *
- * }
- * </pre>
- * <p>to
- * <pre>
- * public class YourValidator extends ValueChangeValidator&lt;YourEntity&gt; {
- *
- *     public void validateChangedObject(FacesContext context, UIComponent component, YourEntity submittedValue) {
- *         // ...
- *     }
- *
- * }
- * </pre>
- * So, essentially, just replace <code>implements Validator</code> by <code>extends ValueChangeValidator</code> and
- * rename the method from <code>validate</code> to <code>validateChangedObject</code>.
- *
- * @author Juliano
- * @author Bauke Scholtz
- * @since 1.7
- */
-public abstract class ValueChangeValidator<T> implements Validator<T> {
-
-	/**
-	 * If the component is an instance of {@link EditableValueHolder} and its old object value is equal to the
-	 * submitted value, then return immediately from the method and don't perform any validation. Otherwise, invoke
-	 * {@link #validateChangedObject(FacesContext, UIComponent, Object)} which may in turn do the necessary possibly
-	 * expensive DAO operations.
-	 */
-	@Override
-	@SuppressWarnings("unchecked")
-	public void validate(FacesContext context, UIComponent component, T submittedValue) {
-		if (component instanceof EditableValueHolder) {
-			T newValue = submittedValue;
-			T oldValue = (T) ((EditableValueHolder) component).getValue();
-
-			if (Objects.equals(newValue, oldValue)) {
-				return;
-			}
-		}
-
-		validateChangedObject(context, component, submittedValue);
-	}
-
-	/**
-	 * Use this method instead of {@link #validate(FacesContext, UIComponent, Object)} if you intend to perform the
-	 * validation only when the submitted value is really changed as compared to the model value.
-	 * @param context The involved faces context.
-	 * @param component The involved UI component.
-	 * @param submittedValue The submitted value.
-	 */
-	public abstract void validateChangedObject(FacesContext context, UIComponent component, T submittedValue);
-
+/*
+ * Copyright OmniFaces
+ *
+ * Licensed under the Apache License, Version 2.0 (the "License"); you may not use this file except in compliance with
+ * the License. You may obtain a copy of the License at
+ *
+ *     https://www.apache.org/licenses/LICENSE-2.0
+ *
+ * Unless required by applicable law or agreed to in writing, software distributed under the License is distributed on
+ * an "AS IS" BASIS, WITHOUT WARRANTIES OR CONDITIONS OF ANY KIND, either express or implied. See the License for the
+ * specific language governing permissions and limitations under the License.
+ */
+package org.omnifaces.validator;
+
+import java.util.Objects;
+
+import javax.faces.component.EditableValueHolder;
+import javax.faces.component.UIComponent;
+import javax.faces.context.FacesContext;
+import javax.faces.validator.Validator;
+
+/**
+ * <p>
+ * By default, JSF validators run on every request, regardless of whether the submitted value has changed or not. In
+ * case of validation against the DB on complex objects which are already stored in the model in a broader scope, such
+ * as the view scope, this may result in unnecessarily expensive service/DAO calls. In such case, you'd like to perform
+ * the expensive service/DAO call only when the submitted value is really changed as compared to the model value.
+ * <p>
+ * This validator offers you a template to do it transparently. To use it, just change your validators from:
+ * <pre>
+ * public class YourValidator implements Validator&lt;YourEntity&gt; {
+ *
+ *     public void validate(FacesContext context, UIComponent component, YourEntity submittedValue) {
+ *         // ...
+ *     }
+ *
+ * }
+ * </pre>
+ * <p>to
+ * <pre>
+ * public class YourValidator extends ValueChangeValidator&lt;YourEntity&gt; {
+ *
+ *     public void validateChangedObject(FacesContext context, UIComponent component, YourEntity submittedValue) {
+ *         // ...
+ *     }
+ *
+ * }
+ * </pre>
+ * So, essentially, just replace <code>implements Validator</code> by <code>extends ValueChangeValidator</code> and
+ * rename the method from <code>validate</code> to <code>validateChangedObject</code>.
+ *
+ * @author Juliano
+ * @author Bauke Scholtz
+ * @since 1.7
+ */
+public abstract class ValueChangeValidator<T> implements Validator<T> {
+
+	/**
+	 * If the component is an instance of {@link EditableValueHolder} and its old object value is equal to the
+	 * submitted value, then return immediately from the method and don't perform any validation. Otherwise, invoke
+	 * {@link #validateChangedObject(FacesContext, UIComponent, Object)} which may in turn do the necessary possibly
+	 * expensive DAO operations.
+	 */
+	@Override
+	@SuppressWarnings("unchecked")
+	public void validate(FacesContext context, UIComponent component, T submittedValue) {
+		if (component instanceof EditableValueHolder) {
+			T newValue = submittedValue;
+			T oldValue = (T) ((EditableValueHolder) component).getValue();
+
+			if (Objects.equals(newValue, oldValue)) {
+				return;
+			}
+		}
+
+		validateChangedObject(context, component, submittedValue);
+	}
+
+	/**
+	 * Use this method instead of {@link #validate(FacesContext, UIComponent, Object)} if you intend to perform the
+	 * validation only when the submitted value is really changed as compared to the model value.
+	 * @param context The involved faces context.
+	 * @param component The involved UI component.
+	 * @param submittedValue The submitted value.
+	 */
+	public abstract void validateChangedObject(FacesContext context, UIComponent component, T submittedValue);
+
 }