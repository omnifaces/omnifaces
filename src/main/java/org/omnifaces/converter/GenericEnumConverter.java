/*
 * Copyright OmniFaces
 *
 * Licensed under the Apache License, Version 2.0 (the "License"); you may not use this file except in compliance with
 * the License. You may obtain a copy of the License at
 *
 *     https://www.apache.org/licenses/LICENSE-2.0
 *
 * Unless required by applicable law or agreed to in writing, software distributed under the License is distributed on
 * an "AS IS" BASIS, WITHOUT WARRANTIES OR CONDITIONS OF ANY KIND, either express or implied. See the License for the
 * specific language governing permissions and limitations under the License.
 */
package org.omnifaces.converter;

import static java.lang.String.format;
import static java.util.Objects.requireNonNull;
import static org.omnifaces.el.ExpressionInspector.getMethodReference;
import static org.omnifaces.util.Components.getAttribute;
import static org.omnifaces.util.Faces.getViewAttribute;
import static org.omnifaces.util.Faces.setViewAttribute;
import static org.omnifaces.util.Messages.createError;
import static org.omnifaces.util.Utils.isOneOf;

import java.lang.reflect.Method;
import java.lang.reflect.ParameterizedType;

import javax.el.ValueExpression;
import javax.faces.component.UIComponent;
import javax.faces.component.UISelectMany;
import javax.faces.context.FacesContext;
import javax.faces.convert.Converter;
import javax.faces.convert.ConverterException;
import javax.faces.convert.EnumConverter;
import javax.faces.convert.FacesConverter;

/**
 * <p>
 * The <code>omnifaces.GenericEnumConverter</code> is intended for use in {@link UISelectMany} components whose value is
 * been bound to a <code>List&lt;E&gt;</code> property where <code>E</code> is an enum. Even though JSF has already a
 * built-in {@link EnumConverter}, this doesn't work for a <code>List&lt;E&gt;</code> property as the generic type
 * information <code>E</code> is lost during runtime. The list would be filled with unconverted <code>String</code>
 * values instead which may in turn cause <code>ClassCastException</code> during postprocessing in the business logic.
 * <p>
 * This can be solved by using a <code>E[]</code> property instead of <code>List&lt;E&gt;</code> (e.g.
 * <code>Role[]</code> in case of a <code>Role</code> enum). If this is however is not an option due to some design
 * restrictions (e.g. JPA <code>@ElementCollection</code>, etc), then you'd need to create an explicit converter for the
 * enum type like follows:
 * <pre>
 * &#64;FacesConverter("roleConverter")
 * public class RoleConverter extends EnumConverter {
 *     public RoleConverter() {
 *         super(Role.class);
 *     }
 * }
 * </pre>
 * <pre>
 * &lt;h:selectManyCheckbox value="#{bean.selectedRoles}" converter="roleConverter"&gt;
 *     &lt;f:selectItems value="#{bean.availableRoles}" /&gt;
 * &lt;/h:selectManyCheckbox&gt;
 * </pre>
 * <p>
 * However, creating a new converter for every single enum type, only and only for use in {@link UISelectMany} with a
 * <code>List&lt;E&gt;</code> property, may be a bit clumsy. This generic enum converter is intended to remove the need
 * to create a new enum converter every time.
 *
 * <h3>Usage</h3>
 * <p>
 * This converter is available by converter ID <code>omnifaces.GenericEnumConverter</code>. Just specify it in the
 * <code>converter</code> attribute of the multi-selection component holding <code>&lt;f:selectItems&gt;</code>.
 * example:
 * <pre>
 * &lt;h:selectManyCheckbox value="#{bean.selectedEnums}" converter="omnifaces.GenericEnumConverter"&gt;
 *     &lt;f:selectItems value="#{bean.availableEnums}" /&gt;
 * &lt;/h:selectManyCheckbox&gt;
 * </pre>
 *
 * <p><strong>See also</strong>:
 * <br><a href="https://stackoverflow.com/q/3822058/157882">Use enum in &lt;h:selectManyCheckbox&gt;</a>
 *
 * <h3>JSF 2.3</h3>
 * <p>
 * This converter is not necessary anymore since JSF 2.3 thanks to the fixes in
 * <a href="https://github.com/javaee/javaserverfaces-spec/issues/1422">issue 1422</a>.
 * <pre>
 * &lt;h:selectManyCheckbox value="#{bean.selectedEnums}"&gt;
 *     &lt;f:selectItems value="#{bean.availableEnums}" /&gt;
 * &lt;/h:selectManyCheckbox&gt;
 * </pre>
 * <p>
 * However, when you're having an input component without a value attribute, and thus the exact type cannot be
 * automatically determined by simply inspecting the return type of the associated getter method, then this converter
 * may be still useful.
 * <pre>
 * &lt;h:selectManyCheckbox converter="omnifaces.GenericEnumConverter"&gt;
 *     &lt;f:selectItems value="#{bean.availableEnums}" /&gt;
 * &lt;/h:selectManyCheckbox&gt;
 * </pre>
 *
 *
 * @author Bauke Scholtz
 * @since 1.2
 */
@FacesConverter(value = "omnifaces.GenericEnumConverter")
@SuppressWarnings({ "rawtypes", "unchecked" })
public class GenericEnumConverter implements Converter<Enum> {

	// Constants ------------------------------------------------------------------------------------------------------

	private static final String ATTRIBUTE_ENUM_TYPE = "GenericEnumConverter.%s";
<<<<<<< HEAD
=======
	private static final String ERROR_NO_ENUM_INSTANCE = "Given type ''{0}'' is not an enum.";
>>>>>>> 90d13e57
	private static final String ERROR_NO_ENUM_VALUE = "Given value ''{0}'' is not an enum of type ''{1}''.";
    private static final String ERROR_NO_ENUM_TYPE = "Cannot determine enum type, use standard EnumConverter instead.";

	// Actions --------------------------------------------------------------------------------------------------------

	@Override
	public String getAsString(FacesContext context, UIComponent component, Enum modelValue) {
		if (modelValue == null) {
			return "-";
		}

<<<<<<< HEAD
		Class<Enum> enumType = modelValue.getDeclaringClass();
		setViewAttribute(format(ATTRIBUTE_ENUM_TYPE, component.getClientId(context)), enumType);
		return modelValue.name();
=======
		if (modelValue instanceof Enum) {
			Class<Enum> enumType = ((Enum) modelValue).getDeclaringClass();
			component.getAttributes().put(ATTRIBUTE_ENUM_TYPE, enumType);
			setViewAttribute(format(ATTRIBUTE_ENUM_TYPE, component.getClientId(context)), enumType);
			return ((Enum) modelValue).name();
		}
		else {
			throw new ConverterException(createError(ERROR_NO_ENUM_INSTANCE, modelValue.getClass()));
		}
>>>>>>> 90d13e57
	}

	@Override
	public Enum getAsObject(FacesContext context, UIComponent component, String submittedValue) {
		if (isOneOf(submittedValue, null, "", "-")) {
			return null;
		}

		Class<Enum> enumType = getAttribute(component, ATTRIBUTE_ENUM_TYPE);

		if (enumType == null) {
			getViewAttribute(format(ATTRIBUTE_ENUM_TYPE, component.getClientId(context)));
		}

		if (enumType == null) {
			try {
				ValueExpression valueExpression = component.getValueExpression("value");
				Method getter = getMethodReference(context.getELContext(), valueExpression).getMethod();
				enumType = (Class<Enum>) ((ParameterizedType) getter.getGenericReturnType()).getActualTypeArguments()[0];
				component.getAttributes().put(ATTRIBUTE_ENUM_TYPE, requireNonNull(enumType));
			}
			catch (Exception e) {
				throw new ConverterException(createError(ERROR_NO_ENUM_TYPE), e);
			}
		}

		try {
			return Enum.valueOf(enumType, submittedValue);
		}
		catch (IllegalArgumentException e) {
			throw new ConverterException(createError(ERROR_NO_ENUM_VALUE, submittedValue, enumType), e);
		}
	}

}<|MERGE_RESOLUTION|>--- conflicted
+++ resolved
@@ -1,174 +1,161 @@
-/*
- * Copyright OmniFaces
- *
- * Licensed under the Apache License, Version 2.0 (the "License"); you may not use this file except in compliance with
- * the License. You may obtain a copy of the License at
- *
- *     https://www.apache.org/licenses/LICENSE-2.0
- *
- * Unless required by applicable law or agreed to in writing, software distributed under the License is distributed on
- * an "AS IS" BASIS, WITHOUT WARRANTIES OR CONDITIONS OF ANY KIND, either express or implied. See the License for the
- * specific language governing permissions and limitations under the License.
- */
-package org.omnifaces.converter;
-
-import static java.lang.String.format;
-import static java.util.Objects.requireNonNull;
-import static org.omnifaces.el.ExpressionInspector.getMethodReference;
-import static org.omnifaces.util.Components.getAttribute;
-import static org.omnifaces.util.Faces.getViewAttribute;
-import static org.omnifaces.util.Faces.setViewAttribute;
-import static org.omnifaces.util.Messages.createError;
-import static org.omnifaces.util.Utils.isOneOf;
-
-import java.lang.reflect.Method;
-import java.lang.reflect.ParameterizedType;
-
-import javax.el.ValueExpression;
-import javax.faces.component.UIComponent;
-import javax.faces.component.UISelectMany;
-import javax.faces.context.FacesContext;
-import javax.faces.convert.Converter;
-import javax.faces.convert.ConverterException;
-import javax.faces.convert.EnumConverter;
-import javax.faces.convert.FacesConverter;
-
-/**
- * <p>
- * The <code>omnifaces.GenericEnumConverter</code> is intended for use in {@link UISelectMany} components whose value is
- * been bound to a <code>List&lt;E&gt;</code> property where <code>E</code> is an enum. Even though JSF has already a
- * built-in {@link EnumConverter}, this doesn't work for a <code>List&lt;E&gt;</code> property as the generic type
- * information <code>E</code> is lost during runtime. The list would be filled with unconverted <code>String</code>
- * values instead which may in turn cause <code>ClassCastException</code> during postprocessing in the business logic.
- * <p>
- * This can be solved by using a <code>E[]</code> property instead of <code>List&lt;E&gt;</code> (e.g.
- * <code>Role[]</code> in case of a <code>Role</code> enum). If this is however is not an option due to some design
- * restrictions (e.g. JPA <code>@ElementCollection</code>, etc), then you'd need to create an explicit converter for the
- * enum type like follows:
- * <pre>
- * &#64;FacesConverter("roleConverter")
- * public class RoleConverter extends EnumConverter {
- *     public RoleConverter() {
- *         super(Role.class);
- *     }
- * }
- * </pre>
- * <pre>
- * &lt;h:selectManyCheckbox value="#{bean.selectedRoles}" converter="roleConverter"&gt;
- *     &lt;f:selectItems value="#{bean.availableRoles}" /&gt;
- * &lt;/h:selectManyCheckbox&gt;
- * </pre>
- * <p>
- * However, creating a new converter for every single enum type, only and only for use in {@link UISelectMany} with a
- * <code>List&lt;E&gt;</code> property, may be a bit clumsy. This generic enum converter is intended to remove the need
- * to create a new enum converter every time.
- *
- * <h3>Usage</h3>
- * <p>
- * This converter is available by converter ID <code>omnifaces.GenericEnumConverter</code>. Just specify it in the
- * <code>converter</code> attribute of the multi-selection component holding <code>&lt;f:selectItems&gt;</code>.
- * example:
- * <pre>
- * &lt;h:selectManyCheckbox value="#{bean.selectedEnums}" converter="omnifaces.GenericEnumConverter"&gt;
- *     &lt;f:selectItems value="#{bean.availableEnums}" /&gt;
- * &lt;/h:selectManyCheckbox&gt;
- * </pre>
- *
- * <p><strong>See also</strong>:
- * <br><a href="https://stackoverflow.com/q/3822058/157882">Use enum in &lt;h:selectManyCheckbox&gt;</a>
- *
- * <h3>JSF 2.3</h3>
- * <p>
- * This converter is not necessary anymore since JSF 2.3 thanks to the fixes in
- * <a href="https://github.com/javaee/javaserverfaces-spec/issues/1422">issue 1422</a>.
- * <pre>
- * &lt;h:selectManyCheckbox value="#{bean.selectedEnums}"&gt;
- *     &lt;f:selectItems value="#{bean.availableEnums}" /&gt;
- * &lt;/h:selectManyCheckbox&gt;
- * </pre>
- * <p>
- * However, when you're having an input component without a value attribute, and thus the exact type cannot be
- * automatically determined by simply inspecting the return type of the associated getter method, then this converter
- * may be still useful.
- * <pre>
- * &lt;h:selectManyCheckbox converter="omnifaces.GenericEnumConverter"&gt;
- *     &lt;f:selectItems value="#{bean.availableEnums}" /&gt;
- * &lt;/h:selectManyCheckbox&gt;
- * </pre>
- *
- *
- * @author Bauke Scholtz
- * @since 1.2
- */
-@FacesConverter(value = "omnifaces.GenericEnumConverter")
-@SuppressWarnings({ "rawtypes", "unchecked" })
-public class GenericEnumConverter implements Converter<Enum> {
-
-	// Constants ------------------------------------------------------------------------------------------------------
-
-	private static final String ATTRIBUTE_ENUM_TYPE = "GenericEnumConverter.%s";
-<<<<<<< HEAD
-=======
-	private static final String ERROR_NO_ENUM_INSTANCE = "Given type ''{0}'' is not an enum.";
->>>>>>> 90d13e57
-	private static final String ERROR_NO_ENUM_VALUE = "Given value ''{0}'' is not an enum of type ''{1}''.";
-    private static final String ERROR_NO_ENUM_TYPE = "Cannot determine enum type, use standard EnumConverter instead.";
-
-	// Actions --------------------------------------------------------------------------------------------------------
-
-	@Override
-	public String getAsString(FacesContext context, UIComponent component, Enum modelValue) {
-		if (modelValue == null) {
-			return "-";
-		}
-
-<<<<<<< HEAD
-		Class<Enum> enumType = modelValue.getDeclaringClass();
-		setViewAttribute(format(ATTRIBUTE_ENUM_TYPE, component.getClientId(context)), enumType);
-		return modelValue.name();
-=======
-		if (modelValue instanceof Enum) {
-			Class<Enum> enumType = ((Enum) modelValue).getDeclaringClass();
-			component.getAttributes().put(ATTRIBUTE_ENUM_TYPE, enumType);
-			setViewAttribute(format(ATTRIBUTE_ENUM_TYPE, component.getClientId(context)), enumType);
-			return ((Enum) modelValue).name();
-		}
-		else {
-			throw new ConverterException(createError(ERROR_NO_ENUM_INSTANCE, modelValue.getClass()));
-		}
->>>>>>> 90d13e57
-	}
-
-	@Override
-	public Enum getAsObject(FacesContext context, UIComponent component, String submittedValue) {
-		if (isOneOf(submittedValue, null, "", "-")) {
-			return null;
-		}
-
-		Class<Enum> enumType = getAttribute(component, ATTRIBUTE_ENUM_TYPE);
-
-		if (enumType == null) {
-			getViewAttribute(format(ATTRIBUTE_ENUM_TYPE, component.getClientId(context)));
-		}
-
-		if (enumType == null) {
-			try {
-				ValueExpression valueExpression = component.getValueExpression("value");
-				Method getter = getMethodReference(context.getELContext(), valueExpression).getMethod();
-				enumType = (Class<Enum>) ((ParameterizedType) getter.getGenericReturnType()).getActualTypeArguments()[0];
-				component.getAttributes().put(ATTRIBUTE_ENUM_TYPE, requireNonNull(enumType));
-			}
-			catch (Exception e) {
-				throw new ConverterException(createError(ERROR_NO_ENUM_TYPE), e);
-			}
-		}
-
-		try {
-			return Enum.valueOf(enumType, submittedValue);
-		}
-		catch (IllegalArgumentException e) {
-			throw new ConverterException(createError(ERROR_NO_ENUM_VALUE, submittedValue, enumType), e);
-		}
-	}
-
+/*
+ * Copyright OmniFaces
+ *
+ * Licensed under the Apache License, Version 2.0 (the "License"); you may not use this file except in compliance with
+ * the License. You may obtain a copy of the License at
+ *
+ *	 https://www.apache.org/licenses/LICENSE-2.0
+ *
+ * Unless required by applicable law or agreed to in writing, software distributed under the License is distributed on
+ * an "AS IS" BASIS, WITHOUT WARRANTIES OR CONDITIONS OF ANY KIND, either express or implied. See the License for the
+ * specific language governing permissions and limitations under the License.
+ */
+package org.omnifaces.converter;
+
+import static java.lang.String.format;
+import static java.util.Objects.requireNonNull;
+import static org.omnifaces.el.ExpressionInspector.getMethodReference;
+import static org.omnifaces.util.Components.VALUE_ATTRIBUTE;
+import static org.omnifaces.util.Components.getAttribute;
+import static org.omnifaces.util.Faces.getViewAttribute;
+import static org.omnifaces.util.Faces.setViewAttribute;
+import static org.omnifaces.util.Messages.createError;
+import static org.omnifaces.util.Utils.isOneOf;
+
+import java.lang.reflect.Method;
+import java.lang.reflect.ParameterizedType;
+
+import javax.el.ValueExpression;
+import javax.faces.component.UIComponent;
+import javax.faces.component.UISelectMany;
+import javax.faces.context.FacesContext;
+import javax.faces.convert.Converter;
+import javax.faces.convert.ConverterException;
+import javax.faces.convert.EnumConverter;
+import javax.faces.convert.FacesConverter;
+
+import org.omnifaces.util.Utils;
+
+/**
+ * <p>
+ * The <code>omnifaces.GenericEnumConverter</code> is intended for use in {@link UISelectMany} components whose value is
+ * been bound to a <code>List&lt;E&gt;</code> property where <code>E</code> is an enum. Even though JSF has already a
+ * built-in {@link EnumConverter}, this doesn't work for a <code>List&lt;E&gt;</code> property as the generic type
+ * information <code>E</code> is lost during runtime. The list would be filled with unconverted <code>String</code>
+ * values instead which may in turn cause <code>ClassCastException</code> during postprocessing in the business logic.
+ * <p>
+ * This can be solved by using a <code>E[]</code> property instead of <code>List&lt;E&gt;</code> (e.g.
+ * <code>Role[]</code> in case of a <code>Role</code> enum). If this is however is not an option due to some design
+ * restrictions (e.g. JPA <code>@ElementCollection</code>, etc), then you'd need to create an explicit converter for the
+ * enum type like follows:
+ * <pre>
+ * &#64;FacesConverter("roleConverter")
+ * public class RoleConverter extends EnumConverter {
+ *	 public RoleConverter() {
+ *		 super(Role.class);
+ *	 }
+ * }
+ * </pre>
+ * <pre>
+ * &lt;h:selectManyCheckbox value="#{bean.selectedRoles}" converter="roleConverter"&gt;
+ *	 &lt;f:selectItems value="#{bean.availableRoles}" /&gt;
+ * &lt;/h:selectManyCheckbox&gt;
+ * </pre>
+ * <p>
+ * However, creating a new converter for every single enum type, only and only for use in {@link UISelectMany} with a
+ * <code>List&lt;E&gt;</code> property, may be a bit clumsy. This generic enum converter is intended to remove the need
+ * to create a new enum converter every time.
+ *
+ * <h3>Usage</h3>
+ * <p>
+ * This converter is available by converter ID <code>omnifaces.GenericEnumConverter</code>. Just specify it in the
+ * <code>converter</code> attribute of the multi-selection component holding <code>&lt;f:selectItems&gt;</code>.
+ * example:
+ * <pre>
+ * &lt;h:selectManyCheckbox value="#{bean.selectedEnums}" converter="omnifaces.GenericEnumConverter"&gt;
+ *	 &lt;f:selectItems value="#{bean.availableEnums}" /&gt;
+ * &lt;/h:selectManyCheckbox&gt;
+ * </pre>
+ *
+ * <p><strong>See also</strong>:
+ * <br><a href="https://stackoverflow.com/q/3822058/157882">Use enum in &lt;h:selectManyCheckbox&gt;</a>
+ *
+ * <h3>JSF 2.3</h3>
+ * <p>
+ * This converter is not necessary anymore since JSF 2.3 thanks to the fixes in
+ * <a href="https://github.com/javaee/javaserverfaces-spec/issues/1422">issue 1422</a>.
+ * <pre>
+ * &lt;h:selectManyCheckbox value="#{bean.selectedEnums}"&gt;
+ *	 &lt;f:selectItems value="#{bean.availableEnums}" /&gt;
+ * &lt;/h:selectManyCheckbox&gt;
+ * </pre>
+ * <p>
+ * However, when you're having an input component without a value attribute, and thus the exact type cannot be
+ * automatically determined by simply inspecting the return type of the associated getter method, then this converter
+ * may be still useful.
+ * <pre>
+ * &lt;h:selectManyCheckbox converter="omnifaces.GenericEnumConverter"&gt;
+ *	 &lt;f:selectItems value="#{bean.availableEnums}" /&gt;
+ * &lt;/h:selectManyCheckbox&gt;
+ * </pre>
+ *
+ *
+ * @author Bauke Scholtz
+ * @since 1.2
+ */
+@FacesConverter(value = "omnifaces.GenericEnumConverter")
+@SuppressWarnings({ "rawtypes", "unchecked" })
+public class GenericEnumConverter implements Converter<Enum> {
+
+	// Constants ------------------------------------------------------------------------------------------------------
+
+	private static final String ATTRIBUTE_ENUM_TYPE = "GenericEnumConverter.%s";
+	private static final String ERROR_NO_ENUM_VALUE = "Given value ''{0}'' is not an enum of type ''{1}''.";
+	private static final String ERROR_NO_ENUM_TYPE = "Cannot determine enum type, use standard EnumConverter instead.";
+
+	// Actions --------------------------------------------------------------------------------------------------------
+
+	@Override
+	public String getAsString(FacesContext context, UIComponent component, Enum modelValue) {
+		if (modelValue == null) {
+			return "-";
+		}
+
+		Class<Enum> enumType = modelValue.getDeclaringClass();
+		component.getAttributes().put(ATTRIBUTE_ENUM_TYPE, enumType);
+		setViewAttribute(format(ATTRIBUTE_ENUM_TYPE, component.getClientId(context)), enumType);
+		return modelValue.name();
+	}
+
+	@Override
+	public Enum getAsObject(FacesContext context, UIComponent component, String submittedValue) {
+		if (isOneOf(submittedValue, null, "", "-")) {
+			return null;
+		}
+
+		Class<Enum> enumType = Utils.coalesce(
+		    getAttribute(component, ATTRIBUTE_ENUM_TYPE),
+		    getViewAttribute(format(ATTRIBUTE_ENUM_TYPE, component.getClientId(context)))
+		);
+
+		if (enumType == null) {
+			try {
+				ValueExpression valueExpression = component.getValueExpression(VALUE_ATTRIBUTE);
+				Method getter = getMethodReference(context.getELContext(), valueExpression).getMethod();
+				enumType = (Class<Enum>) ((ParameterizedType) getter.getGenericReturnType()).getActualTypeArguments()[0];
+				component.getAttributes().put(ATTRIBUTE_ENUM_TYPE, requireNonNull(enumType));
+			}
+			catch (Exception e) {
+				throw new ConverterException(createError(ERROR_NO_ENUM_TYPE), e);
+			}
+		}
+
+		try {
+			return Enum.valueOf(enumType, submittedValue);
+		}
+		catch (IllegalArgumentException e) {
+			throw new ConverterException(createError(ERROR_NO_ENUM_VALUE, submittedValue, enumType), e);
+		}
+	}
+
 }