--- conflicted
+++ resolved
@@ -1,112 +1,108 @@
-/*
-<<<<<<< HEAD
- * Copyright 2021 OmniFaces
-=======
- * Copyright OmniFaces
->>>>>>> 53f6a20a
- *
- * Licensed under the Apache License, Version 2.0 (the "License"); you may not use this file except in compliance with
- * the License. You may obtain a copy of the License at
- *
- *     https://www.apache.org/licenses/LICENSE-2.0
- *
- * Unless required by applicable law or agreed to in writing, software distributed under the License is distributed on
- * an "AS IS" BASIS, WITHOUT WARRANTIES OR CONDITIONS OF ANY KIND, either express or implied. See the License for the
- * specific language governing permissions and limitations under the License.
- */
-package org.omnifaces.io;
-
-import java.io.CharArrayWriter;
-import java.io.IOException;
-import java.io.Writer;
-import java.nio.CharBuffer;
-import java.nio.charset.Charset;
-
-/**
- * This resettable buffered writer will buffer everything until the given buffer size, regardless of flush calls.
- * Only when the buffer size is exceeded, or when close is called, then the buffer will be actually flushed.
- * <p>
- * There is a {@link #reset()} method which enables the developer to reset the buffer, as long as it's not flushed yet,
- * which can be determined by {@link #isResettable()}.
- *
- * @author Bauke Scholtz
- * @see ResettableBufferedOutputStream
- */
-public class ResettableBufferedWriter extends Writer implements ResettableBuffer {
-
-	// Variables ------------------------------------------------------------------------------------------------------
-
-	private Writer writer;
-	private Charset charset;
-	private CharArrayWriter buffer;
-	private int bufferSize;
-	private int writtenBytes;
-
-	// Constructors ---------------------------------------------------------------------------------------------------
-
-	/**
-	 * Construct a new resettable buffered writer which wraps the given writer and forcibly buffers everything until
-	 * the given buffer size in bytes, regardless of flush calls. The given character encoding is used to measure the
-	 * amount of already written bytes in the buffer.
-	 * regardless of flush calls.
-	 * @param writer The wrapped writer.
-	 * @param bufferSize The buffer size.
-	 * @param characterEncoding The character encoding.
-	 */
-	public ResettableBufferedWriter(Writer writer, int bufferSize, String characterEncoding) {
-		this.writer = writer;
-		this.bufferSize = bufferSize;
-		charset = Charset.forName(characterEncoding);
-		buffer = new CharArrayWriter(bufferSize);
-	}
-
-	// Actions --------------------------------------------------------------------------------------------------------
-
-	@Override
-	public void write(char[] chars, int offset, int length) throws IOException {
-		if (buffer != null) {
-			writtenBytes += charset.encode(CharBuffer.wrap(chars, offset, length)).limit();
-
-			if (writtenBytes > bufferSize) {
-				writer.write(buffer.toCharArray());
-				writer.write(chars, offset, length);
-				buffer = null;
-			}
-			else {
-				buffer.write(chars, offset, length);
-			}
-		}
-		else {
-			writer.write(chars, offset, length);
-		}
-	}
-
-	@Override
-	public void reset() {
-		buffer = new CharArrayWriter(bufferSize);
-		writtenBytes = 0;
-	}
-
-	@Override
-	public void flush() throws IOException {
-		if (buffer == null) {
-			writer.flush();
-		}
-	}
-
-	@Override
-	public void close() throws IOException {
-		if (buffer != null) {
-			writer.write(buffer.toCharArray());
-			buffer = null;
-		}
-
-		writer.close();
-	}
-
-	@Override
-	public boolean isResettable() {
-		return buffer != null;
-	}
-
+/*
+ * Copyright OmniFaces
+ *
+ * Licensed under the Apache License, Version 2.0 (the "License"); you may not use this file except in compliance with
+ * the License. You may obtain a copy of the License at
+ *
+ *     https://www.apache.org/licenses/LICENSE-2.0
+ *
+ * Unless required by applicable law or agreed to in writing, software distributed under the License is distributed on
+ * an "AS IS" BASIS, WITHOUT WARRANTIES OR CONDITIONS OF ANY KIND, either express or implied. See the License for the
+ * specific language governing permissions and limitations under the License.
+ */
+package org.omnifaces.io;
+
+import java.io.CharArrayWriter;
+import java.io.IOException;
+import java.io.Writer;
+import java.nio.CharBuffer;
+import java.nio.charset.Charset;
+
+/**
+ * This resettable buffered writer will buffer everything until the given buffer size, regardless of flush calls.
+ * Only when the buffer size is exceeded, or when close is called, then the buffer will be actually flushed.
+ * <p>
+ * There is a {@link #reset()} method which enables the developer to reset the buffer, as long as it's not flushed yet,
+ * which can be determined by {@link #isResettable()}.
+ *
+ * @author Bauke Scholtz
+ * @see ResettableBufferedOutputStream
+ */
+public class ResettableBufferedWriter extends Writer implements ResettableBuffer {
+
+	// Variables ------------------------------------------------------------------------------------------------------
+
+	private Writer writer;
+	private Charset charset;
+	private CharArrayWriter buffer;
+	private int bufferSize;
+	private int writtenBytes;
+
+	// Constructors ---------------------------------------------------------------------------------------------------
+
+	/**
+	 * Construct a new resettable buffered writer which wraps the given writer and forcibly buffers everything until
+	 * the given buffer size in bytes, regardless of flush calls. The given character encoding is used to measure the
+	 * amount of already written bytes in the buffer.
+	 * regardless of flush calls.
+	 * @param writer The wrapped writer.
+	 * @param bufferSize The buffer size.
+	 * @param characterEncoding The character encoding.
+	 */
+	public ResettableBufferedWriter(Writer writer, int bufferSize, String characterEncoding) {
+		this.writer = writer;
+		this.bufferSize = bufferSize;
+		charset = Charset.forName(characterEncoding);
+		buffer = new CharArrayWriter(bufferSize);
+	}
+
+	// Actions --------------------------------------------------------------------------------------------------------
+
+	@Override
+	public void write(char[] chars, int offset, int length) throws IOException {
+		if (buffer != null) {
+			writtenBytes += charset.encode(CharBuffer.wrap(chars, offset, length)).limit();
+
+			if (writtenBytes > bufferSize) {
+				writer.write(buffer.toCharArray());
+				writer.write(chars, offset, length);
+				buffer = null;
+			}
+			else {
+				buffer.write(chars, offset, length);
+			}
+		}
+		else {
+			writer.write(chars, offset, length);
+		}
+	}
+
+	@Override
+	public void reset() {
+		buffer = new CharArrayWriter(bufferSize);
+		writtenBytes = 0;
+	}
+
+	@Override
+	public void flush() throws IOException {
+		if (buffer == null) {
+			writer.flush();
+		}
+	}
+
+	@Override
+	public void close() throws IOException {
+		if (buffer != null) {
+			writer.write(buffer.toCharArray());
+			buffer = null;
+		}
+
+		writer.close();
+	}
+
+	@Override
+	public boolean isResettable() {
+		return buffer != null;
+	}
+
 }