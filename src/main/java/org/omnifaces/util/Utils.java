/*
 * Copyright OmniFaces
 *
 * Licensed under the Apache License, Version 2.0 (the "License"); you may not use this file except in compliance with
 * the License. You may obtain a copy of the License at
 *
 *     https://www.apache.org/licenses/LICENSE-2.0
 *
 * Unless required by applicable law or agreed to in writing, software distributed under the License is distributed on
 * an "AS IS" BASIS, WITHOUT WARRANTIES OR CONDITIONS OF ANY KIND, either express or implied. See the License for the
 * specific language governing permissions and limitations under the License.
 */
package org.omnifaces.util;

import static java.nio.charset.StandardCharsets.UTF_8;
import static java.util.Collections.emptyList;
import static java.util.function.Predicate.not;
import static java.util.logging.Level.FINEST;
import static java.util.regex.Pattern.quote;
import static org.omnifaces.util.FacesLocal.getRequestDomainURL;
import static org.omnifaces.util.Reflection.toClassOrNull;
import static org.omnifaces.util.Servlets.getSubmittedFileName;

import java.io.ByteArrayInputStream;
import java.io.ByteArrayOutputStream;
import java.io.Closeable;
import java.io.File;
import java.io.FileInputStream;
import java.io.IOException;
import java.io.InputStream;
import java.io.ObjectOutputStream;
import java.io.OutputStream;
import java.io.Serializable;
import java.io.UnsupportedEncodingException;
import java.lang.annotation.Annotation;
import java.lang.reflect.Array;
import java.lang.reflect.Modifier;
import java.net.URL;
import java.net.URLConnection;
import java.net.URLDecoder;
import java.net.URLEncoder;
import java.nio.ByteBuffer;
import java.nio.channels.Channels;
import java.nio.channels.FileChannel;
import java.nio.file.Files;
import java.nio.file.StandardOpenOption;
import java.text.ParseException;
import java.text.SimpleDateFormat;
import java.time.Instant;
import java.time.LocalDate;
import java.time.LocalDateTime;
import java.time.LocalTime;
import java.time.OffsetDateTime;
import java.time.OffsetTime;
import java.time.ZoneId;
import java.time.ZoneOffset;
import java.time.ZonedDateTime;
import java.time.temporal.ChronoField;
import java.time.temporal.Temporal;
import java.util.ArrayList;
import java.util.Arrays;
import java.util.Base64;
import java.util.Calendar;
import java.util.Collection;
import java.util.Collections;
import java.util.Date;
import java.util.HashMap;
import java.util.HashSet;
import java.util.List;
import java.util.Locale;
import java.util.Map;
import java.util.Map.Entry;
import java.util.Objects;
import java.util.Set;
import java.util.TimeZone;
import java.util.concurrent.locks.Lock;
import java.util.function.Consumer;
import java.util.function.Supplier;
import java.util.logging.Logger;
import java.util.regex.Pattern;
import java.util.stream.Stream;
import java.util.stream.StreamSupport;
import java.util.zip.Deflater;
import java.util.zip.DeflaterOutputStream;
import java.util.zip.InflaterInputStream;

import jakarta.faces.application.Resource;
import jakarta.faces.context.FacesContext;
import jakarta.servlet.http.Part;

import org.omnifaces.cdi.config.DateProducer.TemporalDate;

/**
 * <p>
 * Collection of general utility methods that do not fit in one of the more specific classes.
 *
 * <h2>This class is not listed in showcase! Should I use it?</h2>
 * <p>
 * This class is indeed intended for internal usage only. We won't add methods here on user request. We only add methods
 * here once we encounter non-DRY code in OmniFaces codebase. The methods may be renamed/changed without notice.
 * <p>
 * We don't stop you from using it if you found it in the Javadoc and you think you find it useful, but you have to
 * accept the risk that the method signatures can be changed without notice. This utility class exists because OmniFaces
 * intends to be free of 3rd party dependencies.
 *
 * @author Arjan Tijms
 * @author Bauke Scholtz
 */
public final class Utils {

    // Constants ------------------------------------------------------------------------------------------------------

    private static final Logger logger = Logger.getLogger(Utils.class.getName());

    private static final int DEFAULT_STREAM_BUFFER_SIZE = 10240;
    private static final String PATTERN_RFC1123_DATE = "EEE, dd MMM yyyy HH:mm:ss zzz";
    private static final TimeZone TIMEZONE_GMT = TimeZone.getTimeZone("GMT");
    private static final Pattern PATTERN_ISO639_ISO3166_LOCALE = Pattern.compile("[a-z]{2,3}(_[A-Z]{2})?");
    private static final int UNICODE_3_BYTES = 0xfff;
    private static final int UNICODE_2_BYTES = 0xff;
    private static final int UNICODE_1_BYTE = 0xf;
    private static final int UNICODE_END_PRINTABLE_ASCII = 0x7f;
    private static final int UNICODE_BEGIN_PRINTABLE_ASCII = 0x20;
    private static final Map<Class<?>, Object> PRIMITIVE_DEFAULTS = collectPrimitiveDefaults();
    private static final Map<Class<?>, Class<?>> PRIMITIVE_TYPES = collectPrimitiveTypes();
    private static final String ERROR_UNSUPPORTED_DATE = "Only java.util.Date, java.util.Calendar and java.time.Temporal are supported.";
    private static final String ERROR_UNSUPPORTED_TIMEZONE = "Only java.lang.String, java.util.TimeZone and java.time.ZoneId are supported.";

    // Constructors ---------------------------------------------------------------------------------------------------

    private Utils() {
        // Hide constructor.
    }

    // Initialization -------------------------------------------------------------------------------------------------

    private static Map<Class<?>, Object> collectPrimitiveDefaults() {
        return Map.of(
                boolean.class, false,
                byte.class, (byte) 0,
                short.class, (short) 0,
                char.class, (char) 0,
                int.class, 0,
                long.class, (long) 0,
                float.class, (float) 0,
                double.class, (double) 0
        );
    }

    private static Map<Class<?>, Class<?>> collectPrimitiveTypes() {
        return Map.of(
                Boolean.class, boolean.class,
                Byte.class, byte.class,
                Short.class, short.class,
                Character.class, char.class,
                Integer.class, int.class,
                Long.class, long.class,
                Float.class, float.class,
                Double.class, double.class
        );
    }

    // Lang -----------------------------------------------------------------------------------------------------------

    /**
     * Returns <code>true</code> if the given string is null or is empty.
     * @param string The string to be checked on emptiness.
     * @return <code>true</code> if the given string is null or is empty.
     */
    public static boolean isEmpty(String string) {
        return string == null || string.isEmpty();
    }

    /**
     * Returns <code>true</code> if the given collection is null or is empty.
     * @param collection The collection to be checked on emptiness.
     * @return <code>true</code> if the given collection is null or is empty.
     */
    public static boolean isEmpty(Collection<?> collection) {
        return collection == null || collection.isEmpty();
    }

    /**
     * Returns <code>true</code> if the given map is null or is empty.
     * @param map The map to be checked on emptiness.
     * @return <code>true</code> if the given map is null or is empty.
     */
    public static boolean isEmpty(Map<?, ?> map) {
        return map == null || map.isEmpty();
    }

    /**
     * Returns <code>true</code> if the given part is null or is empty.
     * @param part The part to be checked on emptiness.
     * @return <code>true</code> if the given part is null or is empty.
     * @since 2.6
     */
    public static boolean isEmpty(Part part) {
        return part == null || isEmpty(getSubmittedFileName(part)) && part.getSize() <= 0;
    }

    /**
     * Returns <code>true</code> if the given object is null or an empty array or has an empty toString() result.
     * @param value The value to be checked on emptiness.
     * @return <code>true</code> if the given object is null or an empty array or has an empty toString() result.
     */
    public static boolean isEmpty(Object value) {
        if (value == null) {
            return true;
        }
        else if (value instanceof String) {
            return ((String) value).isEmpty();
        }
        else if (value instanceof Collection) {
            return ((Collection<?>) value).isEmpty();
        }
        else if (value instanceof Map) {
            return ((Map<?, ?>) value).isEmpty();
        }
        else if (value instanceof Part) {
            return isEmpty((Part) value);
        }
        else if (value.getClass().isArray()) {
            return Array.getLength(value) == 0;
        }
        else {
            return value.toString() == null || value.toString().isEmpty();
        }
    }

    /**
     * Returns <code>true</code> if at least one value is empty.
     * @param values the values to be checked on emptiness
     * @return <code>true</code> if any value is empty and <code>false</code> if no values are empty
     * @since 1.8
     */
    public static boolean isAnyEmpty(Object... values) {
        return stream(values).anyMatch(Utils::isEmpty);
    }

    /**
     * Returns <code>true</code> if the given string is null or is empty or contains whitespace only. In addition to
     * {@link #isEmpty(String)}, this thus also returns <code>true</code> when <code>string.trim().isEmpty()</code>
     * returns <code>true</code>.
     * @param string The string to be checked on blankness.
     * @return True if the given string is null or is empty or contains whitespace only.
     * @since 1.5
     */
    public static boolean isBlank(String string) {
        return isEmpty(string) || string.isBlank();
    }

    /**
     * Returns <code>true</code> if the given string is parseable as a number. I.e. it is not null, nor blank and contains solely
     * digits. I.e., it won't throw a <code>NumberFormatException</code> when parsing as <code>Long</code>.
     * @param string The string to be checked as number.
     * @return <code>true</code> if the given string is parseable as a number.
     * @since 1.5.
     */
    public static boolean isNumber(String string) {
        try {
            // Performance tests taught that this approach is in general faster than regex or char-by-char checking.
            Long.parseLong(string);
            return true;
        }
        catch (Exception ignore) {
            logger.log(FINEST, "Ignoring thrown exception; the sole intent is to return false instead.", ignore);
            return false;
        }
    }

    /**
     * Returns <code>true</code> if the given string is parseable as a decimal. I.e. it is not null, nor blank and contains solely
     * digits. I.e., it won't throw a <code>NumberFormatException</code> when parsing as <code>Double</code>.
     * @param string The string to be checked as decimal.
     * @return <code>true</code> if the given string is parseable as a decimal.
     * @since 1.5.
     */
    public static boolean isDecimal(String string) {
        try {
            // Performance tests taught that this approach is in general faster than regex or char-by-char checking.
            Double.parseDouble(string);
            return true;
        }
        catch (Exception ignore) {
            logger.log(FINEST, "Ignoring thrown exception; the sole intent is to return false instead.", ignore);
            return false;
        }
    }

    /**
     * Returns the first non-<code>null</code> object of the argument list, or <code>null</code> if there is no such
     * element.
     * @param <T> The generic object type.
     * @param objects The argument list of objects to be tested for non-<code>null</code>.
     * @return The first non-<code>null</code> object of the argument list, or <code>null</code> if there is no such
     * element.
     */
    @SafeVarargs
    public static <T> T coalesce(T... objects) {
        return stream(objects).filter(Objects::nonNull).findFirst().orElse(null);
    }

    /**
     * Returns <code>true</code> if the given object equals one of the given objects.
     * @param <T> The generic object type.
     * @param object The object to be checked if it equals one of the given objects.
     * @param objects The argument list of objects to be tested for equality.
     * @return <code>true</code> if the given object equals one of the given objects.
     */
    @SafeVarargs
    public static <T> boolean isOneOf(T object, T... objects) {
        return stream(objects).anyMatch(other -> Objects.equals(object, other));
    }

    /**
     * Returns <code>true</code> if the given string starts with one of the given prefixes.
     * @param string The object to be checked if it starts with one of the given prefixes.
     * @param prefixes The argument list of prefixes to be checked
     * @return <code>true</code> if the given string starts with one of the given prefixes.
     * @since 1.4
     */
    public static boolean startsWithOneOf(String string, String... prefixes) {
        return stream(prefixes).anyMatch(string::startsWith);
    }

    /**
     * Returns <code>true</code> if the given string ends with one of the given suffixes.
     * @param string The object to be checked if it ends with one of the given suffixes.
     * @param suffixes The argument list of suffixes to be checked
     * @return <code>true</code> if the given string ends with one of the given suffixes.
     * @since 3.1
     */
    public static boolean endsWithOneOf(String string, String... suffixes) {
        return stream(suffixes).anyMatch(string::endsWith);
    }

    /**
     * Returns <code>true</code> if an instance of the given class could also be an instance of one of the given classes.
     * @param cls The class to be checked if it could also be an instance of one of the given classes.
     * @param classes The argument list of classes to be tested.
     * @return <code>true</code> if the given class could also be an instance of one of the given classes.
     * @since 2.0
     */
    public static boolean isOneInstanceOf(Class<?> cls, Class<?>... classes) {
        return stream(classes).anyMatch(other -> cls == null ? other == null : other.isAssignableFrom(cls));
    }

    /**
     * Returns <code>true</code> if the given class has at least one of the given annotations.
     * @param cls The class to be checked if it has at least one of the given annotations.
     * @param annotations The argument list of annotations to be tested on the given class.
     * @return <code>true</code> if the given clazz would be an instance of one of the given clazzes.
     * @since 2.0
     */
    @SafeVarargs
    public static boolean isOneAnnotationPresent(Class<?> cls, Class<? extends Annotation>... annotations) {
        return stream(annotations).anyMatch(cls::isAnnotationPresent);
    }

    /**
     * Returns the default value of the given class, covering primitives.
     * E.g. if given class is <code>int.class</code>, then it will return <code>0</code>. Autoboxing will do the rest.
     * Non-primitives and <code>void.class</code> will return <code>null</code>.
     * @param cls The class to obtain the default value for.
     * @return The default value of the given class, covering primitives.
     * @since 2.4
     */
    public static Object getDefaultValue(Class<?> cls) {
        return cls.isPrimitive() ? PRIMITIVE_DEFAULTS.get(cls) : null;
    }

    /**
     * Returns the primitive type of the given class, if any.
     * E.g. if given class is <code>Integer.class</code>, then it will return <code>int.class</code>.
     * Non-primitives and <code>void.class</code> will return <code>null</code>.
     * @param cls The class to obtain the primitive type for.
     * @return The primitive type of the given class, if any.
     * @since 2.7.2
     */
    public static Class<?> getPrimitiveType(Class<?> cls) {
        return cls.isPrimitive() ? cls : PRIMITIVE_TYPES.get(cls);
    }

    /**
     * Returns the class loader associated with given object.
     * If the given object is {@code null}, then just return {@link Thread#getContextClassLoader()} of {@link Thread#currentThread()}.
     * Else if the given object is an instance of {@link ClassLoader} already, return it right away.
     * Else if the given object is an instance of {@link Class}, then return {@link Class#getClassLoader()}.
     * Else return the {@link ClassLoader} of {@link Object#getClass()}.
     * @param object The object to return associated class loader for.
     * @return The class loader associated with given object.
     * @since 4.3
     */
    public static ClassLoader getClassLoader(Object object) {
        if (object == null) {
            return Thread.currentThread().getContextClassLoader();
        }
        else if (object instanceof ClassLoader) {
            return (ClassLoader) object;
        }
        else if (object instanceof Class) {
            return ((Class<?>) object).getClassLoader();
        }
        else {
            return object.getClass().getClassLoader();
        }
    }

    /**
     * Split given string on given delimiter and makes sure each part is already trimmed via {@link String#trim()} and
     * that any empty strings are already filtered.
     * @param string String to split.
     * @param delimiter Delimiter to split on.
     * @return A stream of the split parts, already trimmed, will not contain empty strings.
     * @since 4.5
     */
    public static Stream<String> splitAndTrim(String string, String delimiter) {
        return stream(string.split(quote(delimiter))).map(String::trim).filter(not(String::isEmpty));
    }

    /**
     * Split given string on given delimiter until the given threshold and makes sure each part is already trimmed via
     * {@link String#trim()}.
     * @param string String to split.
     * @param delimiter Delimiter to split on.
     * @param limit the result threshold, as described in {@link String#split(String, int)}.
     * @return An array of the split parts, already trimmed, can contain empty strings.
     * @since 4.5
     */
    public static String[] splitAndTrim(String string, String delimiter, int limit) {
        return stream(string.split(quote(delimiter), limit)).map(String::trim).toArray(String[]::new);
    }

    // I/O ------------------------------------------------------------------------------------------------------------

    /**
     * Stream the given input to the given output via NIO {@link Channels} and a directly allocated NIO
     * {@link ByteBuffer}. Both the input and output streams will implicitly be closed after streaming,
     * regardless of whether an exception is been thrown or not.
     * @param input The input stream.
     * @param output The output stream.
     * @return The length of the written bytes.
     * @throws IOException When an I/O error occurs.
     */
    public static long stream(InputStream input, OutputStream output) throws IOException {
        try (var inputChannel = Channels.newChannel(input);
            var outputChannel = Channels.newChannel(output))
        {
            var buffer = ByteBuffer.allocateDirect(DEFAULT_STREAM_BUFFER_SIZE);
            var size = 0L;

            while (inputChannel.read(buffer) != -1) {
                buffer.flip();
                size += outputChannel.write(buffer);
                buffer.clear();
            }

            return size;
        }
    }

    /**
     * Stream a specified range of the given file to the given output via NIO {@link Channels} and a directly allocated
     * NIO {@link ByteBuffer}. The output stream will only implicitly be closed after streaming when the specified range
     * represents the whole file, regardless of whether an exception is been thrown or not.
     * @param file The file.
     * @param output The output stream.
     * @param start The start position (offset).
     * @param length The (intented) length of written bytes.
     * @return The (actual) length of the written bytes. This may be smaller when the given length is too large.
     * @throws IOException When an I/O error occurs.
     * @since 2.2
     */
    public static long stream(File file, OutputStream output, long start, long length) throws IOException {
        if (start == 0 && length >= file.length()) {
            return stream(new FileInputStream(file), output);
        }

<<<<<<< HEAD
        try (var fileChannel = (FileChannel) Files.newByteChannel(file.toPath(), StandardOpenOption.READ)) {
            var outputChannel = Channels.newChannel(output);
=======
        try (var fileChannel = (FileChannel) Files.newByteChannel(file.toPath(), StandardOpenOption.READ);
            var outputChannel = Channels.newChannel(output))
        {
>>>>>>> 71202120
            var buffer = ByteBuffer.allocateDirect(DEFAULT_STREAM_BUFFER_SIZE);
            var size = 0L;

            while (fileChannel.read(buffer, start + size) != -1) {
                buffer.flip();

                if (size + buffer.limit() > length) {
                    buffer.limit((int) (length - size));
                }

                size += outputChannel.write(buffer);

                if (size >= length) {
                    break;
                }

                buffer.clear();
            }

            return size;
        }
    }

    /**
<<<<<<< HEAD
=======
     * Read the given input stream into a byte array. The given input stream will implicitly be closed after streaming,
     * regardless of whether an exception is been thrown or not.
     * @param input The input stream.
     * @return The input stream as a byte array.
     * @throws IOException When an I/O error occurs.
     * @since 2.0
     */
    public static byte[] toByteArray(InputStream input) throws IOException {
        var output = new ByteArrayOutputStream();
        stream(input, output);
        return output.toByteArray();
    }

    /**
>>>>>>> 71202120
     * Check if the given resource is not <code>null</code> and then close it, whereby any caught {@link IOException}
     * is been returned instead of thrown, so that the caller can if necessary handle (log) or just ignore it without
     * the need to put another try-catch.
     * @param resource The closeable resource to be closed.
     * @return The caught {@link IOException}, or <code>null</code> if none is been thrown.
     */
    public static IOException close(Closeable resource) {
        if (resource != null) {
            try {
                resource.close();
            }
            catch (IOException e) {
                return e;
            }
        }

        return null;
    }

    /**
     * Returns <code>true</code> if the given object is guaranteed to be serializable. This does that by checking
     * whether {@link ObjectOutputStream#writeObject(Object)} on the given object doesn't throw an exception
     * rather than checking if the given object is an instance of {@link Serializable}.
     * @param object The object to be tested.
     * @return <code>true</code> if the given object is guaranteed to be serializable.
     * @since 2.4
     */
    public static boolean isSerializable(Object object) {
        try (var output = new ObjectOutputStream(OutputStream.nullOutputStream())) {
            output.writeObject(object);
            return true;
        }
        catch (IOException ignore) {
            logger.log(FINEST, "Ignoring thrown exception; the sole intent is to return false instead.", ignore);
            return false;
        }
    }

    // Collections ----------------------------------------------------------------------------------------------------

    /**
     * Creates an unmodifiable set based on the given values. If one of the values is an instance of an array or a
     * collection, then each of its values will also be merged into the set. Nested arrays or collections will result
     * in a {@link ClassCastException}.
     * @param <E> The expected set element type.
     * @param values The values to create an unmodifiable set for.
     * @return An unmodifiable set based on the given values.
     * @throws ClassCastException When one of the values or one of the arrays or collections is of wrong type.
     * @since 1.1
     */
    @SuppressWarnings("unchecked")
    public static <E> Set<E> unmodifiableSet(Object... values) {
        var set = new HashSet<E>();

        for (var value : values) {
            if (value instanceof Object[]) {
                stream((E[]) value).forEach(set::add);
            }
            else if (value instanceof Collection<?>) {
                stream((Collection<E>) value).forEach(set::add);
            }
            else {
                set.add((E) value);
            }
        }

        return Collections.unmodifiableSet(set);
    }

    /**
     * Converts an iterable into a list.
     * <p>
     * This method makes NO guarantee to whether changes to the source iterable are
     * reflected in the returned list or not. For instance if the given iterable
     * already is a list, it's returned directly.
     *
     * @param <E> The generic iterable element type.
     * @param iterable The iterable to be converted.
     * @return The list representation of the given iterable, possibly the same instance as that iterable.
     * @since 1.5
     */
    public static <E> List<E> iterableToList(Iterable<E> iterable) {
        if (iterable instanceof List) {
            return (List<E>) iterable;
        }
        else if (iterable instanceof Collection) {
            return new ArrayList<>((Collection<E>) iterable);
        }
        else {
            var list = new ArrayList<E>();
            iterable.forEach(list::add);
            return list;
        }
    }

    /**
     * Converts comma separated values in a string into a list with those values.
     * <p>
     * E.g. a string with "foo, bar, kaz" will be converted into a <code>List</code>
     * with values:
     * <ul>
     * <li>"foo"</li>
     * <li>"bar"</li>
     * <li>"kaz"</li>
     * </ul>
     *
     * Note that whitespace will be stripped. Empty entries are not supported. This method defaults to
     * using a comma (<code>","</code>) as delimiter. See {@link Utils#csvToList(String, String)} for when
     * a different delimiter is needed.
     *
     * @param values string with comma separated values
     * @return a list with all values encountered in the <code>values</code> argument, can be the empty list.
     * @since 1.4
     */
    public static List<String> csvToList(String values) {
        return csvToList(values, ",");
    }

    /**
     * Converts comma separated values in a string into a list with those values.
     * <p>
     * E.g. a string with "foo, bar, kaz" will be converted into a <code>List</code>
     * with values:
     * <ul>
     * <li>"foo"</li>
     * <li>"bar"</li>
     * <li>"kaz"</li>
     * </ul>
     *
     * Note that whitespace will be stripped. Empty entries are not supported.
     *
     * @param values string with comma separated values
     * @param delimiter the delimiter used to separate the actual values in the <code>values</code> parameter.
     * @return a list with all values encountered in the <code>values</code> argument, can be the empty list.
     * @since 1.4
     */
    public static List<String> csvToList(String values, String delimiter) {

        if (isEmpty(values)) {
            return emptyList();
        }

        var list = new ArrayList<String>();

<<<<<<< HEAD
        for (String value : values.split(quote(delimiter))) {
=======
        for (var value : values.split(quote(delimiter))) {
>>>>>>> 71202120
            var trimmedValue = value.trim();
            if (!isEmpty(trimmedValue)) {
                list.add(trimmedValue);
            }
        }

        return list;
    }

    /**
     * Returns a new map that contains the reverse of the given map.
     * <p>
     * The reverse of a map means that every value X becomes a key X' with as corresponding
     * value Y' the key Y that was originally associated with the value X.
     *
     * @param <T> The generic map key/value type.
     * @param source the map that is to be reversed
     * @return the reverse of the given map
     */
    public static <T> Map<T, T> reverse(Map<T, T> source) {
        var target = new HashMap<T, T>();
        source.entrySet().forEach(entry -> target.put(entry.getValue(), entry.getKey()));
        return target;
    }

    /**
     * Checks if the given collection contains an object with the given class name.
     *
     * @param objects collection of objects to check
     * @param className name of the class to be checked for
     * @return true if the collection contains at least one object with the given class name, false otherwise
     * @since 1.6
     */
    public static boolean containsByClassName(Collection<?> objects, String className) {
        var cls = toClassOrNull(className);
        return stream(objects).anyMatch(object -> object.getClass() == cls);
    }

    /**
     * Returns a stream of given object. Supported types are:
     * <ul>
     * <li>{@link Iterable}
     * <li>{@link Map} (returns a stream of entryset)
     * <li><code>int[]</code>
     * <li><code>long[]</code>
     * <li><code>double[]</code>
     * <li><code>Object[]</code>
     * <li>{@link Stream}
     * </ul>
     * Anything else is returned as a single-element stream. Null is returned as an empty stream.
     *
     * @param <T> The expected stream type.
     * @param object Any object to get a stream for.
     * @return A stream of given object.
     * @throws ClassCastException When <code>T</code> is of wrong type.
     * @since 3.0
     */
    @SuppressWarnings("unchecked")
    public static <T> Stream<T> stream(Object object) {
        if (object == null) {
            return Stream.empty();
        }
        if (object instanceof Collection) {
            return ((Collection<T>) object).stream();
        }
        if (object instanceof Iterable) {
            return StreamSupport.stream(((Iterable<T>) object).spliterator(), false);
        }
        else if (object instanceof Map) {
            return (Stream<T>) ((Map<?, ?>) object).entrySet().stream();
        }
        else if (object instanceof int[]) {
            return (Stream<T>) Arrays.stream((int[]) object).boxed();
        }
        else if (object instanceof long[]) {
            return (Stream<T>) Arrays.stream((long[]) object).boxed();
        }
        else if (object instanceof double[]) {
            return (Stream<T>) Arrays.stream((double[]) object).boxed();
        }
        else if (object instanceof Object[]) {
            return (Stream<T>) Arrays.stream((Object[]) object);
        }
        else if (object instanceof Stream) {
            return (Stream<T>) object;
        }
        else {
            return (Stream<T>) Stream.of(object);
        }
    }

    /**
     * Returns a stream of given iterable.
     * @param <E> The generic iterable element type.
     * @param iterable Any iterable to get a stream for.
     * @return A stream of given iterable.
     * @since 3.0
     */
    public static <E> Stream<E> stream(Iterable<E> iterable) {
        return iterable == null ? Stream.empty() : StreamSupport.stream(iterable.spliterator(), false);
    }

    /**
     * Returns a stream of given map.
     * @param <K> The generic map key type.
     * @param <V> The generic map value type.
     * @param map Any map to get a stream for.
     * @return A stream of given map.
     * @since 3.0
     */
    public static <K, V> Stream<Entry<K, V>> stream(Map<K, V> map) {
        return map == null ? Stream.empty() : map.entrySet().stream();
    }

    /**
     * Returns a stream of given array.
     * @param <T> The generic array item type.
     * @param array Any array to get a stream for.
     * @return A stream of given array.
     * @since 3.0
     */
    public static <T> Stream<T> stream(T[] array) {
        return array == null ? Stream.empty() : Arrays.stream(array);
    }

    /**
     * Performs an action for each element of given object which is streamed using {@link Utils#stream(Object)}.
     * @param object Any streamable object.
     * @param action A non-interfering action to perform on each element.
     * @since 3.0
     */
    public static void forEach(Object object, Consumer<? super Object> action) {
        stream(object).forEach(action);
    }

    // Dates ----------------------------------------------------------------------------------------------------------

    /**
     * Formats the given {@link Date} to a string in <a href="https://datatracker.ietf.org/doc/html/rfc1123">RFC 1123</a>
     * format. This format is used in HTTP headers and in JavaScript <code>Date</code> constructor.
     * @param date The <code>Date</code> to be formatted to a string in RFC 1123 format.
     * @return The formatted string.
     * @since 1.2
     */
    public static String formatRFC1123(Date date) {
        var sdf = new SimpleDateFormat(PATTERN_RFC1123_DATE, Locale.US);
        sdf.setTimeZone(TIMEZONE_GMT);
        return sdf.format(date);
    }

    /**
     * Parses the given string in <a href="https://datatracker.ietf.org/doc/html/rfc1123">RFC 1123</a> format to a
     * {@link Date} object.
     * @param string The string in RFC 1123 format to be parsed to a <code>Date</code> object.
     * @return The parsed <code>Date</code>.
     * @throws ParseException When the given string is not in RFC 1123 format.
     * @since 1.2
     */
    public static Date parseRFC1123(String string) throws ParseException {
        var sdf = new SimpleDateFormat(PATTERN_RFC1123_DATE, Locale.US);
        return sdf.parse(string);
    }

    /**
     * Obtain {@link ZoneId} from <code>D</code>.
     * When <code>D</code> is {@code null} or {@link Date}, then return {@link ZoneId#systemDefault()}.
     * When <code>D</code> is {@link Calendar}, then return {@link TimeZone#toZoneId()} of {@link Calendar#getTimeZone()}
     * When <code>D</code> is {@link Temporal} and supports {@link ChronoField#OFFSET_SECONDS}, then return {@link ZoneId#from(java.time.temporal.TemporalAccessor)}.
     * When <code>D</code> is {@link Temporal} and supports {@link ChronoField#CLOCK_HOUR_OF_DAY}, then return {@link ZoneId#systemDefault()}.
     * When <code>D</code> is {@link Temporal} and supports neither, then return {@link ZoneOffset#UTC}.
     * @param <D> The date type, can be {@code null}, {@link Date}, {@link Calendar} or {@link Temporal}.
     * @param date The <code>D</code> to obtain {@link ZoneId} from.
     * @return {@link ZoneId} obtained from <code>D</code>.
     * @throws IllegalArgumentException When date is not {@link Date}, {@link Calendar} or {@link Temporal}.
     * @since 3.6
     */
    public static <D> ZoneId getZoneId(D date) {
        if (date == null || date instanceof Date) {
            return ZoneId.systemDefault();
        }
        else if (date instanceof Calendar) {
            return ((Calendar) date).getTimeZone().toZoneId();
        }
<<<<<<< HEAD
        else if (date instanceof Temporal temporal) {
=======
        else if (date instanceof Temporal) {
            var temporal = (Temporal) date;

>>>>>>> 71202120
            if (temporal.isSupported(ChronoField.OFFSET_SECONDS)) {
                return ZoneId.from((Temporal) date);
            }
            else if (temporal.isSupported(ChronoField.CLOCK_HOUR_OF_DAY)) {
                return ZoneId.systemDefault();
            }
            else {
                return ZoneOffset.UTC;
            }
        }
        else {
            throw new IllegalArgumentException(ERROR_UNSUPPORTED_DATE);
        }
    }

    /**
     * Convert <code>Z</code> to {@link ZoneId}.
     * When <code>Z</code> is {@code null}, then return {@link ZoneId#systemDefault()}.
     * When <code>Z</code> is {@link ZoneId}, then return it.
     * When <code>Z</code> is {@link TimeZone}, then return {@link TimeZone#toZoneId()}.
     * When <code>Z</code> is {@link String}, then return {@link ZoneId#of(String)}.
     * @param <Z> The timezone type, can be {@code null}, {@link String}, {@link TimeZone} or {@link ZoneId}.
     * @param timezone The <code>Z</code> to convert to {@link ZoneId}.
     * @return {@link ZoneId} converted from <code>Z</code>.
     * @throws IllegalArgumentException When <code>Z</code> is not {@code null}, {@link ZoneId}, {@link TimeZone} or {@link String}.
     * @since 3.6
     */
    public static <Z> ZoneId toZoneId(Z timezone) {
        if (timezone == null) {
            return ZoneId.systemDefault();
        }
        else if (timezone instanceof ZoneId) {
            return (ZoneId) timezone;
        }
        else if (timezone instanceof TimeZone) {
            return ((TimeZone) timezone).toZoneId();
        }
        else if (timezone instanceof String) {
            return ZoneId.of((String) timezone);
        }
        else {
            throw new IllegalArgumentException(ERROR_UNSUPPORTED_TIMEZONE);
        }
    }

    /**
     * Convert <code>D</code> to {@link ZonedDateTime}.
     * This method is guaranteed repeatable when combined with {@link #fromZonedDateTime(ZonedDateTime, Class)}.
     * @param <D> The date type, can be {@link Date}, {@link Calendar} or {@link Temporal}.
     * @param date The <code>D</code> to convert to {@link ZonedDateTime}.
     * @return {@link ZonedDateTime} converted from <code>D</code>.
     * @throws IllegalArgumentException When date is not {@link Date}, {@link Calendar} or {@link Temporal}.
     * @since 3.6
     */
    public static <D> ZonedDateTime toZonedDateTime(D date) {
        if (date == null) {
            return null;
        }

        var zone = getZoneId(date);

        if (date instanceof java.util.Date) {
            return ZonedDateTime.ofInstant(Instant.ofEpochMilli(((java.util.Date) date).getTime()), zone);
        }
        else if (date instanceof Calendar) {
            return ((Calendar) date).toInstant().atZone(zone);
        }
        else if (date instanceof Instant) {
            return ((Instant) date).atZone(zone);
        }
        else if (date instanceof ZonedDateTime) {
            return (ZonedDateTime) date;
        }
        else if (date instanceof OffsetDateTime) {
            return ((OffsetDateTime) date).toZonedDateTime();
        }
        else if (date instanceof LocalDateTime) {
            return ((LocalDateTime) date).atZone(zone);
        }
        else if (date instanceof LocalDate) {
            return ((LocalDate) date).atStartOfDay(zone);
        }
        else if (date instanceof OffsetTime) {
            return ((OffsetTime) date).atDate(LocalDate.now()).toZonedDateTime();
        }
        else if (date instanceof LocalTime) {
            return ((LocalTime) date).atDate(LocalDate.now()).atZone(zone);
        }
        else if (date instanceof TemporalDate) {
            return ((TemporalDate) date).getZonedDateTime();
        }
        else if (date instanceof Temporal) {
            return fromTemporalToZonedDateTime((Temporal) date, zone);
        }
        else {
            throw new IllegalArgumentException(ERROR_UNSUPPORTED_DATE);
        }
    }

    private static ZonedDateTime fromTemporalToZonedDateTime(Temporal temporal, ZoneId zone) {
        if (temporal.isSupported(ChronoField.INSTANT_SECONDS)) {
            var epoch = temporal.getLong(ChronoField.INSTANT_SECONDS);
            var nano = temporal.getLong(ChronoField.NANO_OF_SECOND);
            return ZonedDateTime.ofInstant(Instant.ofEpochSecond(epoch, nano), zone);
        }

        var year = temporal.isSupported(ChronoField.YEAR) ? temporal.get(ChronoField.YEAR) : 1;
        var month = temporal.isSupported(ChronoField.MONTH_OF_YEAR) ? temporal.get(ChronoField.MONTH_OF_YEAR) : 1;
        var day = temporal.isSupported(ChronoField.DAY_OF_MONTH) ? temporal.get(ChronoField.DAY_OF_MONTH) : 1;
        var hour = temporal.isSupported(ChronoField.HOUR_OF_DAY) ? temporal.get(ChronoField.HOUR_OF_DAY) : 0;
        var minute = temporal.isSupported(ChronoField.MINUTE_OF_HOUR) ? temporal.get(ChronoField.MINUTE_OF_HOUR) : 0;
        var second = temporal.isSupported(ChronoField.SECOND_OF_MINUTE) ? temporal.get(ChronoField.SECOND_OF_MINUTE) : 0;
        var nano = temporal.isSupported(ChronoField.NANO_OF_SECOND) ? temporal.get(ChronoField.NANO_OF_SECOND) : 0;
        return ZonedDateTime.of(year, month, day, hour, minute, second, nano, zone);
    }

    /**
     * Convert {@link ZonedDateTime} to <code>D</code>.
     * This method is guaranteed repeatable when combined with {@link #toZonedDateTime(Object)}.
     * @param <D> The date type, can be {@link Date}, {@link Calendar} or {@link Temporal} or any of its subclasses.
     * @param zonedDateTime The {@link ZonedDateTime} to convert to <code>D</code>.
     * @param type The type of <code>D</code>.
     * @return <code>D</code> converted from {@link ZonedDateTime}.
     * @throws NullPointerException When type is <code>null</code>.
     * @throws IllegalArgumentException When type is not {@link Date}, {@link Calendar} or {@link Temporal} or any of its subclasses.
     * @since 3.6
     */
    @SuppressWarnings("unchecked")
    public static <D> D fromZonedDateTime(ZonedDateTime zonedDateTime, Class<?> type) {
        if (zonedDateTime == null) {
            return null;
        }
        else if (java.util.Date.class.isAssignableFrom(type)) {
            return fromZonedDateTimeToDate(zonedDateTime, (Class<Date>) type);
        }
        else if (Calendar.class.isAssignableFrom(type)) {
            return fromZonedDateTimeToCalendar(zonedDateTime);
        }
        else if (Temporal.class.isAssignableFrom(type)) {
            return fromZonedDateTimeToTemporal(zonedDateTime, (Class<Temporal>) type);
        }
        else {
            throw new IllegalArgumentException(ERROR_UNSUPPORTED_DATE);
        }
    }

    @SuppressWarnings("unchecked")
    private static <D> D fromZonedDateTimeToDate(ZonedDateTime zonedDateTime, Class<? extends Date> type) {
        if (java.sql.Timestamp.class.isAssignableFrom(type)) {
            return (D) new java.sql.Timestamp(zonedDateTime.toInstant().toEpochMilli());
        }
        else if (java.sql.Date.class.isAssignableFrom(type)) {
            return (D) new java.sql.Date(zonedDateTime.toInstant().toEpochMilli());
        }
        else if (java.sql.Time.class.isAssignableFrom(type)) {
            return (D) new java.sql.Time(zonedDateTime.toInstant().toEpochMilli());
        }
        else {
            return (D) java.util.Date.from(zonedDateTime.toInstant());
        }
    }

    @SuppressWarnings("unchecked")
    private static <C> C fromZonedDateTimeToCalendar(ZonedDateTime zonedDateTime) {
        var calendar = Calendar.getInstance(TimeZone.getTimeZone(zonedDateTime.getZone()));
        calendar.setTime(java.util.Date.from(zonedDateTime.toInstant()));
        return (C) calendar;
    }

    @SuppressWarnings("unchecked")
    private static <T> T fromZonedDateTimeToTemporal(ZonedDateTime zonedDateTime, Class<? extends Temporal> type) {
        if (type == Instant.class) {
            return (T) zonedDateTime.toInstant();
        }
        else if (type == ZonedDateTime.class) {
            return (T) zonedDateTime;
        }
        else if (type == OffsetDateTime.class) {
            return (T) zonedDateTime.toOffsetDateTime();
        }
        else if (type == LocalDateTime.class) {
            return (T) zonedDateTime.toLocalDateTime();
        }
        else if (type == LocalDate.class) {
            return (T) zonedDateTime.toLocalDate();
        }
        else if (type == OffsetTime.class) {
            return (T) zonedDateTime.toOffsetDateTime().toOffsetTime();
        }
        else if (type == LocalTime.class) {
            return (T) zonedDateTime.toLocalDateTime().toLocalTime();
        }
        else if (TemporalDate.class.isAssignableFrom(type)) {
            return (T) new TemporalDate(zonedDateTime);
        }

        // Basically finds public static method in T which takes 1 argument of Temporal.class and returns T.
        // This matches Temporal#from(TemporalAccessor) methods of all known Temporal subclasses listed above.
        // There might be custom implementations supporting this as well although this is undocumented.
        // We just try our best :)
        var converter = stream(type.getMethods()).filter(method
            -> Modifier.isPublic(method.getModifiers()) && Modifier.isStatic(method.getModifiers())
            && method.getParameterCount() == 1 && method.getParameterTypes()[0].isAssignableFrom(Temporal.class)
            && type.isAssignableFrom(method.getReturnType())
        ).findFirst();

        try {
            if (converter.isPresent()) {
                return (T) converter.get().invoke(null, zonedDateTime);
            }
            else {
                throw new NoSuchMethodException();
            }
        }
        catch (Exception e) {
            throw new IllegalArgumentException(ERROR_UNSUPPORTED_DATE, e);
        }
    }

    // Locale ---------------------------------------------------------------------------------------------------------

    /**
     * Parses the given object representing the locale to a {@link Locale} object.
     * If it is <code>null</code>, then return <code>null</code>.
     * Else if it is already an instance of <code>Locale</code>, then just return it.
     * Else if it is in pattern ISO 639 alpha-2/3, optionally followed by "_" and ISO 3166-1 alpha-2 country code, then
     * split the language/country and construct a new <code>Locale</code> with it.
     * Else parse it via {@link Locale#forLanguageTag(String)} and return it.
     * @param locale The object representing the locale.
     * @return The parsed <code>Locale</code>.
     * @since 2.3
     */
    public static Locale parseLocale(Object locale) {
        if (locale == null) {
            return null;
        }
        else if (locale instanceof Locale) {
            return (Locale) locale;
        }
        else {
            var localeString = locale.toString();

            if (PATTERN_ISO639_ISO3166_LOCALE.matcher(localeString).matches()) {
                var languageAndCountry = localeString.split("_");
                var language = languageAndCountry[0];
                var country = languageAndCountry.length > 1 ? languageAndCountry[1] : "";
                return new Locale(language, country);
            }
            else {
                return Locale.forLanguageTag(localeString);
            }
        }
    }

    // Encoding/decoding ----------------------------------------------------------------------------------------------

    /**
     * Serialize the given string to the short possible unique URL-safe representation. The current implementation will
     * decode the given string with UTF-8 and then compress it with ZLIB using "best compression" algorithm and then
     * Base64-encode the resulting bytes without the <code>=</code> padding, whereafter the Base64 characters
     * <code>+</code> and <code>/</code> are been replaced by respectively <code>-</code> and <code>_</code> to make it
     * URL-safe (so that no platform-sensitive URL-encoding needs to be done when used in URLs).
     * @param string The string to be serialized.
     * @return The serialized URL-safe string, or <code>null</code> when the given string is itself <code>null</code>.
     * @since 1.2
     */
    public static String serializeURLSafe(String string) {
        if (string == null) {
            return null;
        }

        try {
<<<<<<< HEAD
            InputStream raw = new ByteArrayInputStream(string.getBytes(UTF_8));
=======
            var raw = new ByteArrayInputStream(string.getBytes(UTF_8));
>>>>>>> 71202120
            var deflated = new ByteArrayOutputStream();
            stream(raw, new DeflaterOutputStream(deflated, new Deflater(Deflater.BEST_COMPRESSION)));
            return Base64.getUrlEncoder().withoutPadding().encodeToString(deflated.toByteArray());
        }
        catch (IOException e) {
            // This will occur when ZLIB and/or UTF-8 are not supported, but this is not to be expected these days.
            throw new UnsupportedOperationException(e);
        }
    }

    /**
     * Unserialize the given serialized URL-safe string. This does the inverse of {@link #serializeURLSafe(String)}.
     * @param string The serialized URL-safe string to be unserialized.
     * @return The unserialized string, or <code>null</code> when the given string is by itself <code>null</code>.
     * @throws IllegalArgumentException When the given serialized URL-safe string is not in valid format as returned by
     * {@link #serializeURLSafe(String)}.
     * @since 1.2
     */
    public static String unserializeURLSafe(String string) {
        if (string == null) {
            return null;
        }

        try {
<<<<<<< HEAD
            InputStream deflated = new ByteArrayInputStream(Base64.getUrlDecoder().decode(string));
            return new String(new InflaterInputStream(deflated).readAllBytes(), UTF_8);
=======
            var deflated = new ByteArrayInputStream(Base64.getUrlDecoder().decode(string));
            return new String(toByteArray(new InflaterInputStream(deflated)), UTF_8);
>>>>>>> 71202120
        }
        catch (UnsupportedEncodingException e) {
            // This will occur when UTF-8 is not supported, but this is not to be expected these days.
            throw new UnsupportedOperationException(e);
        }
        catch (Exception e) {
            // This will occur when the string is not in valid Base64 or ZLIB format.
            throw new IllegalArgumentException(e);
        }
    }

    /**
     * URL-encode the given string using UTF-8.
     * @param string The string to be URL-encoded using UTF-8.
     * @return The given string, URL-encoded using UTF-8, or <code>null</code> if <code>null</code> was given.
     * @throws UnsupportedOperationException When this platform does not support UTF-8.
     * @since 1.4
     */
    public static String encodeURL(String string) {
        if (string == null) {
            return null;
        }

        return URLEncoder.encode(string, UTF_8);
    }

    /**
     * URL-decode the given string using UTF-8.
     * @param string The string to be URL-decode using UTF-8.
     * @return The given string, URL-decode using UTF-8, or <code>null</code> if <code>null</code> was given.
     * @throws UnsupportedOperationException When this platform does not support UTF-8.
     * @since 1.4
     */
    public static String decodeURL(String string) {
        if (string == null) {
            return null;
        }

        return URLDecoder.decode(string, UTF_8);
    }

    /**
     * URI-encode the given string using UTF-8. URIs (paths and filenames) have different encoding rules as compared to
     * URL query string parameters. {@link URLEncoder} is actually only for www (HTML) form based query string parameter
     * values (as used when a webbrowser submits a HTML form). URI encoding has a lot in common with URL encoding, but
     * the space has to be %20 and some chars doesn't necessarily need to be encoded.
     * <p>
     * Since version 4.2 this method is using <a href="https://datatracker.ietf.org/doc/html/rfc3986">RFC 3986</a> rules.
     * Previously it was using <a href="https://datatracker.ietf.org/doc/html/rfc2396">RFC 2396</a> rules. The result is
     * therefore not per definition exactly the same, but this is supposed to be backwards compatible in modern clients.
     * @param string The string to be URI-encoded using UTF-8.
     * @return The given string, URI-encoded using UTF-8, or <code>null</code> if <code>null</code> was given.
     * @throws UnsupportedOperationException When this platform does not support UTF-8.
     * @since 2.4
     */
    public static String encodeURI(String string) {
        if (string == null) {
            return null;
        }

        return encodeURL(string)
            .replace("+", "%20")
            .replace("*", "%2A")
            .replace("%7E", "~");
    }

    /**
     * Format given URL with given query string. If given URL is empty, assume <code>/</code> as URL. If given query
     * string is empty, return URL right away. If given URL contains a <code>?</code>, prepend query string with
     * <code>&amp;</code>, else with <code>?</code>. Finally append query string to URL and return it.
     * @param url URL to be formatted with given query string.
     * @param queryString Query string to be appended to given URL.
     * @return Formatted URL with query string.
     * @since 3.0
     */
    public static String formatURLWithQueryString(String url, String queryString) {
        var normalizedURL = url.isEmpty() ? "/" : url;

        if (isEmpty(queryString)) {
            return normalizedURL;
        }

        return normalizedURL + (normalizedURL.contains("?") ? "&" : "?") + queryString;
    }

    /**
     * Returns {@code true} when given URL contains a query string parameter with given name.
     * @param url URL to be checked.
     * @param parameterName Parameter name to be checked.
     * @return {@code true} when given URL contains a query string parameter with given name.
     * @since 3.14.5
     */
    public static boolean containsQueryStringParameter(String url, String parameterName) {
        var pathAndQueryString = url.split(quote("?"));

        if (pathAndQueryString.length > 1) {
            var parameters = pathAndQueryString[1].split(quote("&"));

<<<<<<< HEAD
            for (String parameter : parameters) {
=======
            for (var parameter : parameters) {
>>>>>>> 71202120
                var nameAndValue = parameter.split(quote("="));

                if (nameAndValue.length > 0 && parameterName.equals(decodeURL(nameAndValue[0]))) {
                    return true;
                }
            }
        }

        return false;
    }

    // Escaping/unescaping --------------------------------------------------------------------------------------------

    /**
     * Escapes the given string according the JavaScript code rules. This escapes among others the special characters,
     * the whitespace, the quotes and the unicode characters. Useful whenever you want to use a Java string variable as
     * a JavaScript string variable.
     * @param string The string to be escaped according the JavaScript code rules.
     * @param escapeSingleQuote Whether to escape single quotes as well or not. Set to <code>false</code> if you want
     * to escape it for usage in JSON.
     * @return The escaped string according the JavaScript code rules.
     */
    public static String escapeJS(String string, boolean escapeSingleQuote) {
        if (string == null) {
            return null;
        }

        var builder = new StringBuilder(string.length());

        for (var c : string.toCharArray()) {
            if (c > UNICODE_3_BYTES) {
                builder.append("\\u").append(Integer.toHexString(c));
            }
            else if (c > UNICODE_2_BYTES) {
                builder.append("\\u0").append(Integer.toHexString(c));
            }
            else if (c > UNICODE_END_PRINTABLE_ASCII) {
                builder.append("\\u00").append(Integer.toHexString(c));
            }
            else if (c < UNICODE_BEGIN_PRINTABLE_ASCII) {
                escapeJSControlCharacter(builder, c);
            }
            else {
                escapeJSASCIICharacter(builder, c, escapeSingleQuote);
            }
        }

        return builder.toString();
    }

    private static void escapeJSControlCharacter(StringBuilder builder, char c) {
        switch (c) {
            case '\b':
                builder.append('\\').append('b');
                break;
            case '\n':
                builder.append('\\').append('n');
                break;
            case '\t':
                builder.append('\\').append('t');
                break;
            case '\f':
                builder.append('\\').append('f');
                break;
            case '\r':
                builder.append('\\').append('r');
                break;
            default:
                if (c > UNICODE_1_BYTE) {
                    builder.append("\\u00").append(Integer.toHexString(c));
                }
                else {
                    builder.append("\\u000").append(Integer.toHexString(c));
                }

                break;
        }
    }

    private static void escapeJSASCIICharacter(StringBuilder builder, char c, boolean escapeSingleQuote) {
        switch (c) {
            case '\'':
                if (escapeSingleQuote) {
                    builder.append('\\');
                }
                builder.append('\'');
                break;
            case '"':
                builder.append('\\').append('"');
                break;
            case '\\':
                builder.append('\\').append('\\');
                break;
            case '/':
                builder.append('\\').append('/');
                break;
            default:
                builder.append(c);
                break;
        }
    }

    // Resources ------------------------------------------------------------------------------------------------------

    /**
     * Returns connection to given resource, taking into account possibly buggy component libraries.
     * @param context The involved faces context.
     * @param resource The resource to obtain connection from.
     * @return Connection to given resource.
     * @since 3.6
     */
    public static URLConnection openConnection(FacesContext context, Resource resource) {
        try {
            return resource.getURL().openConnection();
        }
        catch (Exception richFacesDoesNotSupportThis) {
            logger.log(FINEST, "Ignoring thrown exception; this can only be caused by a buggy component library.", richFacesDoesNotSupportThis);

            try {
                return new URL(getRequestDomainURL(context) + resource.getRequestPath()).openConnection();
            }
            catch (IOException ignore) {
                logger.log(FINEST, "Ignoring thrown exception; cannot handle it at this point, it would be thrown during getInputStream() anyway.", ignore);
                return null;
            }
        }
    }

    // Concurrency ----------------------------------------------------------------------------------------------------

    /**
     * Atomically execute the given runnable.
     * @param lock The lock to be used for atomic execution
     * @param task The runnable to be executed atomically
     * @since 4.6
     */
    public static void executeAtomically(Lock lock, Runnable task) {
        lock.lock();

        try {
            task.run();
        }
        finally {
            lock.unlock();
        }
    }

    /**
     * Atomically execute the given task and return its result.
     * @param <R> The generic result type.
     * @param lock The {@link Lock} to be used for atomic execution
     * @param task The {@link Supplier} to be executed atomically
     * @return The result of the passed task.
     * @since 4.6
     */
    public static <R> R executeAtomically(Lock lock, Supplier<R> task) {
        lock.lock();

        try {
            return task.get();
        }
        finally {
            lock.unlock();
        }
    }
}<|MERGE_RESOLUTION|>--- conflicted
+++ resolved
@@ -477,14 +477,10 @@
             return stream(new FileInputStream(file), output);
         }
 
-<<<<<<< HEAD
-        try (var fileChannel = (FileChannel) Files.newByteChannel(file.toPath(), StandardOpenOption.READ)) {
+        try (
+            var fileChannel = (FileChannel) Files.newByteChannel(file.toPath(), StandardOpenOption.READ);
             var outputChannel = Channels.newChannel(output);
-=======
-        try (var fileChannel = (FileChannel) Files.newByteChannel(file.toPath(), StandardOpenOption.READ);
-            var outputChannel = Channels.newChannel(output))
-        {
->>>>>>> 71202120
+        ) {
             var buffer = ByteBuffer.allocateDirect(DEFAULT_STREAM_BUFFER_SIZE);
             var size = 0L;
 
@@ -509,23 +505,6 @@
     }
 
     /**
-<<<<<<< HEAD
-=======
-     * Read the given input stream into a byte array. The given input stream will implicitly be closed after streaming,
-     * regardless of whether an exception is been thrown or not.
-     * @param input The input stream.
-     * @return The input stream as a byte array.
-     * @throws IOException When an I/O error occurs.
-     * @since 2.0
-     */
-    public static byte[] toByteArray(InputStream input) throws IOException {
-        var output = new ByteArrayOutputStream();
-        stream(input, output);
-        return output.toByteArray();
-    }
-
-    /**
->>>>>>> 71202120
      * Check if the given resource is not <code>null</code> and then close it, whereby any caught {@link IOException}
      * is been returned instead of thrown, so that the caller can if necessary handle (log) or just ignore it without
      * the need to put another try-catch.
@@ -670,11 +649,7 @@
 
         var list = new ArrayList<String>();
 
-<<<<<<< HEAD
-        for (String value : values.split(quote(delimiter))) {
-=======
         for (var value : values.split(quote(delimiter))) {
->>>>>>> 71202120
             var trimmedValue = value.trim();
             if (!isEmpty(trimmedValue)) {
                 list.add(trimmedValue);
@@ -858,13 +833,7 @@
         else if (date instanceof Calendar) {
             return ((Calendar) date).getTimeZone().toZoneId();
         }
-<<<<<<< HEAD
         else if (date instanceof Temporal temporal) {
-=======
-        else if (date instanceof Temporal) {
-            var temporal = (Temporal) date;
-
->>>>>>> 71202120
             if (temporal.isSupported(ChronoField.OFFSET_SECONDS)) {
                 return ZoneId.from((Temporal) date);
             }
@@ -1137,11 +1106,7 @@
         }
 
         try {
-<<<<<<< HEAD
-            InputStream raw = new ByteArrayInputStream(string.getBytes(UTF_8));
-=======
             var raw = new ByteArrayInputStream(string.getBytes(UTF_8));
->>>>>>> 71202120
             var deflated = new ByteArrayOutputStream();
             stream(raw, new DeflaterOutputStream(deflated, new Deflater(Deflater.BEST_COMPRESSION)));
             return Base64.getUrlEncoder().withoutPadding().encodeToString(deflated.toByteArray());
@@ -1166,13 +1131,8 @@
         }
 
         try {
-<<<<<<< HEAD
             InputStream deflated = new ByteArrayInputStream(Base64.getUrlDecoder().decode(string));
             return new String(new InflaterInputStream(deflated).readAllBytes(), UTF_8);
-=======
-            var deflated = new ByteArrayInputStream(Base64.getUrlDecoder().decode(string));
-            return new String(toByteArray(new InflaterInputStream(deflated)), UTF_8);
->>>>>>> 71202120
         }
         catch (UnsupportedEncodingException e) {
             // This will occur when UTF-8 is not supported, but this is not to be expected these days.
@@ -1271,11 +1231,7 @@
         if (pathAndQueryString.length > 1) {
             var parameters = pathAndQueryString[1].split(quote("&"));
 
-<<<<<<< HEAD
-            for (String parameter : parameters) {
-=======
             for (var parameter : parameters) {
->>>>>>> 71202120
                 var nameAndValue = parameter.split(quote("="));
 
                 if (nameAndValue.length > 0 && parameterName.equals(decodeURL(nameAndValue[0]))) {
