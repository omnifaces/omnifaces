--- conflicted
+++ resolved
@@ -13,20 +13,11 @@
 package org.omnifaces.util;
 
 import static org.omnifaces.util.Faces.getApplication;
-<<<<<<< HEAD
 import static org.omnifaces.util.Faces.getViewRoot;
 
-=======
-import static org.omnifaces.util.Faces.getCurrentPhaseId;
-import static org.omnifaces.util.Faces.getViewRoot;
-
 import javax.faces.application.Application;
-import javax.faces.component.UIComponent;
 import javax.faces.component.UIViewRoot;
->>>>>>> 15adb166
 import javax.faces.event.AbortProcessingException;
-import javax.faces.event.ComponentSystemEvent;
-import javax.faces.event.ComponentSystemEventListener;
 import javax.faces.event.PhaseEvent;
 import javax.faces.event.PhaseId;
 import javax.faces.event.PhaseListener;
@@ -39,9 +30,6 @@
 
 /**
  * <p>
-<<<<<<< HEAD
- * Collection of utility methods for the JSF API with respect to working with Faces events.
-=======
  * Collection of utility methods for the JSF API with respect to working with system and phase events.
  *
  * <h3>Usage</h3>
@@ -76,40 +64,6 @@
  * </pre>
  * <p>
  * Note that you can specify any phase ID or system event to your choice.
->>>>>>> 15adb166
- *
- * <h3>Usage</h3>
- * <p>
- * Some examples:
- * <pre>
- * // Add a callback to the current view which should run during every after phase of the render response.
- * Events.addAfterPhaseListener(PhaseId.RENDER_RESPONSE, new Callback.Void() {
- *    {@literal @}Override
- *    public void invoke() {
- *        // ...
- *    }
- * });
- * </pre>
- * <pre>
- * // Add a callback to the current request which should run during after phase of the render response.
- * Events.addCallbackAfterPhaseListener(PhaseId.RENDER_RESPONSE, new Callback.Void() {
- *     {@literal @}Override
- *     public void invoke() {
- *         // ...
- *     }
- * });
- * </pre>
- * <pre>
- * // Add a callback to the current view which should run during the pre render view event.
- * Events.subscribeToViewEvent(PreRenderViewEvent.class, new Callback.Void() {
- *     {@literal @}Override
- *     public void invoke() {
- *         // ...
- *     }
- * });
- * </pre>
- * <p>
- * Note that you can specify any phase ID or system event to your choice.
  *
  * @author Arjan Tijms
  * @author Bauke Scholtz
@@ -132,13 +86,8 @@
 	 * @since 2.0
 	 * @see Application#subscribeToEvent(Class, SystemEventListener)
 	 */
-<<<<<<< HEAD
-	public static void addPhaseListener(PhaseListener phaseListener) {
-		getViewRoot().addPhaseListener(phaseListener);
-=======
 	public static void subscribeToApplicationEvent(Class<? extends SystemEvent> type, SystemEventListener listener) {
 		getApplication().subscribeToEvent(type, listener);
->>>>>>> 15adb166
 	}
 
 	/**
@@ -149,13 +98,8 @@
 	 * @since 2.0
 	 * @see #subscribeToApplicationEvent(Class, SystemEventListener)
 	 */
-<<<<<<< HEAD
-	public static void removePhaseListener(PhaseListener phaseListener) {
-		getViewRoot().removePhaseListener(phaseListener);
-=======
 	public static void subscribeToApplicationEvent(Class<? extends SystemEvent> type, Callback.Void callback) {
 		subscribeToApplicationEvent(type, createSystemEventListener(Events.<SystemEvent>wrap(callback)));
->>>>>>> 15adb166
 	}
 
 	/**
@@ -173,22 +117,12 @@
 	// View scoped event listeners ------------------------------------------------------------------------------------
 
 	/**
-<<<<<<< HEAD
-	 * Removes the given phase listener from callbacks for the current request.
-	 *
-	 * @param phaseListener The phase listener to be removed from callbacks during the current request.
-	 * @return <code>true</code> if the given phase listener was indeed been added before, otherwise <code>false</code>
-	 * (and thus effectively no change has taken place).
-	 * @since 1.5
-	 * @see CallbackPhaseListener
-=======
 	 * Subscribe the given system event listener to the current view that get invoked every time when the given
 	 * system event type is published on the current view.
 	 * @param type The system event type to be observed.
 	 * @param listener The system event listener to be subscribed.
 	 * @since 1.2
 	 * @see UIViewRoot#subscribeToViewEvent(Class, SystemEventListener)
->>>>>>> 15adb166
 	 */
 	public static void subscribeToViewEvent(Class<? extends SystemEvent> type, SystemEventListener listener) {
 		getViewRoot().subscribeToViewEvent(type, listener);
@@ -276,34 +210,6 @@
 		addViewPhaseListener(createAfterPhaseListener(phaseId, callback));
 	}
 
-	// Request scoped component event listeners -----------------------------------------------------------------------
-
-	/**
-	 * Subscribe the given callback instance to the given component that get invoked only in the current request when
-	 * the given component system event type is published on the given component. The difference with
-	 * {@link UIComponent#subscribeToEvent(Class, ComponentSystemEventListener)} is that this listener is request
-	 * scoped instead of view scoped as component system event listeners are by default saved in JSF state and thus
-	 * inherently view scoped.
-	 * @param component The component to subscribe the given callback instance to.
-	 * @param type The system event type to be observed.
-	 * @param callback The callback to be invoked.
-	 * @since 2.1
-	 * @see UIComponent#subscribeToEvent(Class, ComponentSystemEventListener)
-	 * @see #unsubscribeFromComponentEvent(UIComponent, Class, ComponentSystemEventListener)
-	 */
-	public static void subscribeToRequestComponentEvent(final UIComponent component,
-		final Class<? extends ComponentSystemEvent> type, final Callback.WithArgument<ComponentSystemEvent> callback)
-	{
-		component.subscribeToEvent(type, new ComponentSystemEventListener() {
-
-			@Override
-			public void processEvent(ComponentSystemEvent event) throws AbortProcessingException {
-				unsubscribeFromComponentEvent(component, type, this); // Prevent it from being saved in JSF state.
-				callback.invoke(event);
-			}
-		});
-	}
-
 	// Request scoped phase listeners ---------------------------------------------------------------------------------
 
 	/**
@@ -314,13 +220,8 @@
 	 * @since 2.0
 	 * @see CallbackPhaseListener
 	 */
-<<<<<<< HEAD
-	public static void subscribeToEvent(Class<? extends SystemEvent> type, SystemEventListener listener) {
-		getApplication().subscribeToEvent(type, listener);
-=======
 	public static void addRequestPhaseListener(PhaseListener listener) {
 		CallbackPhaseListener.add(listener);
->>>>>>> 15adb166
 	}
 
 	/**
@@ -330,13 +231,8 @@
 	 * @since 2.0
 	 * @see #addRequestPhaseListener(PhaseListener)
 	 */
-<<<<<<< HEAD
-	public static void subscribeToViewEvent(Class<? extends SystemEvent> type, SystemEventListener listener) {
-		getViewRoot().subscribeToViewEvent(type, listener);
-=======
 	public static void subscribeToRequestBeforePhase(PhaseId phaseId, Callback.Void callback) {
 		addRequestPhaseListener(createBeforePhaseListener(phaseId, Events.<PhaseEvent>wrap(callback)));
->>>>>>> 15adb166
 	}
 
 	/**
@@ -346,10 +242,6 @@
 	 * @since 2.0
 	 * @see #addRequestPhaseListener(PhaseListener)
 	 */
-<<<<<<< HEAD
-	public static void subscribeToViewEvent(Class<? extends SystemEvent> type, final Callback.Void callback) {
-		getViewRoot().subscribeToViewEvent(type, new DefaultViewEventListener() {
-=======
 	public static void subscribeToRequestBeforePhase(PhaseId phaseId, Callback.WithArgument<PhaseEvent> callback) {
 		addRequestPhaseListener(createBeforePhaseListener(phaseId, callback));
 	}
@@ -374,37 +266,6 @@
 	 */
 	public static void subscribeToRequestAfterPhase(PhaseId phaseId, Callback.WithArgument<PhaseEvent> callback) {
 		addRequestPhaseListener(createAfterPhaseListener(phaseId, callback));
-	}
-
-	// Component scoped event listeners -------------------------------------------------------------------------------
-
-	/**
-	 * Unsubscribe the given event listener on the given event from the given component. Normally, you would use
-	 * {@link UIComponent#unsubscribeFromEvent(Class, ComponentSystemEventListener)} for this, but this wouldn't work
-	 * when executed inside {@link ComponentSystemEventListener#processEvent(javax.faces.event.ComponentSystemEvent)},
-	 * as it would otherwise end up in a <code>ConcurrentModificationException</code> while JSF is iterating over all
-	 * system event listeners. The trick is to perform the unsubscribe during the after phase of the current request
-	 * phase {@link #subscribeToRequestAfterPhase(PhaseId, org.omnifaces.util.Callback.Void)}.
-	 * @param component The component to unsubscribe the given event listener from.
-	 * @param event The event associated with the given event listener.
-	 * @param listener The event listener to be unsubscribed from the given component.
-	 * @since 2.1
-	 * @see #subscribeToRequestAfterPhase(PhaseId, org.omnifaces.util.Callback.Void)
-	 * @see UIComponent#unsubscribeFromEvent(Class, ComponentSystemEventListener)
-	 */
-	public static void unsubscribeFromComponentEvent
-		(final UIComponent component, final Class<? extends SystemEvent> event, final ComponentSystemEventListener listener)
-	{
-		subscribeToRequestAfterPhase(getCurrentPhaseId(), new Callback.Void() {
-
-			private static final long serialVersionUID = 1L;
-
->>>>>>> 15adb166
-			@Override
-			public void invoke() {
-				component.unsubscribeFromEvent(event, listener);
-			}
-		});
 	}
 
 	// Helpers --------------------------------------------------------------------------------------------------------
