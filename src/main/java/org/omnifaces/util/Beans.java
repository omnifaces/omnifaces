/*
<<<<<<< HEAD
 * Copyright 2021 OmniFaces
=======
 * Copyright OmniFaces
>>>>>>> 53f6a20a
 *
 * Licensed under the Apache License, Version 2.0 (the "License"); you may not use this file except in compliance with
 * the License. You may obtain a copy of the License at
 *
 *     https://www.apache.org/licenses/LICENSE-2.0
 *
 * Unless required by applicable law or agreed to in writing, software distributed under the License is distributed on
 * an "AS IS" BASIS, WITHOUT WARRANTIES OR CONDITIONS OF ANY KIND, either express or implied. See the License for the
 * specific language governing permissions and limitations under the License.
 */
package org.omnifaces.util;

import static java.util.logging.Level.FINE;
import static java.util.regex.Pattern.CASE_INSENSITIVE;
import static org.omnifaces.util.Reflection.toClassOrNull;

import java.lang.annotation.Annotation;
import java.util.Map;
import java.util.logging.Logger;
import java.util.regex.Pattern;

import javax.enterprise.context.ContextNotActiveException;
import javax.enterprise.context.spi.AlterableContext;
import javax.enterprise.context.spi.Context;
import javax.enterprise.context.spi.Contextual;
import javax.enterprise.context.spi.CreationalContext;
import javax.enterprise.inject.Produces;
import javax.enterprise.inject.Stereotype;
import javax.enterprise.inject.Typed;
import javax.enterprise.inject.spi.Annotated;
import javax.enterprise.inject.spi.Bean;
import javax.enterprise.inject.spi.BeanManager;
import javax.enterprise.inject.spi.CDI;
import javax.enterprise.inject.spi.InjectionPoint;

/**
 * <p>
 * Collection of utility methods for the CDI API that are mainly shortcuts for obtaining stuff from the
 * {@link BeanManager}.
 *
 * <h3>Usage</h3>
 * <p>
 * Some examples:
 * <pre>
 * // Get the CDI managed bean reference (proxy) of the given bean class.
 * SomeBean someBean = Beans.getReference(SomeBean.class);
 * </pre>
 * <pre>
 * // Get the CDI managed bean instance (actual) of the given bean class.
 * SomeBean someBean = Beans.getInstance(SomeBean.class);
 * </pre>
 * <pre>
 * // Check if CDI session scope is active in current context.
 * Beans.isActive(SessionScope.class);
 * </pre>
 * <pre>
 * // Get all currently active CDI managed bean instances in the session scope.
 * Map&lt;Object, String&gt; activeSessionScopedBeans = Beans.getActiveInstances(SessionScope.class);
 * </pre>
 * <pre>
 * // Destroy any currently active CDI managed bean instance of given bean class.
 * Beans.destroy(SomeBean.class);
 * </pre>
 * <pre>
 * // Fire a CDI event.
 * Beans.fireEvent(someEvent);
 * </pre>
 * <p>
 *
 * @author Bauke Scholtz
 * @since 1.6.1
 */
@Typed
public final class Beans {

	private static final Logger logger = Logger.getLogger(Beans.class.getName());

	private static final String[] PROXY_INTERFACE_NAMES = {
		"org.jboss.weld.proxy.WeldConstruct",
		"org.apache.webbeans.proxy.OwbNormalScopeProxy"
	};

	// Both Weld and OWB generate proxy class names as "BeanClassName[...]$$[...]Proxy[...]" with a "$$" and "Proxy" in it.
	// Hopefully unknown CDI proxy implementations follow the same de-facto standard.
	private static final Pattern PATTERN_GENERATED_PROXY_CLASS_NAME = Pattern.compile("(.+)(\\$\\$(.*)Proxy|Proxy(.*)\\$\\$)(.*)", CASE_INSENSITIVE);


	// Constructors ---------------------------------------------------------------------------------------------------

	private Beans() {
		// Hide constructor.
	}

	// Utility --------------------------------------------------------------------------------------------------------

	/**
	 * Returns the CDI bean manager.
	 * @return The CDI bean manager.
	 * @since 2.0
	 * @see CDI#getBeanManager()
	 */
	public static BeanManager getManager() {
		try {
			return CDI.current().getBeanManager();
		}
		catch (Exception | LinkageError e) {
			logger.log(FINE, "Cannot get BeanManager from CDI.current(); falling back to JNDI.", e);
			return JNDI.lookup("java:comp/BeanManager");
		}
	}

	/**
	 * Returns the CDI managed bean representation of the given bean class, optionally with the given qualifiers.
	 * @param <T> The generic CDI managed bean type.
	 * @param beanClass The CDI managed bean class.
	 * @param qualifiers The CDI managed bean qualifiers, if any.
	 * @return The CDI managed bean representation of the given bean class, or <code>null</code> if there is none.
	 * @see BeanManager#getBeans(java.lang.reflect.Type, Annotation...)
	 * @see BeanManager#resolve(java.util.Set)
	 */
	public static <T> Bean<T> resolve(Class<T> beanClass, Annotation... qualifiers) {
		return BeansLocal.resolve(getManager(), beanClass, qualifiers);
	}

	/**
	 * Returns the CDI managed bean representation of exactly the given bean class, optionally with the given qualifiers.
	 * This will ignore any subclasses.
	 * @param <T> The generic CDI managed bean type.
	 * @param beanClass The CDI managed bean class.
	 * @param qualifiers The CDI managed bean qualifiers, if any.
	 * @return The CDI managed bean representation of the given bean class, or <code>null</code> if there is none.
	 * @see BeanManager#getBeans(java.lang.reflect.Type, Annotation...)
	 * @see BeanManager#resolve(java.util.Set)
	 * @since 3.1
	 */
	public static <T> Bean<T> resolveExact(Class<T> beanClass, Annotation... qualifiers) {
		return BeansLocal.resolveExact(getManager(), beanClass, qualifiers);
	}

	/**
	 * Returns the CDI managed bean reference (proxy) of the given bean class, optionally with the given qualifiers.
	 * Note that this actually returns a client proxy and the underlying actual instance is thus always auto-created.
	 * @param <T> The expected return type.
	 * @param beanClass The CDI managed bean class.
	 * @param qualifiers The CDI managed bean qualifiers, if any.
	 * @return The CDI managed bean reference (proxy) of the given class, or <code>null</code> if there is none.
	 * @see #resolve(Class, Annotation...)
	 * @see #getReference(Bean)
	 * @see #resolve(Class, Annotation...)
	 */
	public static <T> T getReference(Class<T> beanClass, Annotation... qualifiers) {
		return BeansLocal.getReference(getManager(), beanClass, qualifiers);
	}

	/**
	 * Returns the CDI managed bean reference (proxy) of the given bean representation.
	 * Note that this actually returns a client proxy and the underlying actual instance is thus always auto-created.
	 * @param <T> The expected return type.
	 * @param bean The CDI managed bean representation.
	 * @return The CDI managed bean reference (proxy) of the given bean, or <code>null</code> if there is none.
	 * @see BeanManager#createCreationalContext(javax.enterprise.context.spi.Contextual)
	 * @see BeanManager#getReference(Bean, java.lang.reflect.Type, javax.enterprise.context.spi.CreationalContext)
	 */
	public static <T> T getReference(Bean<T> bean) {
		return BeansLocal.getReference(getManager(), bean);
	}

	/**
	 * Returns the CDI managed bean instance (actual) of the given bean class, optionally with the given qualifiers,
	 * and creates one if one doesn't exist.
	 * @param <T> The expected return type.
	 * @param beanClass The CDI managed bean class.
	 * @param qualifiers The CDI managed bean qualifiers, if any.
	 * @return The CDI managed bean instance (actual) of the given bean class.
	 * @since 1.8
	 * @see #getInstance(Class, boolean, Annotation...)
	 */
	public static <T> T getInstance(Class<T> beanClass, Annotation... qualifiers) {
		return BeansLocal.getInstance(getManager(), beanClass, qualifiers);
	}

	/**
	 * Returns the CDI managed bean instance (actual) of the given bean class, optionally with the given qualifiers,
	 * and creates one if one doesn't exist and <code>create</code> argument is <code>true</code>, otherwise don't
	 * create one and return <code>null</code> if there's no current instance.
	 * @param <T> The expected return type.
	 * @param beanClass The CDI managed bean class.
	 * @param create Whether to create create CDI managed bean instance if one doesn't exist.
	 * @param qualifiers The CDI managed bean qualifiers, if any.
	 * @return The CDI managed bean instance (actual) of the given bean class, or <code>null</code> if there is none
	 * and/or the <code>create</code> argument is <code>false</code>.
	 * @since 1.7
	 * @see #resolve(Class, Annotation...)
	 * @see #getInstance(Bean, boolean)
	 */
	public static <T> T getInstance(Class<T> beanClass, boolean create, Annotation... qualifiers) {
		return BeansLocal.getInstance(getManager(), beanClass, create, qualifiers);
	}

	/**
	 * Returns the CDI managed bean instance (actual) of the given bean representation and creates one if one doesn't
	 * exist and <code>create</code> argument is <code>true</code>, otherwise don't create one and return
	 * <code>null</code> if there's no current instance.
	 * @param <T> The expected return type.
	 * @param bean The CDI managed bean representation.
	 * @param create Whether to create create CDI managed bean instance if one doesn't exist.
	 * @return The CDI managed bean instance (actual) of the given bean, or <code>null</code> if there is none and/or
	 * the <code>create</code> argument is <code>false</code>.
	 * @since 1.7
	 * @see BeanManager#getContext(Class)
	 * @see BeanManager#createCreationalContext(javax.enterprise.context.spi.Contextual)
	 * @see Context#get(javax.enterprise.context.spi.Contextual, javax.enterprise.context.spi.CreationalContext)
	 */
	public static <T> T getInstance(Bean<T> bean, boolean create) {
		return BeansLocal.getInstance(getManager(), bean, create);
	}

	/**
	 * Returns <code>true</code> if given object or class is actually a CDI proxy.
	 * @param <T> The generic CDI managed bean type.
	 * @param object The object to be checked.
	 * @return <code>true</code> if given object or class is actually a CDI proxy.
	 * @since 3.8
	 */
	public static <T> boolean isProxy(T object) {
		if (object == null) {
			return false;
		}

		Class<?> beanClass = (object instanceof Class) ? (Class<?>) object : object.getClass();

		for (String proxyInterfaceName : PROXY_INTERFACE_NAMES) {
			Class<?> proxyInterface = toClassOrNull(proxyInterfaceName);

			if (proxyInterface != null && proxyInterface.isAssignableFrom(beanClass)) {
				return true;
			}
		}

		// Fall back for unknown CDI proxy implementations.
		return PATTERN_GENERATED_PROXY_CLASS_NAME.matcher(beanClass.getSimpleName()).matches();
	}

	/**
	 * Returns the actual instance or class of the given object or class if it is actually a CDI proxy as per {@link Beans#isProxy(Object)}.
	 * @param <T> The generic CDI managed bean type.
	 * @param object The object or class to be unwrapped.
	 * @return The actual instance or class of the given object or class if it is actually a CDI proxy as per {@link Beans#isProxy(Object)}.
	 * @since 3.8
	 */
	public static <T> T unwrapIfNecessary(T object) {
		return BeansLocal.unwrapIfNecessary(getManager(), object);
	}

	/**
	 * Returns <code>true</code> when the given CDI managed bean scope is active. I.e., all beans therein can be
	 * accessed without facing {@link ContextNotActiveException}.
	 * @param <S> The generic CDI managed bean scope type.
	 * @param scope The CDI managed bean scope, e.g. <code>SessionScoped.class</code>.
	 * @return <code>true</code> when the given CDI managed bean scope is active.
	 * @since 2.3
	 * @see BeanManager#getContext(Class)
	 * @see Context#isActive()
	 */
	public static <S extends Annotation> boolean isActive(Class<S> scope) {
		return BeansLocal.isActive(getManager(), scope);
	}

	/**
	 * Returns all active CDI managed bean instances in the given CDI managed bean scope. The map key represents
	 * the active CDI managed bean instance and the map value represents the CDI managed bean name, if any.
	 * @param <S> The generic CDI managed bean scope type.
	 * @param scope The CDI managed bean scope, e.g. <code>RequestScoped.class</code>.
	 * @return All active CDI managed bean instances in the given CDI managed bean scope.
	 * @since 1.7
	 * @see BeanManager#getBeans(java.lang.reflect.Type, Annotation...)
	 * @see BeanManager#getContext(Class)
	 * @see Context#get(javax.enterprise.context.spi.Contextual)
	 */
	public static <S extends Annotation> Map<Object, String> getActiveInstances(Class<S> scope) {
		return BeansLocal.getActiveInstances(getManager(), scope);
	}

	/**
	 * Destroy the currently active instance of the given CDI managed bean class, optionally with the given qualifiers.
	 * @param <T> The generic CDI managed bean type.
	 * @param beanClass The CDI managed bean class.
	 * @param qualifiers The CDI managed bean qualifiers, if any.
	 * @since 2.0
	 * @see #resolve(Class, Annotation...)
	 * @see BeanManager#getContext(Class)
	 * @see AlterableContext#destroy(javax.enterprise.context.spi.Contextual)
	 */
	public static <T> void destroy(Class<T> beanClass, Annotation... qualifiers) {
		BeansLocal.destroy(getManager(), beanClass, qualifiers);
	}

	/**
	 * Destroy the currently active instance of the given CDI managed bean representation.
	 * @param <T> The generic CDI managed bean type.
	 * @param bean The CDI managed bean representation.
	 * @throws IllegalArgumentException When the given CDI managed bean type is actually not put in an alterable
	 * context.
	 * @since 2.0
	 * @see BeanManager#getContext(Class)
	 * @see AlterableContext#destroy(javax.enterprise.context.spi.Contextual)
	 */
	public static <T> void destroy(Bean<T> bean) {
		BeansLocal.destroy(getManager(), bean);
	}

	/**
	 * Destroy the currently active instance of the given CDI managed bean instance.
	 * @param <T> The generic CDI managed bean type.
	 * @param instance The CDI managed bean instance.
	 * @throws IllegalArgumentException When the given CDI managed bean type is actually not put in an alterable
	 * context.
	 * @since 2.5
	 * @see #resolve(Class, Annotation...)
	 * @see BeanManager#createCreationalContext(Contextual)
	 * @see Contextual#destroy(Object, CreationalContext)
	 */
	public static <T> void destroy(T instance) {
		BeansLocal.destroy(getManager(), instance);
	}

	/**
	 * Get program element annotation of a certain annotation type. The difference with
	 * {@link Annotated#getAnnotation(Class)} is that this method will recursively search inside all {@link Stereotype}
	 * annotations.
	 * @param <A> The generic annotation type.
	 * @param annotated A Java program element that can be annotated.
	 * @param annotationType The class of the annotation type.
	 * @return The program element annotation of the given annotation type if it could be found, otherwise
	 * <code>null</code>.
	 * @since 1.8
	 */
	public static <A extends Annotation> A getAnnotation(Annotated annotated, Class<A> annotationType) {
		return BeansLocal.getAnnotation(getManager(), annotated, annotationType);
	}

	/**
	 * Gets the current injection point when called from a context where injection is taking place (e.g. from a producer).
	 * <p>
	 * This is mostly intended to be used from within a dynamic producer {@link Bean}. For a "regular" producer (using {@link Produces})
	 * an <code>InjectionPoint</code> can either be injected into the bean that contains the producer method, or directly provided as argument
	 * of said method.
	 *
	 * @param creationalContext a {@link CreationalContext} used to manage objects with a
	 *        {@link javax.enterprise.context.Dependent} scope
	 * @return the current injection point when called from a context where injection is taking place (e.g. from a producer)
	 */
	public static InjectionPoint getCurrentInjectionPoint(CreationalContext<?> creationalContext) {
		return BeansLocal.getCurrentInjectionPoint(getManager(), creationalContext);
	}

	/**
	 * Returns the qualifier annotation of the given qualifier class from the given injection point.
	 * @param <A> The generic annotation type.
	 * @param injectionPoint The injection point to obtain the qualifier annotation of the given qualifier class from.
	 * @param qualifierClass The class of the qualifier annotation to be looked up in the given injection point.
	 * @return The qualifier annotation of the given qualifier class from the given injection point.
	 * @since 2.1
	 */
	public static <A extends Annotation> A getQualifier(InjectionPoint injectionPoint, Class<A> qualifierClass) {
		for (Annotation annotation : injectionPoint.getQualifiers()) {
			if (qualifierClass.isAssignableFrom(annotation.getClass())) {
				return qualifierClass.cast(annotation);
			}
		}

		return null;
	}

	/**
	 * Fires the given CDI event, optionally with the given qualifiers.
	 * @param event The event object.
	 * @param qualifiers The event qualifiers, if any.
	 * @since 2.3
	 * @see BeanManager#fireEvent(Object, Annotation...)
	 */
	public static void fireEvent(Object event, Annotation... qualifiers) {
		BeansLocal.fireEvent(getManager(), event, qualifiers);
	}

}<|MERGE_RESOLUTION|>--- conflicted
+++ resolved
@@ -1,392 +1,388 @@
-/*
-<<<<<<< HEAD
- * Copyright 2021 OmniFaces
-=======
- * Copyright OmniFaces
->>>>>>> 53f6a20a
- *
- * Licensed under the Apache License, Version 2.0 (the "License"); you may not use this file except in compliance with
- * the License. You may obtain a copy of the License at
- *
- *     https://www.apache.org/licenses/LICENSE-2.0
- *
- * Unless required by applicable law or agreed to in writing, software distributed under the License is distributed on
- * an "AS IS" BASIS, WITHOUT WARRANTIES OR CONDITIONS OF ANY KIND, either express or implied. See the License for the
- * specific language governing permissions and limitations under the License.
- */
-package org.omnifaces.util;
-
-import static java.util.logging.Level.FINE;
-import static java.util.regex.Pattern.CASE_INSENSITIVE;
-import static org.omnifaces.util.Reflection.toClassOrNull;
-
-import java.lang.annotation.Annotation;
-import java.util.Map;
-import java.util.logging.Logger;
-import java.util.regex.Pattern;
-
-import javax.enterprise.context.ContextNotActiveException;
-import javax.enterprise.context.spi.AlterableContext;
-import javax.enterprise.context.spi.Context;
-import javax.enterprise.context.spi.Contextual;
-import javax.enterprise.context.spi.CreationalContext;
-import javax.enterprise.inject.Produces;
-import javax.enterprise.inject.Stereotype;
-import javax.enterprise.inject.Typed;
-import javax.enterprise.inject.spi.Annotated;
-import javax.enterprise.inject.spi.Bean;
-import javax.enterprise.inject.spi.BeanManager;
-import javax.enterprise.inject.spi.CDI;
-import javax.enterprise.inject.spi.InjectionPoint;
-
-/**
- * <p>
- * Collection of utility methods for the CDI API that are mainly shortcuts for obtaining stuff from the
- * {@link BeanManager}.
- *
- * <h3>Usage</h3>
- * <p>
- * Some examples:
- * <pre>
- * // Get the CDI managed bean reference (proxy) of the given bean class.
- * SomeBean someBean = Beans.getReference(SomeBean.class);
- * </pre>
- * <pre>
- * // Get the CDI managed bean instance (actual) of the given bean class.
- * SomeBean someBean = Beans.getInstance(SomeBean.class);
- * </pre>
- * <pre>
- * // Check if CDI session scope is active in current context.
- * Beans.isActive(SessionScope.class);
- * </pre>
- * <pre>
- * // Get all currently active CDI managed bean instances in the session scope.
- * Map&lt;Object, String&gt; activeSessionScopedBeans = Beans.getActiveInstances(SessionScope.class);
- * </pre>
- * <pre>
- * // Destroy any currently active CDI managed bean instance of given bean class.
- * Beans.destroy(SomeBean.class);
- * </pre>
- * <pre>
- * // Fire a CDI event.
- * Beans.fireEvent(someEvent);
- * </pre>
- * <p>
- *
- * @author Bauke Scholtz
- * @since 1.6.1
- */
-@Typed
-public final class Beans {
-
-	private static final Logger logger = Logger.getLogger(Beans.class.getName());
-
-	private static final String[] PROXY_INTERFACE_NAMES = {
-		"org.jboss.weld.proxy.WeldConstruct",
-		"org.apache.webbeans.proxy.OwbNormalScopeProxy"
-	};
-
-	// Both Weld and OWB generate proxy class names as "BeanClassName[...]$$[...]Proxy[...]" with a "$$" and "Proxy" in it.
-	// Hopefully unknown CDI proxy implementations follow the same de-facto standard.
-	private static final Pattern PATTERN_GENERATED_PROXY_CLASS_NAME = Pattern.compile("(.+)(\\$\\$(.*)Proxy|Proxy(.*)\\$\\$)(.*)", CASE_INSENSITIVE);
-
-
-	// Constructors ---------------------------------------------------------------------------------------------------
-
-	private Beans() {
-		// Hide constructor.
-	}
-
-	// Utility --------------------------------------------------------------------------------------------------------
-
-	/**
-	 * Returns the CDI bean manager.
-	 * @return The CDI bean manager.
-	 * @since 2.0
-	 * @see CDI#getBeanManager()
-	 */
-	public static BeanManager getManager() {
-		try {
-			return CDI.current().getBeanManager();
-		}
-		catch (Exception | LinkageError e) {
-			logger.log(FINE, "Cannot get BeanManager from CDI.current(); falling back to JNDI.", e);
-			return JNDI.lookup("java:comp/BeanManager");
-		}
-	}
-
-	/**
-	 * Returns the CDI managed bean representation of the given bean class, optionally with the given qualifiers.
-	 * @param <T> The generic CDI managed bean type.
-	 * @param beanClass The CDI managed bean class.
-	 * @param qualifiers The CDI managed bean qualifiers, if any.
-	 * @return The CDI managed bean representation of the given bean class, or <code>null</code> if there is none.
-	 * @see BeanManager#getBeans(java.lang.reflect.Type, Annotation...)
-	 * @see BeanManager#resolve(java.util.Set)
-	 */
-	public static <T> Bean<T> resolve(Class<T> beanClass, Annotation... qualifiers) {
-		return BeansLocal.resolve(getManager(), beanClass, qualifiers);
-	}
-
-	/**
-	 * Returns the CDI managed bean representation of exactly the given bean class, optionally with the given qualifiers.
-	 * This will ignore any subclasses.
-	 * @param <T> The generic CDI managed bean type.
-	 * @param beanClass The CDI managed bean class.
-	 * @param qualifiers The CDI managed bean qualifiers, if any.
-	 * @return The CDI managed bean representation of the given bean class, or <code>null</code> if there is none.
-	 * @see BeanManager#getBeans(java.lang.reflect.Type, Annotation...)
-	 * @see BeanManager#resolve(java.util.Set)
-	 * @since 3.1
-	 */
-	public static <T> Bean<T> resolveExact(Class<T> beanClass, Annotation... qualifiers) {
-		return BeansLocal.resolveExact(getManager(), beanClass, qualifiers);
-	}
-
-	/**
-	 * Returns the CDI managed bean reference (proxy) of the given bean class, optionally with the given qualifiers.
-	 * Note that this actually returns a client proxy and the underlying actual instance is thus always auto-created.
-	 * @param <T> The expected return type.
-	 * @param beanClass The CDI managed bean class.
-	 * @param qualifiers The CDI managed bean qualifiers, if any.
-	 * @return The CDI managed bean reference (proxy) of the given class, or <code>null</code> if there is none.
-	 * @see #resolve(Class, Annotation...)
-	 * @see #getReference(Bean)
-	 * @see #resolve(Class, Annotation...)
-	 */
-	public static <T> T getReference(Class<T> beanClass, Annotation... qualifiers) {
-		return BeansLocal.getReference(getManager(), beanClass, qualifiers);
-	}
-
-	/**
-	 * Returns the CDI managed bean reference (proxy) of the given bean representation.
-	 * Note that this actually returns a client proxy and the underlying actual instance is thus always auto-created.
-	 * @param <T> The expected return type.
-	 * @param bean The CDI managed bean representation.
-	 * @return The CDI managed bean reference (proxy) of the given bean, or <code>null</code> if there is none.
-	 * @see BeanManager#createCreationalContext(javax.enterprise.context.spi.Contextual)
-	 * @see BeanManager#getReference(Bean, java.lang.reflect.Type, javax.enterprise.context.spi.CreationalContext)
-	 */
-	public static <T> T getReference(Bean<T> bean) {
-		return BeansLocal.getReference(getManager(), bean);
-	}
-
-	/**
-	 * Returns the CDI managed bean instance (actual) of the given bean class, optionally with the given qualifiers,
-	 * and creates one if one doesn't exist.
-	 * @param <T> The expected return type.
-	 * @param beanClass The CDI managed bean class.
-	 * @param qualifiers The CDI managed bean qualifiers, if any.
-	 * @return The CDI managed bean instance (actual) of the given bean class.
-	 * @since 1.8
-	 * @see #getInstance(Class, boolean, Annotation...)
-	 */
-	public static <T> T getInstance(Class<T> beanClass, Annotation... qualifiers) {
-		return BeansLocal.getInstance(getManager(), beanClass, qualifiers);
-	}
-
-	/**
-	 * Returns the CDI managed bean instance (actual) of the given bean class, optionally with the given qualifiers,
-	 * and creates one if one doesn't exist and <code>create</code> argument is <code>true</code>, otherwise don't
-	 * create one and return <code>null</code> if there's no current instance.
-	 * @param <T> The expected return type.
-	 * @param beanClass The CDI managed bean class.
-	 * @param create Whether to create create CDI managed bean instance if one doesn't exist.
-	 * @param qualifiers The CDI managed bean qualifiers, if any.
-	 * @return The CDI managed bean instance (actual) of the given bean class, or <code>null</code> if there is none
-	 * and/or the <code>create</code> argument is <code>false</code>.
-	 * @since 1.7
-	 * @see #resolve(Class, Annotation...)
-	 * @see #getInstance(Bean, boolean)
-	 */
-	public static <T> T getInstance(Class<T> beanClass, boolean create, Annotation... qualifiers) {
-		return BeansLocal.getInstance(getManager(), beanClass, create, qualifiers);
-	}
-
-	/**
-	 * Returns the CDI managed bean instance (actual) of the given bean representation and creates one if one doesn't
-	 * exist and <code>create</code> argument is <code>true</code>, otherwise don't create one and return
-	 * <code>null</code> if there's no current instance.
-	 * @param <T> The expected return type.
-	 * @param bean The CDI managed bean representation.
-	 * @param create Whether to create create CDI managed bean instance if one doesn't exist.
-	 * @return The CDI managed bean instance (actual) of the given bean, or <code>null</code> if there is none and/or
-	 * the <code>create</code> argument is <code>false</code>.
-	 * @since 1.7
-	 * @see BeanManager#getContext(Class)
-	 * @see BeanManager#createCreationalContext(javax.enterprise.context.spi.Contextual)
-	 * @see Context#get(javax.enterprise.context.spi.Contextual, javax.enterprise.context.spi.CreationalContext)
-	 */
-	public static <T> T getInstance(Bean<T> bean, boolean create) {
-		return BeansLocal.getInstance(getManager(), bean, create);
-	}
-
-	/**
-	 * Returns <code>true</code> if given object or class is actually a CDI proxy.
-	 * @param <T> The generic CDI managed bean type.
-	 * @param object The object to be checked.
-	 * @return <code>true</code> if given object or class is actually a CDI proxy.
-	 * @since 3.8
-	 */
-	public static <T> boolean isProxy(T object) {
-		if (object == null) {
-			return false;
-		}
-
-		Class<?> beanClass = (object instanceof Class) ? (Class<?>) object : object.getClass();
-
-		for (String proxyInterfaceName : PROXY_INTERFACE_NAMES) {
-			Class<?> proxyInterface = toClassOrNull(proxyInterfaceName);
-
-			if (proxyInterface != null && proxyInterface.isAssignableFrom(beanClass)) {
-				return true;
-			}
-		}
-
-		// Fall back for unknown CDI proxy implementations.
-		return PATTERN_GENERATED_PROXY_CLASS_NAME.matcher(beanClass.getSimpleName()).matches();
-	}
-
-	/**
-	 * Returns the actual instance or class of the given object or class if it is actually a CDI proxy as per {@link Beans#isProxy(Object)}.
-	 * @param <T> The generic CDI managed bean type.
-	 * @param object The object or class to be unwrapped.
-	 * @return The actual instance or class of the given object or class if it is actually a CDI proxy as per {@link Beans#isProxy(Object)}.
-	 * @since 3.8
-	 */
-	public static <T> T unwrapIfNecessary(T object) {
-		return BeansLocal.unwrapIfNecessary(getManager(), object);
-	}
-
-	/**
-	 * Returns <code>true</code> when the given CDI managed bean scope is active. I.e., all beans therein can be
-	 * accessed without facing {@link ContextNotActiveException}.
-	 * @param <S> The generic CDI managed bean scope type.
-	 * @param scope The CDI managed bean scope, e.g. <code>SessionScoped.class</code>.
-	 * @return <code>true</code> when the given CDI managed bean scope is active.
-	 * @since 2.3
-	 * @see BeanManager#getContext(Class)
-	 * @see Context#isActive()
-	 */
-	public static <S extends Annotation> boolean isActive(Class<S> scope) {
-		return BeansLocal.isActive(getManager(), scope);
-	}
-
-	/**
-	 * Returns all active CDI managed bean instances in the given CDI managed bean scope. The map key represents
-	 * the active CDI managed bean instance and the map value represents the CDI managed bean name, if any.
-	 * @param <S> The generic CDI managed bean scope type.
-	 * @param scope The CDI managed bean scope, e.g. <code>RequestScoped.class</code>.
-	 * @return All active CDI managed bean instances in the given CDI managed bean scope.
-	 * @since 1.7
-	 * @see BeanManager#getBeans(java.lang.reflect.Type, Annotation...)
-	 * @see BeanManager#getContext(Class)
-	 * @see Context#get(javax.enterprise.context.spi.Contextual)
-	 */
-	public static <S extends Annotation> Map<Object, String> getActiveInstances(Class<S> scope) {
-		return BeansLocal.getActiveInstances(getManager(), scope);
-	}
-
-	/**
-	 * Destroy the currently active instance of the given CDI managed bean class, optionally with the given qualifiers.
-	 * @param <T> The generic CDI managed bean type.
-	 * @param beanClass The CDI managed bean class.
-	 * @param qualifiers The CDI managed bean qualifiers, if any.
-	 * @since 2.0
-	 * @see #resolve(Class, Annotation...)
-	 * @see BeanManager#getContext(Class)
-	 * @see AlterableContext#destroy(javax.enterprise.context.spi.Contextual)
-	 */
-	public static <T> void destroy(Class<T> beanClass, Annotation... qualifiers) {
-		BeansLocal.destroy(getManager(), beanClass, qualifiers);
-	}
-
-	/**
-	 * Destroy the currently active instance of the given CDI managed bean representation.
-	 * @param <T> The generic CDI managed bean type.
-	 * @param bean The CDI managed bean representation.
-	 * @throws IllegalArgumentException When the given CDI managed bean type is actually not put in an alterable
-	 * context.
-	 * @since 2.0
-	 * @see BeanManager#getContext(Class)
-	 * @see AlterableContext#destroy(javax.enterprise.context.spi.Contextual)
-	 */
-	public static <T> void destroy(Bean<T> bean) {
-		BeansLocal.destroy(getManager(), bean);
-	}
-
-	/**
-	 * Destroy the currently active instance of the given CDI managed bean instance.
-	 * @param <T> The generic CDI managed bean type.
-	 * @param instance The CDI managed bean instance.
-	 * @throws IllegalArgumentException When the given CDI managed bean type is actually not put in an alterable
-	 * context.
-	 * @since 2.5
-	 * @see #resolve(Class, Annotation...)
-	 * @see BeanManager#createCreationalContext(Contextual)
-	 * @see Contextual#destroy(Object, CreationalContext)
-	 */
-	public static <T> void destroy(T instance) {
-		BeansLocal.destroy(getManager(), instance);
-	}
-
-	/**
-	 * Get program element annotation of a certain annotation type. The difference with
-	 * {@link Annotated#getAnnotation(Class)} is that this method will recursively search inside all {@link Stereotype}
-	 * annotations.
-	 * @param <A> The generic annotation type.
-	 * @param annotated A Java program element that can be annotated.
-	 * @param annotationType The class of the annotation type.
-	 * @return The program element annotation of the given annotation type if it could be found, otherwise
-	 * <code>null</code>.
-	 * @since 1.8
-	 */
-	public static <A extends Annotation> A getAnnotation(Annotated annotated, Class<A> annotationType) {
-		return BeansLocal.getAnnotation(getManager(), annotated, annotationType);
-	}
-
-	/**
-	 * Gets the current injection point when called from a context where injection is taking place (e.g. from a producer).
-	 * <p>
-	 * This is mostly intended to be used from within a dynamic producer {@link Bean}. For a "regular" producer (using {@link Produces})
-	 * an <code>InjectionPoint</code> can either be injected into the bean that contains the producer method, or directly provided as argument
-	 * of said method.
-	 *
-	 * @param creationalContext a {@link CreationalContext} used to manage objects with a
-	 *        {@link javax.enterprise.context.Dependent} scope
-	 * @return the current injection point when called from a context where injection is taking place (e.g. from a producer)
-	 */
-	public static InjectionPoint getCurrentInjectionPoint(CreationalContext<?> creationalContext) {
-		return BeansLocal.getCurrentInjectionPoint(getManager(), creationalContext);
-	}
-
-	/**
-	 * Returns the qualifier annotation of the given qualifier class from the given injection point.
-	 * @param <A> The generic annotation type.
-	 * @param injectionPoint The injection point to obtain the qualifier annotation of the given qualifier class from.
-	 * @param qualifierClass The class of the qualifier annotation to be looked up in the given injection point.
-	 * @return The qualifier annotation of the given qualifier class from the given injection point.
-	 * @since 2.1
-	 */
-	public static <A extends Annotation> A getQualifier(InjectionPoint injectionPoint, Class<A> qualifierClass) {
-		for (Annotation annotation : injectionPoint.getQualifiers()) {
-			if (qualifierClass.isAssignableFrom(annotation.getClass())) {
-				return qualifierClass.cast(annotation);
-			}
-		}
-
-		return null;
-	}
-
-	/**
-	 * Fires the given CDI event, optionally with the given qualifiers.
-	 * @param event The event object.
-	 * @param qualifiers The event qualifiers, if any.
-	 * @since 2.3
-	 * @see BeanManager#fireEvent(Object, Annotation...)
-	 */
-	public static void fireEvent(Object event, Annotation... qualifiers) {
-		BeansLocal.fireEvent(getManager(), event, qualifiers);
-	}
-
+/*
+ * Copyright OmniFaces
+ *
+ * Licensed under the Apache License, Version 2.0 (the "License"); you may not use this file except in compliance with
+ * the License. You may obtain a copy of the License at
+ *
+ *     https://www.apache.org/licenses/LICENSE-2.0
+ *
+ * Unless required by applicable law or agreed to in writing, software distributed under the License is distributed on
+ * an "AS IS" BASIS, WITHOUT WARRANTIES OR CONDITIONS OF ANY KIND, either express or implied. See the License for the
+ * specific language governing permissions and limitations under the License.
+ */
+package org.omnifaces.util;
+
+import static java.util.logging.Level.FINE;
+import static java.util.regex.Pattern.CASE_INSENSITIVE;
+import static org.omnifaces.util.Reflection.toClassOrNull;
+
+import java.lang.annotation.Annotation;
+import java.util.Map;
+import java.util.logging.Logger;
+import java.util.regex.Pattern;
+
+import javax.enterprise.context.ContextNotActiveException;
+import javax.enterprise.context.spi.AlterableContext;
+import javax.enterprise.context.spi.Context;
+import javax.enterprise.context.spi.Contextual;
+import javax.enterprise.context.spi.CreationalContext;
+import javax.enterprise.inject.Produces;
+import javax.enterprise.inject.Stereotype;
+import javax.enterprise.inject.Typed;
+import javax.enterprise.inject.spi.Annotated;
+import javax.enterprise.inject.spi.Bean;
+import javax.enterprise.inject.spi.BeanManager;
+import javax.enterprise.inject.spi.CDI;
+import javax.enterprise.inject.spi.InjectionPoint;
+
+/**
+ * <p>
+ * Collection of utility methods for the CDI API that are mainly shortcuts for obtaining stuff from the
+ * {@link BeanManager}.
+ *
+ * <h3>Usage</h3>
+ * <p>
+ * Some examples:
+ * <pre>
+ * // Get the CDI managed bean reference (proxy) of the given bean class.
+ * SomeBean someBean = Beans.getReference(SomeBean.class);
+ * </pre>
+ * <pre>
+ * // Get the CDI managed bean instance (actual) of the given bean class.
+ * SomeBean someBean = Beans.getInstance(SomeBean.class);
+ * </pre>
+ * <pre>
+ * // Check if CDI session scope is active in current context.
+ * Beans.isActive(SessionScope.class);
+ * </pre>
+ * <pre>
+ * // Get all currently active CDI managed bean instances in the session scope.
+ * Map&lt;Object, String&gt; activeSessionScopedBeans = Beans.getActiveInstances(SessionScope.class);
+ * </pre>
+ * <pre>
+ * // Destroy any currently active CDI managed bean instance of given bean class.
+ * Beans.destroy(SomeBean.class);
+ * </pre>
+ * <pre>
+ * // Fire a CDI event.
+ * Beans.fireEvent(someEvent);
+ * </pre>
+ * <p>
+ *
+ * @author Bauke Scholtz
+ * @since 1.6.1
+ */
+@Typed
+public final class Beans {
+
+	private static final Logger logger = Logger.getLogger(Beans.class.getName());
+
+	private static final String[] PROXY_INTERFACE_NAMES = {
+		"org.jboss.weld.proxy.WeldConstruct",
+		"org.apache.webbeans.proxy.OwbNormalScopeProxy"
+	};
+
+	// Both Weld and OWB generate proxy class names as "BeanClassName[...]$$[...]Proxy[...]" with a "$$" and "Proxy" in it.
+	// Hopefully unknown CDI proxy implementations follow the same de-facto standard.
+	private static final Pattern PATTERN_GENERATED_PROXY_CLASS_NAME = Pattern.compile("(.+)(\\$\\$(.*)Proxy|Proxy(.*)\\$\\$)(.*)", CASE_INSENSITIVE);
+
+
+	// Constructors ---------------------------------------------------------------------------------------------------
+
+	private Beans() {
+		// Hide constructor.
+	}
+
+	// Utility --------------------------------------------------------------------------------------------------------
+
+	/**
+	 * Returns the CDI bean manager.
+	 * @return The CDI bean manager.
+	 * @since 2.0
+	 * @see CDI#getBeanManager()
+	 */
+	public static BeanManager getManager() {
+		try {
+			return CDI.current().getBeanManager();
+		}
+		catch (Exception | LinkageError e) {
+			logger.log(FINE, "Cannot get BeanManager from CDI.current(); falling back to JNDI.", e);
+			return JNDI.lookup("java:comp/BeanManager");
+		}
+	}
+
+	/**
+	 * Returns the CDI managed bean representation of the given bean class, optionally with the given qualifiers.
+	 * @param <T> The generic CDI managed bean type.
+	 * @param beanClass The CDI managed bean class.
+	 * @param qualifiers The CDI managed bean qualifiers, if any.
+	 * @return The CDI managed bean representation of the given bean class, or <code>null</code> if there is none.
+	 * @see BeanManager#getBeans(java.lang.reflect.Type, Annotation...)
+	 * @see BeanManager#resolve(java.util.Set)
+	 */
+	public static <T> Bean<T> resolve(Class<T> beanClass, Annotation... qualifiers) {
+		return BeansLocal.resolve(getManager(), beanClass, qualifiers);
+	}
+
+	/**
+	 * Returns the CDI managed bean representation of exactly the given bean class, optionally with the given qualifiers.
+	 * This will ignore any subclasses.
+	 * @param <T> The generic CDI managed bean type.
+	 * @param beanClass The CDI managed bean class.
+	 * @param qualifiers The CDI managed bean qualifiers, if any.
+	 * @return The CDI managed bean representation of the given bean class, or <code>null</code> if there is none.
+	 * @see BeanManager#getBeans(java.lang.reflect.Type, Annotation...)
+	 * @see BeanManager#resolve(java.util.Set)
+	 * @since 3.1
+	 */
+	public static <T> Bean<T> resolveExact(Class<T> beanClass, Annotation... qualifiers) {
+		return BeansLocal.resolveExact(getManager(), beanClass, qualifiers);
+	}
+
+	/**
+	 * Returns the CDI managed bean reference (proxy) of the given bean class, optionally with the given qualifiers.
+	 * Note that this actually returns a client proxy and the underlying actual instance is thus always auto-created.
+	 * @param <T> The expected return type.
+	 * @param beanClass The CDI managed bean class.
+	 * @param qualifiers The CDI managed bean qualifiers, if any.
+	 * @return The CDI managed bean reference (proxy) of the given class, or <code>null</code> if there is none.
+	 * @see #resolve(Class, Annotation...)
+	 * @see #getReference(Bean)
+	 * @see #resolve(Class, Annotation...)
+	 */
+	public static <T> T getReference(Class<T> beanClass, Annotation... qualifiers) {
+		return BeansLocal.getReference(getManager(), beanClass, qualifiers);
+	}
+
+	/**
+	 * Returns the CDI managed bean reference (proxy) of the given bean representation.
+	 * Note that this actually returns a client proxy and the underlying actual instance is thus always auto-created.
+	 * @param <T> The expected return type.
+	 * @param bean The CDI managed bean representation.
+	 * @return The CDI managed bean reference (proxy) of the given bean, or <code>null</code> if there is none.
+	 * @see BeanManager#createCreationalContext(javax.enterprise.context.spi.Contextual)
+	 * @see BeanManager#getReference(Bean, java.lang.reflect.Type, javax.enterprise.context.spi.CreationalContext)
+	 */
+	public static <T> T getReference(Bean<T> bean) {
+		return BeansLocal.getReference(getManager(), bean);
+	}
+
+	/**
+	 * Returns the CDI managed bean instance (actual) of the given bean class, optionally with the given qualifiers,
+	 * and creates one if one doesn't exist.
+	 * @param <T> The expected return type.
+	 * @param beanClass The CDI managed bean class.
+	 * @param qualifiers The CDI managed bean qualifiers, if any.
+	 * @return The CDI managed bean instance (actual) of the given bean class.
+	 * @since 1.8
+	 * @see #getInstance(Class, boolean, Annotation...)
+	 */
+	public static <T> T getInstance(Class<T> beanClass, Annotation... qualifiers) {
+		return BeansLocal.getInstance(getManager(), beanClass, qualifiers);
+	}
+
+	/**
+	 * Returns the CDI managed bean instance (actual) of the given bean class, optionally with the given qualifiers,
+	 * and creates one if one doesn't exist and <code>create</code> argument is <code>true</code>, otherwise don't
+	 * create one and return <code>null</code> if there's no current instance.
+	 * @param <T> The expected return type.
+	 * @param beanClass The CDI managed bean class.
+	 * @param create Whether to create create CDI managed bean instance if one doesn't exist.
+	 * @param qualifiers The CDI managed bean qualifiers, if any.
+	 * @return The CDI managed bean instance (actual) of the given bean class, or <code>null</code> if there is none
+	 * and/or the <code>create</code> argument is <code>false</code>.
+	 * @since 1.7
+	 * @see #resolve(Class, Annotation...)
+	 * @see #getInstance(Bean, boolean)
+	 */
+	public static <T> T getInstance(Class<T> beanClass, boolean create, Annotation... qualifiers) {
+		return BeansLocal.getInstance(getManager(), beanClass, create, qualifiers);
+	}
+
+	/**
+	 * Returns the CDI managed bean instance (actual) of the given bean representation and creates one if one doesn't
+	 * exist and <code>create</code> argument is <code>true</code>, otherwise don't create one and return
+	 * <code>null</code> if there's no current instance.
+	 * @param <T> The expected return type.
+	 * @param bean The CDI managed bean representation.
+	 * @param create Whether to create create CDI managed bean instance if one doesn't exist.
+	 * @return The CDI managed bean instance (actual) of the given bean, or <code>null</code> if there is none and/or
+	 * the <code>create</code> argument is <code>false</code>.
+	 * @since 1.7
+	 * @see BeanManager#getContext(Class)
+	 * @see BeanManager#createCreationalContext(javax.enterprise.context.spi.Contextual)
+	 * @see Context#get(javax.enterprise.context.spi.Contextual, javax.enterprise.context.spi.CreationalContext)
+	 */
+	public static <T> T getInstance(Bean<T> bean, boolean create) {
+		return BeansLocal.getInstance(getManager(), bean, create);
+	}
+
+	/**
+	 * Returns <code>true</code> if given object or class is actually a CDI proxy.
+	 * @param <T> The generic CDI managed bean type.
+	 * @param object The object to be checked.
+	 * @return <code>true</code> if given object or class is actually a CDI proxy.
+	 * @since 3.8
+	 */
+	public static <T> boolean isProxy(T object) {
+		if (object == null) {
+			return false;
+		}
+
+		Class<?> beanClass = (object instanceof Class) ? (Class<?>) object : object.getClass();
+
+		for (String proxyInterfaceName : PROXY_INTERFACE_NAMES) {
+			Class<?> proxyInterface = toClassOrNull(proxyInterfaceName);
+
+			if (proxyInterface != null && proxyInterface.isAssignableFrom(beanClass)) {
+				return true;
+			}
+		}
+
+		// Fall back for unknown CDI proxy implementations.
+		return PATTERN_GENERATED_PROXY_CLASS_NAME.matcher(beanClass.getSimpleName()).matches();
+	}
+
+	/**
+	 * Returns the actual instance or class of the given object or class if it is actually a CDI proxy as per {@link Beans#isProxy(Object)}.
+	 * @param <T> The generic CDI managed bean type.
+	 * @param object The object or class to be unwrapped.
+	 * @return The actual instance or class of the given object or class if it is actually a CDI proxy as per {@link Beans#isProxy(Object)}.
+	 * @since 3.8
+	 */
+	public static <T> T unwrapIfNecessary(T object) {
+		return BeansLocal.unwrapIfNecessary(getManager(), object);
+	}
+
+	/**
+	 * Returns <code>true</code> when the given CDI managed bean scope is active. I.e., all beans therein can be
+	 * accessed without facing {@link ContextNotActiveException}.
+	 * @param <S> The generic CDI managed bean scope type.
+	 * @param scope The CDI managed bean scope, e.g. <code>SessionScoped.class</code>.
+	 * @return <code>true</code> when the given CDI managed bean scope is active.
+	 * @since 2.3
+	 * @see BeanManager#getContext(Class)
+	 * @see Context#isActive()
+	 */
+	public static <S extends Annotation> boolean isActive(Class<S> scope) {
+		return BeansLocal.isActive(getManager(), scope);
+	}
+
+	/**
+	 * Returns all active CDI managed bean instances in the given CDI managed bean scope. The map key represents
+	 * the active CDI managed bean instance and the map value represents the CDI managed bean name, if any.
+	 * @param <S> The generic CDI managed bean scope type.
+	 * @param scope The CDI managed bean scope, e.g. <code>RequestScoped.class</code>.
+	 * @return All active CDI managed bean instances in the given CDI managed bean scope.
+	 * @since 1.7
+	 * @see BeanManager#getBeans(java.lang.reflect.Type, Annotation...)
+	 * @see BeanManager#getContext(Class)
+	 * @see Context#get(javax.enterprise.context.spi.Contextual)
+	 */
+	public static <S extends Annotation> Map<Object, String> getActiveInstances(Class<S> scope) {
+		return BeansLocal.getActiveInstances(getManager(), scope);
+	}
+
+	/**
+	 * Destroy the currently active instance of the given CDI managed bean class, optionally with the given qualifiers.
+	 * @param <T> The generic CDI managed bean type.
+	 * @param beanClass The CDI managed bean class.
+	 * @param qualifiers The CDI managed bean qualifiers, if any.
+	 * @since 2.0
+	 * @see #resolve(Class, Annotation...)
+	 * @see BeanManager#getContext(Class)
+	 * @see AlterableContext#destroy(javax.enterprise.context.spi.Contextual)
+	 */
+	public static <T> void destroy(Class<T> beanClass, Annotation... qualifiers) {
+		BeansLocal.destroy(getManager(), beanClass, qualifiers);
+	}
+
+	/**
+	 * Destroy the currently active instance of the given CDI managed bean representation.
+	 * @param <T> The generic CDI managed bean type.
+	 * @param bean The CDI managed bean representation.
+	 * @throws IllegalArgumentException When the given CDI managed bean type is actually not put in an alterable
+	 * context.
+	 * @since 2.0
+	 * @see BeanManager#getContext(Class)
+	 * @see AlterableContext#destroy(javax.enterprise.context.spi.Contextual)
+	 */
+	public static <T> void destroy(Bean<T> bean) {
+		BeansLocal.destroy(getManager(), bean);
+	}
+
+	/**
+	 * Destroy the currently active instance of the given CDI managed bean instance.
+	 * @param <T> The generic CDI managed bean type.
+	 * @param instance The CDI managed bean instance.
+	 * @throws IllegalArgumentException When the given CDI managed bean type is actually not put in an alterable
+	 * context.
+	 * @since 2.5
+	 * @see #resolve(Class, Annotation...)
+	 * @see BeanManager#createCreationalContext(Contextual)
+	 * @see Contextual#destroy(Object, CreationalContext)
+	 */
+	public static <T> void destroy(T instance) {
+		BeansLocal.destroy(getManager(), instance);
+	}
+
+	/**
+	 * Get program element annotation of a certain annotation type. The difference with
+	 * {@link Annotated#getAnnotation(Class)} is that this method will recursively search inside all {@link Stereotype}
+	 * annotations.
+	 * @param <A> The generic annotation type.
+	 * @param annotated A Java program element that can be annotated.
+	 * @param annotationType The class of the annotation type.
+	 * @return The program element annotation of the given annotation type if it could be found, otherwise
+	 * <code>null</code>.
+	 * @since 1.8
+	 */
+	public static <A extends Annotation> A getAnnotation(Annotated annotated, Class<A> annotationType) {
+		return BeansLocal.getAnnotation(getManager(), annotated, annotationType);
+	}
+
+	/**
+	 * Gets the current injection point when called from a context where injection is taking place (e.g. from a producer).
+	 * <p>
+	 * This is mostly intended to be used from within a dynamic producer {@link Bean}. For a "regular" producer (using {@link Produces})
+	 * an <code>InjectionPoint</code> can either be injected into the bean that contains the producer method, or directly provided as argument
+	 * of said method.
+	 *
+	 * @param creationalContext a {@link CreationalContext} used to manage objects with a
+	 *        {@link javax.enterprise.context.Dependent} scope
+	 * @return the current injection point when called from a context where injection is taking place (e.g. from a producer)
+	 */
+	public static InjectionPoint getCurrentInjectionPoint(CreationalContext<?> creationalContext) {
+		return BeansLocal.getCurrentInjectionPoint(getManager(), creationalContext);
+	}
+
+	/**
+	 * Returns the qualifier annotation of the given qualifier class from the given injection point.
+	 * @param <A> The generic annotation type.
+	 * @param injectionPoint The injection point to obtain the qualifier annotation of the given qualifier class from.
+	 * @param qualifierClass The class of the qualifier annotation to be looked up in the given injection point.
+	 * @return The qualifier annotation of the given qualifier class from the given injection point.
+	 * @since 2.1
+	 */
+	public static <A extends Annotation> A getQualifier(InjectionPoint injectionPoint, Class<A> qualifierClass) {
+		for (Annotation annotation : injectionPoint.getQualifiers()) {
+			if (qualifierClass.isAssignableFrom(annotation.getClass())) {
+				return qualifierClass.cast(annotation);
+			}
+		}
+
+		return null;
+	}
+
+	/**
+	 * Fires the given CDI event, optionally with the given qualifiers.
+	 * @param event The event object.
+	 * @param qualifiers The event qualifiers, if any.
+	 * @since 2.3
+	 * @see BeanManager#fireEvent(Object, Annotation...)
+	 */
+	public static void fireEvent(Object event, Annotation... qualifiers) {
+		BeansLocal.fireEvent(getManager(), event, qualifiers);
+	}
+
 }