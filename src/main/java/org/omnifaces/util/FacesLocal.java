--- conflicted
+++ resolved
@@ -306,14 +306,10 @@
 		Collection<UIViewParameter> viewParameters = getViewParameters(context);
 
 		if (viewParameters.isEmpty()) {
-			return new LinkedHashMap<>(0);
-		}
-
-<<<<<<< HEAD
-		Map<String, List<String>> parameterMap = new HashMap<String, List<String>>();
-=======
-		Map<String, List<String>> parameterMap = new LinkedHashMap<>(viewParameters.size());
->>>>>>> ae6c6d9d
+			return new LinkedHashMap<String, List<String>>(0);
+		}
+
+		Map<String, List<String>> parameterMap = new LinkedHashMap<String, List<String>>(viewParameters.size());
 
 		for (UIViewParameter viewParameter : viewParameters) {
 			String value = viewParameter.getStringValue(context);
