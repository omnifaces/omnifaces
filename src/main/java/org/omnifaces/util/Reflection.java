--- conflicted
+++ resolved
@@ -77,7 +77,6 @@
 @Typed
 public final class Reflection {
 
-<<<<<<< HEAD
     private static final Logger logger = Logger.getLogger(Reflection.class.getName());
 
     private static final String ERROR_LOAD_CLASS = "Cannot load class '%s'.";
@@ -589,10 +588,10 @@
         List<Method> methods = new ArrayList<>();
 
         for (Class<?> cls = base.getClass(); cls != null; cls = cls.getSuperclass()) {
-            for (Method method : cls.getDeclaredMethods()) {
-                if (method.getName().equals(methodName) && method.getParameterTypes().length == params.length && isNotOverridden(methods, method)) {
-                    methods.add(method);
-                }
+            collectMethods(methods, cls, false, methodName, params);
+
+            for (Class<?> iface : cls.getInterfaces()) {
+                collectInterfaceMethods(methods, iface, methodName, params);
             }
         }
 
@@ -601,6 +600,22 @@
         }
         else {
             return closestMatchingMethod(methods, params);  // Overloaded methods were found. Try to find closest match.
+        }
+    }
+
+    private static void collectInterfaceMethods(List<Method> methods, Class<?> iface, String methodName, Object... params) {
+        collectMethods(methods, iface, true, methodName, params);
+
+        for (Class<?> superiface : iface.getInterfaces()) {
+            collectInterfaceMethods(methods, superiface, methodName, params);
+        }
+    }
+
+    private static void collectMethods(List<Method> methods, Class<?> type, boolean iface, String methodName, Object... params) {
+        for (Method method : type.getDeclaredMethods()) {
+            if ((!iface || method.isDefault()) && method.getName().equals(methodName) && method.getParameterTypes().length == params.length && isNotOverridden(methods, method)) {
+                methods.add(method);
+            }
         }
     }
 
@@ -670,7 +685,7 @@
      * @since 2.7.2
      */
     public static boolean isAssignable(Object source, Class<?> targetType) {
-        Class<?> sourceType = source != null ? source.getClass() : null;
+        Class<?> sourceType = source instanceof Class ? (Class<?>) source : source != null ? source.getClass() : null;
 
         if (sourceType != null && targetType.isPrimitive()) {
             sourceType = getPrimitiveType(sourceType);
@@ -964,857 +979,5 @@
             }
         }
     }
-=======
-	private static final Logger logger = Logger.getLogger(Reflection.class.getName());
-
-	private static final String ERROR_LOAD_CLASS = "Cannot load class '%s'.";
-	private static final String ERROR_CREATE_INSTANCE = "Cannot create instance of class '%s'.";
-	private static final String ERROR_ACCESS_FIELD = "Cannot access field '%s' of class '%s'.";
-	private static final String ERROR_MODIFY_FIELD = "Cannot modify field '%s' of class '%s' with value %s.";
-	private static final String ERROR_INVOKE_METHOD = "Cannot invoke method '%s' of class '%s' with arguments %s.";
-
-
-	// Nested classes -------------------------------------------------------------------------------------------------
-
-	/**
-	 * This class represents a property path. This is intended to be immutable.
-	 * This is primarily used in {@link Reflection#getBaseBeanPropertyPaths(Object)} and {@link Reflection#setBeanProperties(Object, Map)}.
-	 *
-	 * @author Bauke Scholtz
-	 * @since 3.8
-	 */
-	public static final class PropertyPath implements Comparable<PropertyPath>, Serializable {
-
-		private static final long serialVersionUID = 1L;
-
-		private final List<Comparable<? extends Serializable>> nodes;
-
-		private PropertyPath(List<Comparable<? extends Serializable>> nodes) {
-			this.nodes = nodes;
-		}
-
-		/**
-		 * Create a new property path composed of given nodes.
-		 * @param nodes Nodes of property path.
-		 * @return A new property path composed of given nodes.
-		 * @throws NullPointerException When one of the nodes is null.
-		 * @throws IllegalArgumentException When one of the nodes is actually not an instance of Serializable.
-		 */
-		@SafeVarargs
-		public static PropertyPath of(Comparable<? extends Serializable>... nodes) {
-			for (Comparable<? extends Serializable> node : nodes) {
-				requireNonNull(node, "node");
-
-				if (!(node instanceof Serializable)) {
-					throw new IllegalArgumentException("Node " + node + " (" + node.getClass() + ") must be an instance of Serializable."); // For @SafeVarargs.
-				}
-			}
-
-			return new PropertyPath(asList(nodes));
-		}
-
-		/**
-		 * Create a new property path composed of the nodes of the current property path with the given node added.
-		 * E.g. if the current property path is "person" and the given node is "name", then this returns a new property
-		 * path representing "person.name". Or, if the current property path is "list" and the given node is "0", then
-		 * this returns a new property path representing "list[0]". Or, if the current property path is "persons[0]"
-		 * and the given node is "name", then this returns a new property path representing "persons[0].name"
-		 * @param node Node to extend the current property path with.
-		 * @return A new property path composed of the nodes of the current property path added with the given node.
-		 * @throws NullPointerException When node is null.
-		 */
-		public PropertyPath with(Comparable<? extends Serializable> node) {
-			requireNonNull(node, "node");
-			List<Comparable<? extends Serializable>> newNodes = new ArrayList<>(this.nodes);
-			newNodes.add(node);
-			return new PropertyPath(unmodifiableList(newNodes));
-		}
-
-		@Override
-		@SuppressWarnings({ "unchecked", "rawtypes" })
-		public int compareTo(PropertyPath other) {
-			if (this.nodes.size() != other.nodes.size()) {
-				return this.nodes.size() < other.nodes.size() ? -1 : 1;
-			}
-
-			for (int index = 0; index < this.nodes.size(); index++) {
-				Comparable thisNode = this.nodes.get(index);
-				Comparable otherNode = other.nodes.get(index);
-
-				if (!(thisNode.getClass().isInstance(otherNode) && otherNode.getClass().isInstance(thisNode))) {
-					thisNode = thisNode.toString();
-					otherNode = otherNode.toString();
-				}
-
-				int compare = thisNode.compareTo(otherNode);
-
-				if (compare != 0) {
-					return compare;
-				}
-			}
-
-			return 0;
-		}
-
-		@Override
-		public boolean equals(Object object) {
-			return object == this || (object instanceof PropertyPath && ((PropertyPath) object).nodes.equals(this.nodes));
-		}
-
-		@Override
-		public int hashCode() {
-			return nodes.hashCode();
-		}
-
-		/**
-		 * Returns the property path as string, conform the EL rules.
-		 */
-		@Override
-		public String toString() {
-			StringBuilder stringBuilder = new StringBuilder();
-
-			for (Comparable<?> node : nodes) {
-				if (node instanceof String) {
-					if (stringBuilder.length() > 0) {
-						stringBuilder.append('.');
-					}
-
-					stringBuilder.append(node);
-				}
-				else {
-					stringBuilder.append('[').append(node).append(']');
-				}
-			}
-
-			return stringBuilder.toString();
-		}
-	}
-
-	// Constructors ---------------------------------------------------------------------------------------------------
-
-	private Reflection() {
-		// Hide constructor.
-	}
-
-
-	// Beans ----------------------------------------------------------------------------------------------------------
-
-	/**
-	 * Sets a collection of properties of a given bean to the values associated with those properties.
-	 * <p>
-	 * In the map that represents these properties, each key represents the name of the property, with the value
-	 * associated with that key being the value that is set for the property.
-	 * <p>
-	 * E.g. map entry key = foo, value = "bar", which "bar" an instance of String, will conceptually result in the
-	 * following call: <code>bean.setFoo("string");</code>
-	 *
-	 * <p>
-	 * NOTE: This particular method assumes that there's a write method for each property in the map with the right
-	 * type. No specific checking is done whether this is indeed the case.
-	 *
-	 * <p>
-	 * If you need to set nested properties recursively as well, use {@link #setBeanProperties(Object, Map)} instead.
-	 *
-	 * @param bean
-	 *            the bean on which properties will be set
-	 * @param propertiesToSet
-	 *            the map containing properties and their values to be set on the bean
-	 */
-	public static void setProperties(Object bean, Map<String, Object> propertiesToSet) {
-		Map<String, PropertyDescriptor> availableProperties = getPropertyDescriptors(bean.getClass());
-
-		for (Entry<String, Object> propertyToSet : propertiesToSet.entrySet()) {
-			setBeanProperty(bean, propertyToSet.getValue(), availableProperties.get(propertyToSet.getKey()));
-		}
-	}
-
-	/**
-	 * Sets a collection of properties of a given bean to the (optionally coerced) values associated with those properties.
-	 * <p>
-	 * In the map that represents these properties, each key represents the name of the property, with the value
-	 * associated with that key being the value that is set for the property.
-	 * <p>
-	 * E.g. map entry key = foo, value = "bar", which "bar" an instance of String, will conceptually result in the
-	 * following call: <code>bean.setFoo("string");</code>
-	 *
-	 * <p>
-	 * NOTE 1: In case the value is a String, and the target type is not String, the standard property editor mechanism
-	 * will be used to attempt a conversion.
-	 *
-	 * <p>
-	 * Note 2: This method operates somewhat as the reverse of {@link Reflection#setProperties(Object, Map)}. Here only
-	 * the available writable properties of the bean are matched against the map with properties to set. Properties
-	 * in the map for which there isn't a corresponding writable property on the bean are ignored.
-	 *
-	 * <p>
-	 * Following the above two notes, use this method when attempting to set properties on an bean in a lenient best effort
-	 * basis. Use {@link Reflection#setProperties(Object, Map)} when all properties need to be set with the exact type as the value
-	 * appears in the map.
-	 *
-	 *
-	 * @param bean
-	 *            the bean on which properties will be set
-	 * @param propertiesToSet
-	 *            the map containing properties and their values to be set on the object
-	 */
-	public static void setPropertiesWithCoercion(Object bean, Map<String, Object> propertiesToSet) {
-		for (PropertyDescriptor property : getPropertyDescriptors(bean.getClass()).values()) {
-			Method setter = property.getWriteMethod();
-
-			if (setter == null || !propertiesToSet.containsKey(property.getName())) {
-				continue;
-			}
-
-			Object value = propertiesToSet.get(property.getName());
-
-			if (value instanceof String && !property.getPropertyType().equals(String.class)) {
-				try {
-					// Try to convert Strings to the type expected by the converter
-					PropertyEditor editor = findEditor(property.getPropertyType());
-					editor.setAsText((String) value);
-					value = editor.getValue();
-				}
-				catch (Exception e) {
-					throw new IllegalStateException(e);
-				}
-			}
-
-			setBeanProperty(bean, value, property);
-		}
-	}
-
-	/**
-	 * Recursively set given properties on given bean.
-	 * It will automatically prepopulate nested lists, maps, arrays and beans where necessary.
-	 * @param bean Bean to recursively set properties on.
-	 * @param properties Properties to recursively set on bean. The map key represents the property path and the map value represents the property value.
-	 * @since 3.8
-	 */
-	public static void setBeanProperties(Object bean, Map<PropertyPath, Object> properties) {
-		Map<Class<?>, Map<String, PropertyDescriptor>> cachedDescriptors = new HashMap<>();
-		Map<PropertyPath, Object> sortedProperties = new TreeMap<>(reverseOrder()); // Reverse order ensures that e.g. "list[4].property" comes before e.g. "list[0].property", so that the code knows how many items to prepopulate.
-		sortedProperties.putAll(properties);
-
-		for (Entry<PropertyPath, Object> entry : sortedProperties.entrySet()) {
-			PropertyPath path = entry.getKey();
-
-			if (!path.nodes.isEmpty()) {
-				Object base = getBase(bean, path, cachedDescriptors);
-				setProperty(base, path.nodes.get(path.nodes.size() - 1), entry.getValue(), cachedDescriptors);
-			}
-		}
-	}
-
-	private static Object getBase(Object bean, PropertyPath path, Map<Class<?>, Map<String, PropertyDescriptor>> cachedDescriptors) {
-		Object base = bean;
-
-		for (int index = 0; index < path.nodes.size() - 1; index++) {
-			Comparable<?> node = path.nodes.get(index);
-
-			if (base instanceof List) {
-				base = ((List<?>) base).get((Integer) node);
-			}
-			else if (base instanceof Map) {
-				base = ((Map<?, ?>) base).get(node);
-			}
-			else if (base.getClass().isArray()) {
-				base = Array.get(base, (Integer) node);
-			}
-			else {
-				base = getBeanProperty(base, (String) node, cachedDescriptors, path.nodes.get(index + 1));
-			}
-		}
-
-		return base;
-	}
-
-	@SuppressWarnings({ "rawtypes", "unchecked" })
-	private static void setProperty(Object base, Comparable<?> property, Object value, Map<Class<?>, Map<String, PropertyDescriptor>> cachedDescriptors) {
-		if (base == null) {
-			return;
-		}
-
-		if (base instanceof List) {
-			((List) base).set((Integer) property, value);
-		}
-		else if (base instanceof Map) {
-			((Map) base).put(property, value);
-		}
-		else if (base.getClass().isArray()) {
-			Array.set(base, (Integer) property, value);
-		}
-		else {
-			setBeanProperty(base, value, getPropertyDescriptor(base.getClass(), (String) property, cachedDescriptors));
-		}
-	}
-
-	private static void setBeanProperty(Object bean, Object value, PropertyDescriptor propertyDescriptor) {
-		try {
-			propertyDescriptor.getWriteMethod().invoke(bean, value);
-		}
-		catch (IllegalAccessException | IllegalArgumentException | InvocationTargetException e) {
-			throw new IllegalStateException(e);
-		}
-	}
-
-	/**
-	 * Obtain given property from given bean.
-	 * @param bean Bean to obtain property from.
-	 * @param property Property name.
-	 * @return Value of given property of given bean.
-	 * @since 3.8
-	 */
-	public static Object getBeanProperty(Object bean, String property) {
-		return getBeanProperty(bean, property, new HashMap<>(), null);
-	}
-
-	private static Object getBeanProperty(Object bean, PropertyDescriptor propertyDescriptor) {
-		try {
-			return propertyDescriptor.getReadMethod().invoke(bean);
-		}
-		catch (IllegalAccessException | IllegalArgumentException | InvocationTargetException e) {
-			throw new IllegalStateException(e);
-		}
-	}
-
-	private static Object getBeanProperty(Object bean, String property, Map<Class<?>, Map<String, PropertyDescriptor>> cachedDescriptors, Comparable<?> nextPropertyNode) {
-		PropertyDescriptor propertyDescriptor = getPropertyDescriptor(bean.getClass(), property, cachedDescriptors);
-		Object value = getBeanProperty(bean, propertyDescriptor);
-
-		if (isEmpty(value) && nextPropertyNode != null) {
-			value = setBeanPropertyWithDefaultValue(bean, propertyDescriptor, nextPropertyNode);
-		}
-
-		return value;
-	}
-
-	@SuppressWarnings({ "unchecked", "rawtypes" })
-	private static Object setBeanPropertyWithDefaultValue(Object bean, PropertyDescriptor propertyDescriptor, Comparable<?> nextPropertyNode) {
-		Class<?> type = propertyDescriptor.getPropertyType();
-		Object value;
-
-		if (List.class.isAssignableFrom(type)) {
-			value = new ArrayList<>();
-			Class<?> elementType = (Class<?>) ((ParameterizedType) propertyDescriptor.getReadMethod().getGenericReturnType()).getActualTypeArguments()[0];
-			Integer size = ((Integer) nextPropertyNode) + 1;
-
-			for (int index = 0; index < size; index++) {
-				((List) value).add(createDefaultValueIfNecessary(elementType));
-			}
-		}
-		else if (Map.class.isAssignableFrom(type)) {
-			value = new LinkedHashMap<>();
-		}
-		else if (type.isArray()) {
-			Integer length = ((Integer) nextPropertyNode) + 1;
-			value = Array.newInstance(type.getComponentType(), length);
-
-			for (int index = 0; index < length; index++) {
-				Array.set(value, index, createDefaultValueIfNecessary(type.getComponentType()));
-			}
-		}
-		else {
-			value = instance(type);
-		}
-
-		if (propertyDescriptor.getWriteMethod() != null) {
-			setBeanProperty(bean, value, propertyDescriptor);
-		}
-		else {
-			modifyField(bean, propertyDescriptor.getName(), value);
-		}
-
-		return value;
-	}
-
-	private static Object createDefaultValueIfNecessary(Class<?> type) {
-		return isNeedsFurtherRecursion(type) ? instance(type) : null;
-	}
-
-	private static Map<String, PropertyDescriptor> getPropertyDescriptors(Class<?> type, Map<Class<?>, Map<String, PropertyDescriptor>> cachedDescriptors) {
-		return cachedDescriptors.computeIfAbsent(type, Reflection::getPropertyDescriptors);
-	}
-
-	private static Map<String, PropertyDescriptor> getPropertyDescriptors(Class<?> type) {
-		try {
-			return stream(Introspector.getBeanInfo(type).getPropertyDescriptors())
-				.filter(propertyDescriptor -> propertyDescriptor.getReadMethod() != null)
-				.collect(Collectors.toMap(PropertyDescriptor::getName, identity()));
-		}
-		catch (IntrospectionException e) {
-			throw new IllegalStateException(e);
-		}
-	}
-
-	private static PropertyDescriptor getPropertyDescriptor(Class<?> type, String property, Map<Class<?>, Map<String, PropertyDescriptor>> cachedDescriptors) {
-		return getPropertyDescriptors(type, cachedDescriptors).get(property);
-	}
-
-	/**
-	 * Recursively collect all base bean property paths from the given bean which resolve to non-null bases. A "base" is
-	 * represented by the bean itself and all of its nested lists, maps, arrays and beans. This does not include the
-	 * non-nested properties of any base. E.g. "person.address.street" will return a map with actual instances of
-	 * "person" and "person.address" as keys. Note that the "street" is not included as it does not represent a base.
-	 * @param bean The given bean.
-	 * @return All base bean property paths which resolve to non-null values, mapped by the base.
-	 * @since 3.8
-	 */
-	public static Map<Object, PropertyPath> getBaseBeanPropertyPaths(Object bean) {
-		return getBaseBeanPropertyPaths(bean, recursableGetter -> true);
-	}
-
-	/**
-	 * Recursively collect all base bean property paths from the given bean which resolve to non-null bases and are
-	 * recursable. A "base" is represented by the bean itself and all of its nested lists, maps, arrays and beans. This
-	 * does not include the non-nested properties of any base. E.g. "person.address.street" will return a map with
-	 * actual instances of "person" and "person.address" as keys. Note that the "street" is not included as it does not
-	 * represent a base.
-	 * @param bean The given bean.
-	 * @param recursableGetter Whether the given getter method is recursable.
-	 * @return All base bean property paths which resolve to non-null values, mapped by the base.
-	 * @since 3.9
-	 */
-	public static Map<Object, PropertyPath> getBaseBeanPropertyPaths(Object bean, Predicate<Method> recursableGetter) {
-		Map<Class<?>, Map<String, PropertyDescriptor>> cachedDescriptors = new HashMap<>();
-		Map<Object, PropertyPath> collectedBasePropertyPaths = new IdentityHashMap<>();
-		PropertyPath basePath = PropertyPath.of();
-		collectedBasePropertyPaths.put(bean, basePath);
-		collectBasePropertyPaths(bean, basePath, recursableGetter, cachedDescriptors, collectedBasePropertyPaths);
-		return collectedBasePropertyPaths;
-	}
-
-	private static void collectBasePropertyPaths(Object base, PropertyPath basePath, Predicate<Method> recursableGetter, Map<Class<?>, Map<String, PropertyDescriptor>> cachedDescriptors, Map<Object, PropertyPath> collectedBasePropertyPaths) {
-		if (base == null) {
-			return;
-		}
-		else if (base instanceof List) {
-			collectBasePropertyPathsFromList((List<?>) base, basePath, recursableGetter, cachedDescriptors, collectedBasePropertyPaths);
-		}
-		else if (base instanceof Map) {
-			collectBasePropertyPathsFromMap((Map<?, ?>) base, basePath, recursableGetter, cachedDescriptors, collectedBasePropertyPaths);
-		}
-		else if (base.getClass().isArray()) {
-			collectBasePropertyPathsFromArray((Object[]) base, basePath, recursableGetter, cachedDescriptors, collectedBasePropertyPaths);
-		}
-		else {
-			collectBasePropertyPathsFromBean(unwrapIfNecessary(base), basePath, recursableGetter, cachedDescriptors, collectedBasePropertyPaths);
-		}
-	}
-
-	private static void collectBasePropertyPathsFromList(List<?> list, PropertyPath basePath, Predicate<Method> recursableGetter, Map<Class<?>, Map<String, PropertyDescriptor>> cachedDescriptors, Map<Object, PropertyPath> collectedBasePropertyPaths) {
-		for (int index = 0; index < list.size(); index++) {
-			collectBasePropertyPath(list.get(index), recursableGetter, basePath, cachedDescriptors, collectedBasePropertyPaths, index);
-		}
-	}
-
-	@SuppressWarnings("unchecked")
-	private static void collectBasePropertyPathsFromMap(Map<?, ?> map, PropertyPath basePath, Predicate<Method> recursableGetter, Map<Class<?>, Map<String, PropertyDescriptor>> cachedDescriptors, Map<Object, PropertyPath> collectedBasePropertyPaths) {
-		for (Entry<?, ?> entry : map.entrySet()) {
-			Object key = entry.getKey();
-
-			if (key instanceof Comparable && key instanceof Serializable) {
-				collectBasePropertyPath(entry.getValue(), recursableGetter, basePath, cachedDescriptors, collectedBasePropertyPaths, (Comparable<? extends Serializable>) key);
-			}
-		}
-	}
-
-	private static void collectBasePropertyPathsFromArray(Object[] array, PropertyPath basePath, Predicate<Method> recursableGetter, Map<Class<?>, Map<String, PropertyDescriptor>> cachedDescriptors, Map<Object, PropertyPath> collectedBasePropertyPaths) {
-		for (int index = 0; index < array.length; index++) {
-			collectBasePropertyPath(array[index], recursableGetter, basePath, cachedDescriptors, collectedBasePropertyPaths, index);
-		}
-	}
-
-	private static void collectBasePropertyPathsFromBean(Object bean, PropertyPath basePath, Predicate<Method> recursableGetter, Map<Class<?>, Map<String, PropertyDescriptor>> cachedDescriptors, Map<Object, PropertyPath> collectedBasePropertyPaths) {
-		for (PropertyDescriptor propertyDescriptor : getPropertyDescriptors(bean.getClass(), cachedDescriptors).values()) {
-			if (recursableGetter.test(propertyDescriptor.getReadMethod())) {
-				collectBasePropertyPath(getBeanProperty(bean, propertyDescriptor), recursableGetter, basePath, cachedDescriptors, collectedBasePropertyPaths, propertyDescriptor.getName());
-			}
-		}
-	}
-
-	private static void collectBasePropertyPath(Object value, Predicate<Method> recursableGetter, PropertyPath basePath, Map<Class<?>, Map<String, PropertyDescriptor>> cachedDescriptors, Map<Object, PropertyPath> collectedBasePropertyPaths, Comparable<? extends Serializable> property) {
-		if (value != null && isNeedsFurtherRecursion(value.getClass()) && !collectedBasePropertyPaths.containsKey(value)) {
-			PropertyPath path = basePath.with(property);
-			collectedBasePropertyPaths.put(value, path);
-			collectBasePropertyPaths(value, path, recursableGetter, cachedDescriptors, collectedBasePropertyPaths);
-		}
-	}
-
-	private static boolean isNeedsFurtherRecursion(Class<?> type) {
-		if (type.isPrimitive()) {
-			return false; // These don't have properties anyway.
-		}
-		else if (isOneInstanceOf(type, Type.class, Boolean.class, Number.class, CharSequence.class, Enum.class, Calendar.class, Date.class, Temporal.class)) {
-			return false; // Don't recurse common property types which are guaranteed not beans.
-		}
-		else if (Iterable.class.isAssignableFrom(type) && !isOneInstanceOf(type, List.class, Map.class)) {
-			return false; // We only support iterating List and Map for now.
-		}
-		else {
-			return true;
-		}
-	}
-
-
-	// Methods --------------------------------------------------------------------------------------------------------
-
-	/**
-	 * Finds a method based on the method name, amount of parameters and limited typing and returns <code>null</code>
-	 * is none is found.
-	 * <p>
-	 * Note that this supports overloading, but a limited one. Given an actual parameter of type Long, this will select
-	 * a method accepting Number when the choice is between Number and a non-compatible type like String. However,
-	 * it will NOT select the best match if the choice is between Number and Long.
-	 *
-	 * @param base the object in which the method is to be found
-	 * @param methodName name of the method to be found
-	 * @param params the method parameters
-	 * @return a method if one is found, null otherwise
-	 */
-	public static Method findMethod(Object base, String methodName, Object... params) {
-
-		List<Method> methods = new ArrayList<>();
-
-		for (Class<?> cls = base.getClass(); cls != null; cls = cls.getSuperclass()) {
-			collectMethods(methods, cls, false, methodName, params);
-
-			for (Class<?> iface : cls.getInterfaces()) {
-				collectInterfaceMethods(methods, iface, methodName, params);
-			}
-		}
-
-		if (methods.size() == 1) {
-			return methods.get(0);
-		}
-		else {
-			return closestMatchingMethod(methods, params);  // Overloaded methods were found. Try to find closest match.
-		}
-	}
-
-	private static void collectInterfaceMethods(List<Method> methods, Class<?> iface, String methodName, Object... params) {
-		collectMethods(methods, iface, true, methodName, params);
-
-		for (Class<?> superiface : iface.getInterfaces()) {
-			collectInterfaceMethods(methods, superiface, methodName, params);
-		}
-	}
-
-	private static void collectMethods(List<Method> methods, Class<?> type, boolean iface, String methodName, Object... params) {
-		for (Method method : type.getDeclaredMethods()) {
-			if ((!iface || method.isDefault()) && method.getName().equals(methodName) && method.getParameterTypes().length == params.length && isNotOverridden(methods, method)) {
-				methods.add(method);
-			}
-		}
-	}
-
-	private static boolean isNotOverridden(List<Method> methodsWithSameName, Method method) {
-		for (Method methodWithSameName : methodsWithSameName) {
-			if (Arrays.equals(methodWithSameName.getParameterTypes(), method.getParameterTypes())) {
-				return false;
-			}
-		}
-
-		return true;
-	}
-
-	private static Method closestMatchingMethod(List<Method> methods, Object... params) {
-		for (Method method : methods) {
-			Class<?>[] candidateParamTypes = method.getParameterTypes();
-			boolean match = true;
-
-			for (int i = 0; i < params.length; i++) {
-				if (!isAssignable(params[i], candidateParamTypes[i])) {
-					match = false;
-					break;
-				}
-			}
-
-			// If all candidate parameters were expected and for none of them the actual parameter was NOT an instance, we have a match.
-			if (match) {
-				return method;
-			}
-
-			// Else, at least one parameter was not an instance. Go ahead a test then next methods.
-		}
-
-		return null;
-	}
-	/**
-	 * Finds methods having the given annotation.
-	 * @param base The object in which the methods are to be found.
-	 * @param annotation Annotation of the method to be found.
-	 * @return List of matching methods.
-	 * @since 3.6
-	 */
-	public static <A extends Annotation> List<Method> findMethods(Object base, Class<A> annotation) {
-
-		List<Method> methods = new ArrayList<>();
-
-		for (Class<?> cls = base.getClass(); cls != null; cls = cls.getSuperclass()) {
-			for (Method method : cls.getDeclaredMethods()) {
-				if (method.isAnnotationPresent(annotation) && isNotOverridden(methods, method)) {
-					methods.add(method);
-				}
-			}
-		}
-
-		return methods;
-	}
-
-
-	// Classes --------------------------------------------------------------------------------------------------------
-
-	/**
-	 * Returns true if given source is assignable to target type, taking into account autoboxing.
-	 * Java returns namely false on int.class.isAssignableFrom(Integer.class).
-	 * @param source The source to be checked.
-	 * @param targetType The target type to be checked.
-	 * @return True if the given source is assignable to the given target type.
-	 * @since 2.7.2
-	 */
-	public static boolean isAssignable(Object source, Class<?> targetType) {
-		Class<?> sourceType = source instanceof Class ? (Class<?>) source : source != null ? source.getClass() : null;
-
-		if (sourceType != null && targetType.isPrimitive()) {
-			sourceType = getPrimitiveType(sourceType);
-		}
-
-		return (sourceType == null) ? !targetType.isPrimitive() : targetType.isAssignableFrom(sourceType);
-	}
-
-	/**
-	 * Returns the class object associated with the given class name, using the context class loader and if
-	 * that fails the defining class loader of the current class.
-	 * @param <T> The expected class type.
-	 * @param className Fully qualified class name of the class for which a class object needs to be created.
-	 * @return The class object associated with the given class name.
-	 * @throws IllegalStateException If the class cannot be loaded.
-	 * @throws ClassCastException When <code>T</code> is of wrong type.
-	 */
-	@SuppressWarnings("unchecked")
-	public static <T> Class<T> toClass(String className) {
-		try {
-			return (Class<T>) (Class.forName(className, true, Thread.currentThread().getContextClassLoader()));
-		}
-		catch (Exception e) {
-			try {
-				return (Class<T>) Class.forName(className);
-			}
-			catch (Exception ignore) {
-				logger.log(FINEST, "Ignoring thrown exception; previous exception will be rethrown instead.", ignore);
-				// Just continue to IllegalStateException on original ClassNotFoundException.
-			}
-
-			throw new IllegalStateException(format(ERROR_LOAD_CLASS, className), e);
-		}
-	}
-
-	/**
-	 * Returns the class object associated with the given class name, using the context class loader and if
-	 * that fails the defining class loader of the current class. If the class cannot be loaded, then return null
-	 * instead of throwing illegal state exception.
-	 * @param <T> The expected class type.
-	 * @param className Fully qualified class name of the class for which a class object needs to be created.
-	 * @return The class object associated with the given class name.
-	 * @throws ClassCastException When <code>T</code> is of wrong type.
-	 * @since 2.5
-	 */
-	public static <T> Class<T> toClassOrNull(String className) {
-		try {
-			return toClass(className);
-		}
-		catch (Exception ignore) {
-			logger.log(FINEST, "Ignoring thrown exception; the sole intent is to return null instead.", ignore);
-			return null;
-		}
-	}
-
-	/**
-	 * Finds a constructor based on the given parameter types and returns <code>null</code> is none is found.
-	 * @param clazz The class object for which the constructor is to be found.
-	 * @param parameterTypes The desired method parameter types.
-	 * @return A constructor if one is found, null otherwise.
-	 * @since 2.6
-	 */
-	public static <T> Constructor<T> findConstructor(Class<T> clazz, Class<?>... parameterTypes) {
-		try {
-			return clazz.getConstructor(parameterTypes);
-		}
-		catch (Exception ignore) {
-			logger.log(FINEST, "Ignoring thrown exception; the sole intent is to return null instead.", ignore);
-			return null;
-		}
-	}
-
-	/**
-	 * Returns a new instance of the given class name using the default constructor.
-	 * @param <T> The expected return type.
-	 * @param className Fully qualified class name of the class for which an instance needs to be created.
-	 * @return A new instance of the given class name using the default constructor.
-	 * @throws IllegalStateException If the class cannot be loaded.
-	 * @throws ClassCastException When <code>T</code> is of wrong type.
-	 */
-	@SuppressWarnings("unchecked")
-	public static <T> T instance(String className) {
-		return (T) instance(toClass(className));
-	}
-
-	/**
-	 * Returns a new instance of the given class object using the default constructor.
-	 * @param <T> The generic object type.
-	 * @param clazz The class object for which an instance needs to be created.
-	 * @return A new instance of the given class object using the default constructor.
-	 * @throws IllegalStateException If the class cannot be found, or cannot be instantiated, or when a security manager
-	 * prevents this operation.
-	 */
-	public static <T> T instance(Class<T> clazz) {
-		try {
-			return clazz.newInstance();
-		}
-		catch (Exception e) {
-			throw new IllegalStateException(format(ERROR_CREATE_INSTANCE, clazz), e);
-		}
-	}
-
-
-	// Fields ---------------------------------------------------------------------------------------------------------
-
-	/**
-	 * Returns the value of the field of the given instance on the given field name.
-	 * @param <T> The expected return type.
-	 * @param instance The instance to access the given field on.
-	 * @param fieldName The name of the field to be accessed on the given instance.
-	 * @return The value of the field of the given instance on the given field name.
-	 * @throws ClassCastException When <code>T</code> is of wrong type.
-	 * @throws IllegalStateException If the field cannot be accessed.
-	 * @since 2.5
-	 */
-	@SuppressWarnings("unchecked")
-	public static <T> T accessField(Object instance, String fieldName) {
-		try {
-			Field field = instance.getClass().getDeclaredField(fieldName);
-			field.setAccessible(true);
-			return (T) field.get(instance);
-		}
-		catch (Exception e) {
-			throw new IllegalStateException(format(ERROR_ACCESS_FIELD, fieldName, instance.getClass()), e);
-		}
-	}
-
-	/**
-	 * Modifies the value of the field of the given instance on the given field name with the given value.
-	 * @param <T> The field type.
-	 * @param instance The instance to access the given field on.
-	 * @param fieldName The name of the field to be accessed on the given instance.
-	 * @param value The new value of the field of the given instance on the given field name.
-	 * @return The old value of the field of the given instance on the given field name.
-	 * @throws ClassCastException When <code>T</code> is of wrong type.
-	 * @throws IllegalStateException If the field cannot be modified.
-	 * @since 3.8
-	 */
-	public static <T> T modifyField(Object instance, String fieldName, T value) {
-		try {
-			return modifyField(instance, instance.getClass().getDeclaredField(fieldName), value);
-		}
-		catch (Exception e) {
-			throw new IllegalStateException(format(ERROR_MODIFY_FIELD, fieldName, instance != null ? instance.getClass() : null, value), e);
-		}
-	}
-
-	/**
-	 * Modifies the value of the given field of the given instance with the given value.
-	 * @param <T> The field type.
-	 * @param instance The instance to access the given field on.
-	 * @param field The field to be accessed on the given instance.
-	 * @param value The new value of the given field of the given instance.
-	 * @return The old value of the given field of the given instance.
-	 * @throws ClassCastException When <code>T</code> is of wrong type.
-	 * @throws IllegalStateException If the field cannot be modified.
-	 * @since 3.6
-	 */
-	@SuppressWarnings("unchecked")
-	public static <T> T modifyField(Object instance, Field field, T value) {
-		try {
-			field.setAccessible(true);
-			Object oldValue = field.get(instance);
-			field.set(instance, value);
-			return (T) oldValue;
-		}
-		catch (Exception e) {
-			throw new IllegalStateException(format(ERROR_MODIFY_FIELD, field != null ? field.getName() : null, instance != null ? instance.getClass() : null, value), e);
-		}
-	}
-
-	/**
-	 * Invoke a method of the given instance on the given method name with the given parameters and return the result.
-	 * <p>
-	 * Note: the current implementation assumes for simplicity that no one of the given parameters is null. If one of
-	 * them is still null, a NullPointerException will be thrown.
-	 * @param <T> The expected return type.
-	 * @param instance The instance to invoke the given method on.
-	 * @param methodName The name of the method to be invoked on the given instance.
-	 * @param parameters The method parameters, if any.
-	 * @return The result of the method invocation, if any.
-	 * @throws NullPointerException When one of the given parameters is null.
-	 * @throws IllegalStateException If the method cannot be invoked.
-	 * @throws ClassCastException When <code>T</code> is of wrong type.
-	 * @since 2.5
-	 */
-	public static <T> T invokeMethod(Object instance, String methodName, Object... parameters) {
-		try {
-			Method method = findMethod(instance, methodName, parameters);
-
-			if (method == null) {
-				throw new NoSuchMethodException();
-			}
-
-			return invokeMethod(instance, method, parameters);
-		}
-		catch (Exception e) {
-			throw new IllegalStateException(format(ERROR_INVOKE_METHOD, methodName, instance != null ? instance.getClass() : null, Arrays.toString(parameters)), e);
-		}
-	}
-
-	/**
-	 * Invoke given method of the given instance with the given parameters and return the result.
-	 * @param <T> The expected return type.
-	 * @param instance The instance to invoke the given method on.
-	 * @param method The method to be invoked on the given instance.
-	 * @param parameters The method parameters, if any.
-	 * @return The result of the method invocation, if any.
-	 * @throws IllegalStateException If the method cannot be invoked.
-	 * @throws ClassCastException When <code>T</code> is of wrong type.
-	 * @since 3.6
-	 */
-	@SuppressWarnings("unchecked")
-	public static <T> T invokeMethod(Object instance, Method method, Object... parameters) {
-		try {
-			method.setAccessible(true);
-			return (T) method.invoke(instance, parameters);
-		}
-		catch (Exception e) {
-			throw new IllegalStateException(format(ERROR_INVOKE_METHOD, method != null ? method.getName() : null, instance != null ? instance.getClass() : null, Arrays.toString(parameters)), e);
-		}
-	}
-
-	/**
-	 * Invoke methods of the given instance having the given annotation.
-	 * @param instance The instance to invoke the methods having the given annotation on.
-	 * @param annotation Annotation of the methods to be invoked.
-	 * @throws IllegalStateException If the method cannot be invoked.
-	 * @since 3.6
-	 */
-	public static <A extends Annotation> void invokeMethods(Object instance, Class<A> annotation) {
-		for (Method method : findMethods(instance, annotation)) {
-			try {
-				invokeMethod(instance, method);
-			}
-			catch (Exception e) {
-				throw new IllegalStateException(
-					format(ERROR_INVOKE_METHOD, method.getName(), instance.getClass(), "[]"), e);
-			}
-		}
-	}
->>>>>>> 804a7bdb
 
 }