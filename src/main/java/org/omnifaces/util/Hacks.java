/*
 * Copyright OmniFaces
 *
 * Licensed under the Apache License, Version 2.0 (the "License"); you may not use this file except in compliance with
 * the License. You may obtain a copy of the License at
 *
 *     https://www.apache.org/licenses/LICENSE-2.0
 *
 * Unless required by applicable law or agreed to in writing, software distributed under the License is distributed on
 * an "AS IS" BASIS, WITHOUT WARRANTIES OR CONDITIONS OF ANY KIND, either express or implied. See the License for the
 * specific language governing permissions and limitations under the License.
 */
package org.omnifaces.util;

import static jakarta.faces.component.behavior.ClientBehaviorContext.BEHAVIOR_EVENT_PARAM_NAME;
import static java.lang.Boolean.FALSE;
import static java.lang.Boolean.TRUE;
import static java.lang.String.format;
<<<<<<< HEAD
=======
import static java.util.stream.Collectors.toSet;
import static org.omnifaces.resourcehandler.DefaultResourceHandler.FACES_SCRIPT_RESOURCE_NAME;
>>>>>>> 71202120
import static org.omnifaces.util.Components.getClosestParent;
import static org.omnifaces.util.ComponentsLocal.getCurrentActionSource;
import static org.omnifaces.util.FacesLocal.getApplicationAttribute;
import static org.omnifaces.util.FacesLocal.getInitParameter;
import static org.omnifaces.util.FacesLocal.getPackage;
import static org.omnifaces.util.FacesLocal.getRequestParameter;
import static org.omnifaces.util.FacesLocal.getSessionAttribute;
import static org.omnifaces.util.FacesLocal.isAjaxRequest;
import static org.omnifaces.util.FacesLocal.isRenderResponse;
import static org.omnifaces.util.FacesLocal.normalizeViewId;
import static org.omnifaces.util.Reflection.accessField;
import static org.omnifaces.util.Reflection.invokeMethod;
import static org.omnifaces.util.Reflection.toClassOrNull;
import static org.omnifaces.util.Utils.coalesce;
import static org.omnifaces.util.Utils.stream;
import static org.omnifaces.util.Utils.unmodifiableSet;

import java.io.Serializable;
import java.util.Collections;
import java.util.List;
import java.util.Map;
import java.util.Objects;
import java.util.Set;

import jakarta.el.VariableMapper;
import jakarta.faces.FacesWrapper;
import jakarta.faces.application.ResourceHandler;
import jakarta.faces.component.StateHelper;
import jakarta.faces.component.UIComponent;
import jakarta.faces.component.UIViewRoot;
import jakarta.faces.component.behavior.ClientBehaviorHolder;
import jakarta.faces.context.FacesContext;
import jakarta.faces.render.ResponseStateManager;
import jakarta.websocket.Session;

/**
 * <p>
 * Collection of Faces implementation and/or Faces component library and/or server specific hacks.
 *
 * <h2>This class is not listed in showcase! Should I use it?</h2>
 * <p>
 * This class is indeed intended for internal usage only. We won't add methods here on user request. We only add methods
 * here once we encounter non-DRY code in OmniFaces codebase. The methods may be renamed/changed without notice.
 * <p>
 * We don't stop you from using it if you found it in the Javadoc and you think you find it useful, but you have to
 * accept the risk that the method signatures can be changed without notice. This utility class exists because OmniFaces
 * intends to be free of 3rd party dependencies.
 *
 * @author Bauke Scholtz
 * @author Arjan Tijms
 * @since 1.3
 */
public final class Hacks {

    // Constants ------------------------------------------------------------------------------------------------------

    private static final Class<?> PRIMEFACES_AJAX_SOURCE_CLASS =
        toClassOrNull("org.primefaces.component.api.AjaxSource");
    private static final Class<UIComponent> PRIMEFACES_DIALOG_CLASS =
        toClassOrNull("org.primefaces.component.dialog.Dialog");

    private static final String MOJARRA_PACKAGE_PREFIX = "com.sun.faces.";
    private static final String MYFACES_PACKAGE_PREFIX = "org.apache.myfaces.";
    private static final Set<String> MYFACES_RESOURCE_DEPENDENCY_KEYS =
        unmodifiableSet(
            "org.apache.myfaces.RENDERED_SCRIPT_RESOURCES_SET", // MyFaces rendered @ResourceDependency(name$=.js) and <h:outputScript>
            "org.apache.myfaces.RENDERED_STYLESHEET_RESOURCES_SET"); // MyFaces rendered @ResourceDependency(name$=.css) and <h:outputStylesheet>
    private static final String MOJARRA_DEFAULT_RESOURCE_MAX_AGE = "com.sun.faces.defaultResourceMaxAge";
    private static final String MYFACES_DEFAULT_RESOURCE_MAX_AGE = "org.apache.myfaces.RESOURCE_MAX_TIME_EXPIRES";
    private static final long DEFAULT_RESOURCE_MAX_AGE = 604800000L; // 1 week.
    private static final String[] PARAM_NAMES_RESOURCE_MAX_AGE = {
        MOJARRA_DEFAULT_RESOURCE_MAX_AGE, MYFACES_DEFAULT_RESOURCE_MAX_AGE
    };
    private static final String MYFACES_RESOURCE_DEPENDENCY_UNIQUE_ID = "oam.view.resourceDependencyUniqueId";

    private static final String MOJARRA_SERIALIZED_VIEWS = "com.sun.faces.renderkit.ServerSideStateHelper.LogicalViewMap";
    private static final String MOJARRA_SERIALIZED_VIEW_KEY = "com.sun.faces.logicalViewMap";
    private static final String MOJARRA_ACTIVE_VIEW_MAPS = "com.sun.faces.application.view.activeViewMaps";
    private static final String MOJARRA_VIEW_MAP_ID = "com.sun.faces.application.view.viewMapId";
    private static final Set<String> MYFACES_SERIALIZED_VIEWS =
        unmodifiableSet(
            "org.apache.myfaces.application.viewstate.ServerSideStateCacheImpl.SERIALIZED_VIEW", // MyFaces 2.3.9
            "org.apache.myfaces.application.viewstate.StateCacheServerSide.SERIALIZED_VIEW"); // MyFaces 2.3-next-M6
    private static final String MYFACES_VIEW_SCOPE_PROVIDER = "org.apache.myfaces.spi.ViewScopeProvider.INSTANCE";

    private static final String MOJARRA_CACHED_SERVLET_MAPPING_KEY = "com.sun.faces.INVOCATION_PATH";
    private static final String MYFACES_CACHED_SERVLET_MAPPING_KEY = "org.apache.myfaces.shared.application.DefaultViewHandlerSupport.CACHED_SERVLET_MAPPING";

    private static final String ERROR_MAX_AGE =
        "The '%s' init param must be a number. Encountered an invalid value of '%s'.";

    // Lazy loaded properties (will only be initialized when FacesContext is available) -------------------------------

    private static Boolean mojarraUsed;
    private static Boolean myFacesUsed;
    private static Long defaultResourceMaxAge;

    // Constructors/init ----------------------------------------------------------------------------------------------

    private Hacks() {
        //
    }

    // Faces impl related ---------------------------------------------------------------------------------------------

    /**
     * Returns true if Mojarra is used. That is, when the FacesContext instance is from the Mojarra specific package.
     * @return Whether Mojarra is used.
     * @since 3.9
     */
    public static boolean isMojarraUsed() {
        if (mojarraUsed == null) {
            var context = FacesContext.getCurrentInstance();

            if (context != null) {
                mojarraUsed = getPackage(context).getName().startsWith(MOJARRA_PACKAGE_PREFIX);
            }
            else {
                return false;
            }
        }

        return mojarraUsed;
    }

    /**
     * Returns true if MyFaces is used. That is, when the FacesContext instance is from the MyFaces specific package.
     * @return Whether MyFaces is used.
     * @since 1.8
     */
    public static boolean isMyFacesUsed() {
        if (myFacesUsed == null) {
            var context = FacesContext.getCurrentInstance();

            if (context != null) {
                myFacesUsed = getPackage(context).getName().startsWith(MYFACES_PACKAGE_PREFIX);
            }
            else {
                return false;
            }
        }

        return myFacesUsed;
    }

    // Faces resource handling related --------------------------------------------------------------------------------

    /**
     * Returns the default resource maximum age in milliseconds.
     * @return The default resource maximum age in milliseconds.
     */
    public static long getDefaultResourceMaxAge() {
        if (defaultResourceMaxAge == null) {
            var resourceMaxAge = DEFAULT_RESOURCE_MAX_AGE;
            var context = FacesContext.getCurrentInstance();

            if (context == null) {
                return resourceMaxAge;
            }

            for (var name : PARAM_NAMES_RESOURCE_MAX_AGE) {
                var value = getInitParameter(context, name);

                if (value != null) {
                    try {
                        resourceMaxAge = Long.parseLong(value);
                        break;
                    }
                    catch (NumberFormatException e) {
                        throw new IllegalArgumentException(format(ERROR_MAX_AGE, name, value), e);
                    }
                }
            }

            defaultResourceMaxAge = resourceMaxAge;
        }

        return defaultResourceMaxAge;
    }

    /**
     * Remove the resource dependency processing related attributes from the given faces context.
     * @param context The involved faces context.
     */
    public static void removeResourceDependencyState(FacesContext context) {
        // MyFaces remembers rendered resource dependencies in a map which isn't cleared on change of view.
        context.getAttributes().keySet().removeAll(MYFACES_RESOURCE_DEPENDENCY_KEYS);

        if (isRenderResponse(context) || isPrimeFacesAjaxRequest(context)) {
            // Mojarra 2.3+ resource dependency state is not properly cleared during render response, so it needs to be manually cleared.
            // PrimeFaces core.js updateHead() function basically replaces the entire head instead of appending to it, so all state should be cleared nonetheless.
            context.getAttributes().remove(ResourceHandler.RESOURCE_IDENTIFIER);
        }

        // PrimeFaces puts "namelibrary=true" for every rendered resource dependency.
        // NOTE: This may possibly conflict with other keys with value=true. So far tested, this is harmless.
        context.getAttributes().values().removeAll(Collections.singleton(true));
     }

    /**
     * Set the unique ID of the component resource, taking into account MyFaces-specific way of generating a
     * resource specific unique ID.
     * @param context The involved faces context.
     * @param resource The involved component resource.
     * @since 2.6.1
     */
    public static void setComponentResourceUniqueId(FacesContext context, UIComponent resource) {
        var view = context.getViewRoot();

        if (isMyFacesUsed()) {
            view.getAttributes().put(MYFACES_RESOURCE_DEPENDENCY_UNIQUE_ID, TRUE);
        }

        try {
            resource.setId(view.createUniqueId(context, null));
        }
        finally {
            if (isMyFacesUsed()) {
                view.getAttributes().put(MYFACES_RESOURCE_DEPENDENCY_UNIQUE_ID, FALSE);
            }
        }
    }

    /**
     * Clear the cached faces servlet mapping as interpreted by either Mojarra or MyFaces.
     * This is useful if you want to force the impl to recalculate the faces servlet mapping.
     * @param context The involved faces context.
     * @since 3.10
     */
    public static void clearCachedFacesServletMapping(FacesContext context) {
        context.getAttributes().remove(isMyFacesUsed() ? MYFACES_CACHED_SERVLET_MAPPING_KEY : MOJARRA_CACHED_SERVLET_MAPPING_KEY);
    }

<<<<<<< HEAD
=======
    /**
     * Returns {@code true} if <code>jakarta.faces:faces.js</code> script resource is available.
     * @return {@code true} if <code>jakarta.faces:faces.js</code> script resource is available.
     * @since 4.0
     */
    public static boolean isFacesScriptResourceAvailable() {
        if (facesScriptResourceAvailable == null) {
            var context = FacesContext.getCurrentInstance();

            if (context == null) {
                return false;
            }

            facesScriptResourceAvailable = context.getApplication().getResourceHandler().createResource(FACES_SCRIPT_RESOURCE_NAME, JSF_SCRIPT_LIBRARY_NAME) != null;
        }

        return facesScriptResourceAvailable;
    }

>>>>>>> 71202120
    //  Faces state saving related ------------------------------------------------------------------------------------

    /**
     * Remove server side Faces view state (and view scoped beans) associated with current request.
     * @param context The involved faces context.
     * @param manager The involved response state manager.
     * @param viewId The view ID of the involved view.
     * @since 2.3
     */
    public static void removeViewState(FacesContext context, ResponseStateManager manager, String viewId) {
        if (isMyFacesUsed()) {
            var state = invokeMethod(manager, "getSavedState", context);

            if (!(state instanceof String)) {
                return;
            }

            var viewCollection = MYFACES_SERIALIZED_VIEWS.stream().map(k -> getSessionAttribute(context, k)).filter(Objects::nonNull).findFirst().orElse(null);

            if (viewCollection == null) {
                return;
            }

            var stateCache = invokeMethod(manager, "getStateCache", context);
            var stateId = invokeMethod(stateCache, "getServerStateId", context, state);
            var key = invokeMethod(invokeMethod(stateCache, "getSessionViewStorageFactory"), "createSerializedViewKey", context, normalizeViewId(context, viewId), stateId);

            List<Serializable> keys = accessField(viewCollection, "_keys");
            Map<Serializable, Object> serializedViews = accessField(viewCollection, "_serializedViews");
            Map<Serializable, Serializable> precedence = accessField(viewCollection, "_precedence");

            synchronized (viewCollection) { // Those fields are not concurrent maps.
                keys.remove(key);
                serializedViews.remove(key);
                var previousKey = precedence.remove(key);

                if (previousKey != null) {
                    for (var entry : precedence.entrySet()) {
                        if (entry.getValue().equals(key)) {
                            entry.setValue(previousKey);
                        }
                    }
                }

                Map<Serializable, String> viewScopeIds = accessField(viewCollection, "_viewScopeIds");
                Map<String, Integer> viewScopeIdCounts = accessField(viewCollection, "_viewScopeIdCounts");

                if (viewScopeIds == null || viewScopeIdCounts == null || viewScopeIds.get(key) == null) {
                    return; // Most likely cached page with client side state saving.
                }

                var viewScopeId = viewScopeIds.remove(key);
                var count = coalesce(viewScopeIdCounts.get(viewScopeId), 1) - 1;

                if (count < 1) {
                    viewScopeIdCounts.remove(viewScopeId);
                    var viewScopeProvider = getApplicationAttribute(context, MYFACES_VIEW_SCOPE_PROVIDER);

                    if (viewScopeProvider != null) { // This was removed in MyFaces 4.x and leveraged to CDI, see #729.
                        invokeMethod(viewScopeProvider, "destroyViewScopeMap", context, viewScopeId);
                    }
                }
                else {
                    viewScopeIdCounts.put(viewScopeId, count);
                }
            }
        }
        else { // Well, let's assume Mojarra.
            Map<String, Object> serializedViews = getSessionAttribute(context, MOJARRA_SERIALIZED_VIEWS);

            if (serializedViews != null) {
                serializedViews.remove(context.getAttributes().get(MOJARRA_SERIALIZED_VIEW_KEY));
            }

            Map<String, Object> activeViewMaps = getSessionAttribute(context, MOJARRA_ACTIVE_VIEW_MAPS);

            if (activeViewMaps != null) {
                activeViewMaps.remove(context.getViewRoot().getTransientStateHelper().getTransient(MOJARRA_VIEW_MAP_ID));
            }
        }
    }

    /**
     * Expose protected state helper into public.
     * @param component The component to obtain state helper for.
     * @return The state helper of the given component.
     * @since 2.3
     */
    public static StateHelper getStateHelper(UIComponent component) {
        return invokeMethod(component, "getStateHelper");
    }

    // Faces component related ----------------------------------------------------------------------------------------

    /**
     * Returns f:metadata facet from UIViewRoot.
     * MyFaces 3.x unexpectedly doesn't use {@link UIViewRoot#METADATA_FACET_NAME} anymore to identify the facet.
     * @param viewRoot The UIViewRoot to obtain f:metadata facet from.
     * @return f:metadata facet from UIViewRoot.
     * @since 4.0
     */
    public static UIComponent getMetadataFacet(UIViewRoot viewRoot) {
        var metadataFacet = viewRoot.getFacet(UIViewRoot.METADATA_FACET_NAME);

        if (metadataFacet == null && isMyFacesUsed()) {
            metadataFacet = viewRoot.getFacet("UIViewRoot_faces_metadata");
        }

        return metadataFacet;
    }


    // EL related -----------------------------------------------------------------------------------------------------

    /**
     * Finds the wrapped variable mapper of the given variable mapper.
     * @param mapper The variable mapper to find wrapped variable mapper for.
     * @return The wrapped variable mapper of the given variable mapper.
     * @since 3.14.4
     */
    @SuppressWarnings("unchecked")
    public static VariableMapper findWrappedVariableMapper(VariableMapper mapper) {
        if (mapper instanceof FacesWrapper) { // MyFaces
            return ((FacesWrapper<VariableMapper>) mapper).getWrapped();
        }
        else { // Mojarra
            return accessField(mapper, VariableMapper.class);
        }
    }


    // PrimeFaces related ---------------------------------------------------------------------------------------------

    /**
     * Returns true if the current request is a PrimeFaces dynamic resource request.
     * @param context The involved faces context.
     * @return Whether the current request is a PrimeFaces dynamic resource request.
     * @since 1.8
     */
    public static boolean isPrimeFacesDynamicResourceRequest(FacesContext context) {
        var params = context.getExternalContext().getRequestParameterMap();
        return "primefaces".equals(params.get("ln")) && params.get("pfdrid") != null;
    }

    /**
     * Returns true if the current request is a PrimeFaces ajax request.
     * @param context The involved faces context.
     * @return Whether the current request is a PrimeFaces ajax request.
     * @since 2.7.12
     */
    public static boolean isPrimeFacesAjaxRequest(FacesContext context) {
        if (!isAjaxRequest(context)) {
            return false;
        }

        var actionSource = getCurrentActionSource(context);

        if (actionSource == null) {
            return false;
        }

        if (isPrimeFacesAjaxSource(actionSource)) {
            return true;
        }

        if (!(actionSource instanceof ClientBehaviorHolder)) {
            return false;
        }

        var ajaxEvent = getRequestParameter(context, BEHAVIOR_EVENT_PARAM_NAME);

        if (ajaxEvent == null) {
            return false;
        }

        var ajaxSource = (ClientBehaviorHolder) actionSource;
        return ajaxSource.getClientBehaviors().get(ajaxEvent).stream().anyMatch(Hacks::isPrimeFacesAjaxSource);
    }

    private static boolean isPrimeFacesAjaxSource(Object object) {
        return PRIMEFACES_AJAX_SOURCE_CLASS != null && PRIMEFACES_AJAX_SOURCE_CLASS.isInstance(object);
    }

    /**
     * Returns true if the given components are nested in (same) PrimeFaces dialog.
     * @param components The components to be checked.
     * @return Whether the given components are nested in (same) PrimeFaces dialog.
     * @since 2.6
     */
    public static boolean isNestedInPrimeFacesDialog(UIComponent... components) {
        if (PRIMEFACES_DIALOG_CLASS == null) {
            return false;
        }

        var dialogs = stream(components).map(component -> getClosestParent(component, PRIMEFACES_DIALOG_CLASS)).collect(toSet());
        return dialogs.size() == 1 && dialogs.iterator().next() != null;
    }

    // Tomcat related -------------------------------------------------------------------------------------------------

    /**
     * Returns true if the given WS session is from Tomcat and given illegal state exception is caused by a push bomb
     * which Tomcat couldn't handle. See also https://bz.apache.org/bugzilla/show_bug.cgi?id=56026 and
     * https://github.com/omnifaces/omnifaces/issues/234
     * @param session The WS session.
     * @param illegalStateException The illegal state exception.
     * @return Whether it was Tomcat who couldn't handle the push bomb.
     * @since 2.5
     */
    public static boolean isTomcatWebSocketBombed(Session session, IllegalStateException illegalStateException) {
        return session.getClass().getName().startsWith("org.apache.tomcat.websocket.")
            && illegalStateException.getMessage().contains("[TEXT_FULL_WRITING]");
    }

}<|MERGE_RESOLUTION|>--- conflicted
+++ resolved
@@ -16,11 +16,7 @@
 import static java.lang.Boolean.FALSE;
 import static java.lang.Boolean.TRUE;
 import static java.lang.String.format;
-<<<<<<< HEAD
-=======
 import static java.util.stream.Collectors.toSet;
-import static org.omnifaces.resourcehandler.DefaultResourceHandler.FACES_SCRIPT_RESOURCE_NAME;
->>>>>>> 71202120
 import static org.omnifaces.util.Components.getClosestParent;
 import static org.omnifaces.util.ComponentsLocal.getCurrentActionSource;
 import static org.omnifaces.util.FacesLocal.getApplicationAttribute;
@@ -254,28 +250,6 @@
         context.getAttributes().remove(isMyFacesUsed() ? MYFACES_CACHED_SERVLET_MAPPING_KEY : MOJARRA_CACHED_SERVLET_MAPPING_KEY);
     }
 
-<<<<<<< HEAD
-=======
-    /**
-     * Returns {@code true} if <code>jakarta.faces:faces.js</code> script resource is available.
-     * @return {@code true} if <code>jakarta.faces:faces.js</code> script resource is available.
-     * @since 4.0
-     */
-    public static boolean isFacesScriptResourceAvailable() {
-        if (facesScriptResourceAvailable == null) {
-            var context = FacesContext.getCurrentInstance();
-
-            if (context == null) {
-                return false;
-            }
-
-            facesScriptResourceAvailable = context.getApplication().getResourceHandler().createResource(FACES_SCRIPT_RESOURCE_NAME, JSF_SCRIPT_LIBRARY_NAME) != null;
-        }
-
-        return facesScriptResourceAvailable;
-    }
-
->>>>>>> 71202120
     //  Faces state saving related ------------------------------------------------------------------------------------
 
     /**
