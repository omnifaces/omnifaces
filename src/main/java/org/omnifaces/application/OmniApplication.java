--- conflicted
+++ resolved
@@ -1,109 +1,94 @@
-/*
- * Copyright 2020 OmniFaces
- *
- * Licensed under the Apache License, Version 2.0 (the "License"); you may not use this file except in compliance with
- * the License. You may obtain a copy of the License at
- *
- *     https://www.apache.org/licenses/LICENSE-2.0
- *
- * Unless required by applicable law or agreed to in writing, software distributed under the License is distributed on
- * an "AS IS" BASIS, WITHOUT WARRANTIES OR CONDITIONS OF ANY KIND, either express or implied. See the License for the
- * specific language governing permissions and limitations under the License.
- */
-package org.omnifaces.application;
-
-<<<<<<< HEAD
-import static jakarta.faces.convert.Converter.DATETIMECONVERTER_DEFAULT_TIMEZONE_IS_SYSTEM_TIMEZONE_PARAM_NAME;
-import static java.lang.Boolean.parseBoolean;
-=======
->>>>>>> 0b3f43ac
-import static org.omnifaces.util.Beans.getReference;
-import static org.omnifaces.util.Utils.getDefaultValue;
-
-<<<<<<< HEAD
-import java.util.TimeZone;
-
-import jakarta.faces.application.Application;
-import jakarta.faces.application.ApplicationWrapper;
-import jakarta.faces.convert.Converter;
-import jakarta.faces.convert.DateTimeConverter;
-import jakarta.faces.validator.Validator;
-=======
-import javax.faces.application.Application;
-import javax.faces.application.ApplicationWrapper;
-import javax.faces.convert.Converter;
-import javax.faces.validator.Validator;
->>>>>>> 0b3f43ac
-
-import org.omnifaces.cdi.converter.ConverterManager;
-import org.omnifaces.cdi.validator.ValidatorManager;
-
-/**
- * <p>
- * This OmniFaces application extends the standard JSF application as follows:
- * <ul>
- * <li>Support for CDI in {@link Converter}s and {@link Validator}s, so that e.g. <code>@Inject</code> and
- * <code>@EJB</code> work directly in JSF converters and validators without any further modification.</li>
- * </ul>
- * <p>
- * This application is already registered by OmniFaces' own <code>faces-config.xml</code> and thus gets
- * auto-initialized when the OmniFaces JAR is bundled in a web application, so end-users do not need to register this
- * application explicitly themselves.
- *
- * @author Radu Creanga {@literal <rdcrng@gmail.com>}
- * @author Bauke Scholtz
- * @see ConverterManager
- * @see ValidatorManager
- * @since 1.6
- */
-@SuppressWarnings("rawtypes")
-public class OmniApplication extends ApplicationWrapper {
-
-	// Variables ------------------------------------------------------------------------------------------------------
-
-	private final ConverterManager converterManager;
-	private final ValidatorManager validatorManager;
-
-	// Constructors ---------------------------------------------------------------------------------------------------
-
-	/**
-	 * Construct a new OmniFaces application around the given wrapped application.
-	 * @param wrapped The wrapped application.
-	 */
-	public OmniApplication(Application wrapped) {
-		super(wrapped);
-		converterManager = getReference(ConverterManager.class);
-		validatorManager = getReference(ValidatorManager.class);
-	}
-
-	// Actions --------------------------------------------------------------------------------------------------------
-
-	/**
-	 * If the there's a CDI managed {@link Converter} instance available, then return it, else delegate to
-	 * {@link #getWrapped()} which may return the JSF managed {@link Converter} instance.
-	 */
-	@Override
-	public Converter createConverter(String converterId) {
-		return converterManager.createConverter(getWrapped(), converterId);
-	}
-
-	/**
-	 * If the there's a CDI managed {@link Converter} instance available, then return it, else delegate to
-	 * {@link #getWrapped()} which may return the JSF managed {@link Converter} instance.
-	 */
-	@Override
-	public Converter createConverter(Class<?> forClass) {
-		Class<?> converterForClass = forClass.isPrimitive() ? getDefaultValue(forClass).getClass() : forClass;
-		return converterManager.createConverter(getWrapped(), converterForClass);
-	}
-
-	/**
-	 * If the there's a CDI managed {@link Validator} instance available, then return it, else delegate to
-	 * {@link #getWrapped()} which may return the JSF managed {@link Validator} instance.
-	 */
-	@Override
-	public Validator createValidator(String validatorId) {
-		return validatorManager.createValidator(getWrapped(), validatorId);
-	}
-
+/*
+ * Copyright 2020 OmniFaces
+ *
+ * Licensed under the Apache License, Version 2.0 (the "License"); you may not use this file except in compliance with
+ * the License. You may obtain a copy of the License at
+ *
+ *     https://www.apache.org/licenses/LICENSE-2.0
+ *
+ * Unless required by applicable law or agreed to in writing, software distributed under the License is distributed on
+ * an "AS IS" BASIS, WITHOUT WARRANTIES OR CONDITIONS OF ANY KIND, either express or implied. See the License for the
+ * specific language governing permissions and limitations under the License.
+ */
+package org.omnifaces.application;
+
+import static org.omnifaces.util.Beans.getReference;
+import static org.omnifaces.util.Utils.getDefaultValue;
+
+import jakarta.faces.application.Application;
+import jakarta.faces.application.ApplicationWrapper;
+import jakarta.faces.convert.Converter;
+import jakarta.faces.validator.Validator;
+
+import org.omnifaces.cdi.converter.ConverterManager;
+import org.omnifaces.cdi.validator.ValidatorManager;
+
+/**
+ * <p>
+ * This OmniFaces application extends the standard JSF application as follows:
+ * <ul>
+ * <li>Support for CDI in {@link Converter}s and {@link Validator}s, so that e.g. <code>@Inject</code> and
+ * <code>@EJB</code> work directly in JSF converters and validators without any further modification.</li>
+ * </ul>
+ * <p>
+ * This application is already registered by OmniFaces' own <code>faces-config.xml</code> and thus gets
+ * auto-initialized when the OmniFaces JAR is bundled in a web application, so end-users do not need to register this
+ * application explicitly themselves.
+ *
+ * @author Radu Creanga {@literal <rdcrng@gmail.com>}
+ * @author Bauke Scholtz
+ * @see ConverterManager
+ * @see ValidatorManager
+ * @since 1.6
+ */
+@SuppressWarnings("rawtypes")
+public class OmniApplication extends ApplicationWrapper {
+
+	// Variables ------------------------------------------------------------------------------------------------------
+
+	private final ConverterManager converterManager;
+	private final ValidatorManager validatorManager;
+
+	// Constructors ---------------------------------------------------------------------------------------------------
+
+	/**
+	 * Construct a new OmniFaces application around the given wrapped application.
+	 * @param wrapped The wrapped application.
+	 */
+	public OmniApplication(Application wrapped) {
+		super(wrapped);
+		converterManager = getReference(ConverterManager.class);
+		validatorManager = getReference(ValidatorManager.class);
+	}
+
+	// Actions --------------------------------------------------------------------------------------------------------
+
+	/**
+	 * If the there's a CDI managed {@link Converter} instance available, then return it, else delegate to
+	 * {@link #getWrapped()} which may return the JSF managed {@link Converter} instance.
+	 */
+	@Override
+	public Converter createConverter(String converterId) {
+		return converterManager.createConverter(getWrapped(), converterId);
+	}
+
+	/**
+	 * If the there's a CDI managed {@link Converter} instance available, then return it, else delegate to
+	 * {@link #getWrapped()} which may return the JSF managed {@link Converter} instance.
+	 */
+	@Override
+	public Converter createConverter(Class<?> forClass) {
+		Class<?> converterForClass = forClass.isPrimitive() ? getDefaultValue(forClass).getClass() : forClass;
+		return converterManager.createConverter(getWrapped(), converterForClass);
+	}
+
+	/**
+	 * If the there's a CDI managed {@link Validator} instance available, then return it, else delegate to
+	 * {@link #getWrapped()} which may return the JSF managed {@link Validator} instance.
+	 */
+	@Override
+	public Validator createValidator(String validatorId) {
+		return validatorManager.createValidator(getWrapped(), validatorId);
+	}
+
 }