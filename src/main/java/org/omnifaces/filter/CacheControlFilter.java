--- conflicted
+++ resolved
@@ -1,246 +1,242 @@
-/*
-<<<<<<< HEAD
- * Copyright 2021 OmniFaces
-=======
- * Copyright OmniFaces
->>>>>>> 53f6a20a
- *
- * Licensed under the Apache License, Version 2.0 (the "License"); you may not use this file except in compliance with
- * the License. You may obtain a copy of the License at
- *
- *     https://www.apache.org/licenses/LICENSE-2.0
- *
- * Unless required by applicable law or agreed to in writing, software distributed under the License is distributed on
- * an "AS IS" BASIS, WITHOUT WARRANTIES OR CONDITIONS OF ANY KIND, either express or implied. See the License for the
- * specific language governing permissions and limitations under the License.
- */
-package org.omnifaces.filter;
-
-import static java.lang.String.format;
-import static java.util.concurrent.TimeUnit.DAYS;
-import static java.util.concurrent.TimeUnit.HOURS;
-import static java.util.concurrent.TimeUnit.MINUTES;
-import static org.omnifaces.util.Servlets.isFacesDevelopment;
-import static org.omnifaces.util.Servlets.isFacesResourceRequest;
-import static org.omnifaces.util.Servlets.setCacheHeaders;
-
-import java.io.IOException;
-
-import javax.servlet.FilterChain;
-import javax.servlet.ServletException;
-import javax.servlet.http.HttpServletRequest;
-import javax.servlet.http.HttpServletResponse;
-import javax.servlet.http.HttpSession;
-
-import org.omnifaces.util.Servlets;
-
-/**
- * <p>
- * This filter will control the cache-related headers of the response. Cache-related headers have a major impact on
- * performance (network bandwidth and server load) and user experience (up to date content and non-expired views).
- * <p>
- * By default, when no initialization parameters are specified, the filter will instruct the client (generally, the
- * webbrowser) to <strong>not</strong> cache the response. This is recommended on dynamic pages with stateful forms with
- * a <code>javax.faces.ViewState</code> hidden field. If such a page were cached, and the enduser navigates to it by
- * webbrowser's back button, and then re-submits it, then the enduser would face a
- * <a href="https://stackoverflow.com/a/3642969/157882"><code>ViewExpiredException</code></a>.
- * <p>
- * However, on stateless resources, caching the response would be beneficial. Set the expire time to the same time as
- * you'd like to use as refresh interval of the resource, which can be 10 seconds (to avoid F5-madness on resources
- * which are subject to quick changes), but also minutes or even hours, days or weeks. For example, a list of links, a
- * news page, a JS/CSS/image file, etc.
- * <p>
- * Any sane server and client adheres the following rules as to caching:
- * <ul>
- * <li>When the enduser performs page-to-page navigation, or when the enduser selects URL in address bar and presses
- * enter key again, while the resource is cached, then the client will just load it from the cache without hitting the
- * server in any way.
- * <li>Or when the cache is expired, or when the enduser does a soft-refresh by pressing refresh button or F5 key, then:
- * <ul>
- * <li>When the <code>ETag</code> or <code>Last-Modified</code> header is present on cached resource, then the client
- * will perform a so-called conditional GET request with <code>If-None-Match</code> or <code>If-Modified-Since</code>
- * headers. If the server responds with HTTP status 304 ("not modified") along with the updated cache-related headers,
- * then the client will keep the resource in cache and expand its expire time based on the headers. Note:
- * <code>ETag</code> takes precedence over <code>Last-Modified</code> when both are present and consequently
- * <code>If-None-Match</code> takes precedence over <code>If-Modified-Since</code> when both are present.
- * <li>When those headers are <strong>not</strong> present, then the behavior is the same as during a hard-refresh.
- * </ul>
- * <li>Or when the resource is not cached, or when the enduser does a hard-refresh by pressing <code>Ctrl</code> key
- * along with refresh button or F5, then the webbrowser will perform a fresh new request and purge any cached resource.
- * </ul>
- * <p>
- * <strong>Important notice</strong>: this filter automatically skips JSF resources, such as the ones served by
- * <code>&lt;h:outputScript&gt;</code>, <code>&lt;h:outputStylesheet&gt;</code>, <code>@ResourceDependency</code>, etc.
- * Their cache-related headers are namely <a href="https://stackoverflow.com/q/15057932/157882">already</a> controlled
- * by the <code>ResourceHandler</code> implementation. In Mojarra and MyFaces, the default expiration time is 1 week
- * (604800000 milliseconds), which can be configured by a <code>web.xml</code> context parameter with the following name and
- * a value in milliseconds, e.g. <code>3628800000</code> for 6 weeks:
- * <ul>
- * <li>Mojarra: <code>com.sun.faces.defaultResourceMaxAge</code>
- * <li>MyFaces: <code>org.apache.myfaces.RESOURCE_MAX_TIME_EXPIRES</code>
- * </ul>
- * <p>
- * It would not make sense to control their cache-related headers with this filter as they would be overridden anyway.
- *
- * <h3>Configuration</h3>
- * <p>
- * This filter supports the <code>expires</code> initialization parameter which must be a number between 0 and 999999999
- * with optionally the 'w', 'd', 'h', 'm' or 's' suffix standing for respectively 'week', 'day', 'hour', 'minute' and
- * 'second'. For example: '6w' is 6 weeks. The default suffix is 's'. So, when the suffix is omitted, it's treated as
- * seconds. For example: '86400' is 86400 seconds, which is effectively equal to '86400s', '1440m', '24h' and '1d'.
- * <p>
- * Imagine that you've the following resources:
- * <ul>
- * <li>All <code>/forum/*</code> pages: cache 10 seconds.
- * <li>All <code>*.pdf</code> and <code>*.zip</code> files: cache 2 days.
- * <li>All other pages: no cache.
- * </ul>
- * <p>
- * Then you can configure the filter as follows (filter name is fully free to your choice, but keep it sensible):
- * <pre>
- * &lt;filter&gt;
- *     &lt;filter-name&gt;noCache&lt;/filter-name&gt;
- *     &lt;filter-class&gt;org.omnifaces.filter.CacheControlFilter&lt;/filter-class&gt;
- * &lt;/filter&gt;
- * &lt;filter&gt;
- *     &lt;filter-name&gt;cache10seconds&lt;/filter-name&gt;
- *     &lt;filter-class&gt;org.omnifaces.filter.CacheControlFilter&lt;/filter-class&gt;
- *     &lt;init-param&gt;
- *         &lt;param-name&gt;expires&lt;/param-name&gt;
- *         &lt;param-value&gt;10s&lt;/param-value&gt;
- *     &lt;/init-param&gt;
- * &lt;/filter&gt;
- * &lt;filter&gt;
- *     &lt;filter-name&gt;cache2days&lt;/filter-name&gt;
- *     &lt;filter-class&gt;org.omnifaces.filter.CacheControlFilter&lt;/filter-class&gt;
- *     &lt;init-param&gt;
- *         &lt;param-name&gt;expires&lt;/param-name&gt;
- *         &lt;param-value&gt;2d&lt;/param-value&gt;
- *     &lt;/init-param&gt;
- * &lt;/filter&gt;
- *
- * &lt;filter-mapping&gt;
- *     &lt;filter-name&gt;noCache&lt;/filter-name&gt;
- *     &lt;url-pattern&gt;/*&lt;/url-pattern&gt;
- * &lt;/filter-mapping&gt;
- * &lt;filter-mapping&gt;
- *     &lt;filter-name&gt;cache10seconds&lt;/filter-name&gt;
- *     &lt;url-pattern&gt;/forum/*&lt;/url-pattern&gt;
- * &lt;/filter-mapping&gt;
- * &lt;filter-mapping&gt;
- *     &lt;filter-name&gt;cache2days&lt;/filter-name&gt;
- *     &lt;url-pattern&gt;*.pdf&lt;/url-pattern&gt;
- *     &lt;url-pattern&gt;*.zip&lt;/url-pattern&gt;
- * &lt;/filter-mapping&gt;
- * </pre>
- * <p>
- * Note: put the more specific URL patterns in the end of filter mappings. Due to the way how filters work, there's
- * unfortunately no simple way to skip the filter on <code>/*</code> when e.g. <code>*.pdf</code> is matched. You can
- * always map the no cache filter specifically to <code>FacesServlet</code> if you intend to disable caching on
- * <strong>all</strong> JSF pages. Here's an example assuming that you've configured the <code>FacesServlet</code> with
- * a servlet name of <code>facesServlet</code>:
- * <pre>
- * &lt;filter-mapping&gt;
- *     &lt;filter-name&gt;noCache&lt;/filter-name&gt;
- *     &lt;servlet-name&gt;facesServlet&lt;/servlet-name&gt;
- * &lt;/filter-mapping&gt;
- * </pre>
- *
- * <h3>Actual headers</h3>
- * <p>If the <code>expires</code> init param is set with a value which represents a time larger than 0 seconds, then the
- * following headers will be set:
- * <ul>
- * <li><code>Cache-Control: public,max-age=[expiration time in seconds],must-revalidate</code></li>
- * <li><code>Expires: [expiration date of now plus expiration time in seconds]</code></li>
- * </ul>
- * <p>If the <code>expires</code> init param is absent, or set with a value which represents a time equal to 0 seconds,
- * then the following headers will be set:
- * <ul>
- * <li><code>Cache-Control: no-cache,no-store,must-revalidate</code></li>
- * <li><code>Expires: [expiration date of 0]</code></li>
- * <li><code>Pragma: no-cache</code></li>
- * </ul>
- *
- * <h3>JSF development stage</h3>
- * <p>To speed up development, caching by this filter is <strong>disabled</strong> when JSF project stage is set to
- * <code>Development</code> as per {@link Servlets#isFacesDevelopment(javax.servlet.ServletContext)}.
- *
- * @author Bauke Scholtz
- * @since 1.7
- * @see HttpFilter
- */
-public class CacheControlFilter extends HttpFilter {
-
-	// Constants ------------------------------------------------------------------------------------------------------
-
-	private static final String INIT_PARAM_EXPIRES = "expires";
-	private static final long DEFAULT_EXPIRES = 0;
-	private static final long DAYS_PER_WEEK = 7;
-	private static final String ERROR_EXPIRES = "The 'expires' init param must be a number between 0 and 999999999 with"
-		+ " optionally the 'w', 'd', 'h', 'm' or 's' suffix. For example: '6w' is 6 weeks. Default suffix is 's' for"
-		+ " seconds. For example: '86400' is 86400 seconds. Encountered an invalid value of '%s'.";
-
-	private enum Unit {
-		W(DAYS.toSeconds(DAYS_PER_WEEK)), D(DAYS.toSeconds(1)), H(HOURS.toSeconds(1)), M(MINUTES.toSeconds(1)), S(1);
-
-		private long seconds;
-
-		private Unit(long seconds) {
-			this.seconds = seconds;
-		}
-
-		public long toSeconds(long value) {
-			return value * seconds;
-		}
-	}
-
-	// Vars -----------------------------------------------------------------------------------------------------------
-
-	private long expires = DEFAULT_EXPIRES;
-
-	// Actions --------------------------------------------------------------------------------------------------------
-
-	/**
-	 * Initialize the <code>expires</code> parameter.
-	 */
-	@Override
-	public void init() throws ServletException {
-		if (isFacesDevelopment(getServletContext())) {
-			return; // Don't cache during development.
-		}
-
-		String expiresParam = getInitParameter(INIT_PARAM_EXPIRES);
-
-		if (expiresParam != null) {
-			if (!expiresParam.matches("[0-9]{1,9}[wdhms]?")) {
-				throw new ServletException(format(ERROR_EXPIRES, expiresParam));
-			}
-
-			String[] parts = expiresParam.split("(?=[wdhms])");
-			long number = Long.parseLong(parts[0]);
-
-			if (parts.length > 1) {
-				String unit = parts[1];
-				number = Unit.valueOf(unit.toUpperCase()).toSeconds(number);
-			}
-
-			expires = number;
-		}
-	}
-
-	/**
-	 * Set the necessary response headers based on <code>expires</code> initialization parameter.
-	 */
-	@Override
-	public void doFilter
-		(HttpServletRequest request, HttpServletResponse response, HttpSession session, FilterChain chain)
-			throws ServletException, IOException
-	{
-		if (!isFacesResourceRequest(request)) {
-			setCacheHeaders(response, expires);
-		}
-
-		chain.doFilter(request, response);
-	}
-
+/*
+ * Copyright OmniFaces
+ *
+ * Licensed under the Apache License, Version 2.0 (the "License"); you may not use this file except in compliance with
+ * the License. You may obtain a copy of the License at
+ *
+ *     https://www.apache.org/licenses/LICENSE-2.0
+ *
+ * Unless required by applicable law or agreed to in writing, software distributed under the License is distributed on
+ * an "AS IS" BASIS, WITHOUT WARRANTIES OR CONDITIONS OF ANY KIND, either express or implied. See the License for the
+ * specific language governing permissions and limitations under the License.
+ */
+package org.omnifaces.filter;
+
+import static java.lang.String.format;
+import static java.util.concurrent.TimeUnit.DAYS;
+import static java.util.concurrent.TimeUnit.HOURS;
+import static java.util.concurrent.TimeUnit.MINUTES;
+import static org.omnifaces.util.Servlets.isFacesDevelopment;
+import static org.omnifaces.util.Servlets.isFacesResourceRequest;
+import static org.omnifaces.util.Servlets.setCacheHeaders;
+
+import java.io.IOException;
+
+import javax.servlet.FilterChain;
+import javax.servlet.ServletException;
+import javax.servlet.http.HttpServletRequest;
+import javax.servlet.http.HttpServletResponse;
+import javax.servlet.http.HttpSession;
+
+import org.omnifaces.util.Servlets;
+
+/**
+ * <p>
+ * This filter will control the cache-related headers of the response. Cache-related headers have a major impact on
+ * performance (network bandwidth and server load) and user experience (up to date content and non-expired views).
+ * <p>
+ * By default, when no initialization parameters are specified, the filter will instruct the client (generally, the
+ * webbrowser) to <strong>not</strong> cache the response. This is recommended on dynamic pages with stateful forms with
+ * a <code>javax.faces.ViewState</code> hidden field. If such a page were cached, and the enduser navigates to it by
+ * webbrowser's back button, and then re-submits it, then the enduser would face a
+ * <a href="https://stackoverflow.com/a/3642969/157882"><code>ViewExpiredException</code></a>.
+ * <p>
+ * However, on stateless resources, caching the response would be beneficial. Set the expire time to the same time as
+ * you'd like to use as refresh interval of the resource, which can be 10 seconds (to avoid F5-madness on resources
+ * which are subject to quick changes), but also minutes or even hours, days or weeks. For example, a list of links, a
+ * news page, a JS/CSS/image file, etc.
+ * <p>
+ * Any sane server and client adheres the following rules as to caching:
+ * <ul>
+ * <li>When the enduser performs page-to-page navigation, or when the enduser selects URL in address bar and presses
+ * enter key again, while the resource is cached, then the client will just load it from the cache without hitting the
+ * server in any way.
+ * <li>Or when the cache is expired, or when the enduser does a soft-refresh by pressing refresh button or F5 key, then:
+ * <ul>
+ * <li>When the <code>ETag</code> or <code>Last-Modified</code> header is present on cached resource, then the client
+ * will perform a so-called conditional GET request with <code>If-None-Match</code> or <code>If-Modified-Since</code>
+ * headers. If the server responds with HTTP status 304 ("not modified") along with the updated cache-related headers,
+ * then the client will keep the resource in cache and expand its expire time based on the headers. Note:
+ * <code>ETag</code> takes precedence over <code>Last-Modified</code> when both are present and consequently
+ * <code>If-None-Match</code> takes precedence over <code>If-Modified-Since</code> when both are present.
+ * <li>When those headers are <strong>not</strong> present, then the behavior is the same as during a hard-refresh.
+ * </ul>
+ * <li>Or when the resource is not cached, or when the enduser does a hard-refresh by pressing <code>Ctrl</code> key
+ * along with refresh button or F5, then the webbrowser will perform a fresh new request and purge any cached resource.
+ * </ul>
+ * <p>
+ * <strong>Important notice</strong>: this filter automatically skips JSF resources, such as the ones served by
+ * <code>&lt;h:outputScript&gt;</code>, <code>&lt;h:outputStylesheet&gt;</code>, <code>@ResourceDependency</code>, etc.
+ * Their cache-related headers are namely <a href="https://stackoverflow.com/q/15057932/157882">already</a> controlled
+ * by the <code>ResourceHandler</code> implementation. In Mojarra and MyFaces, the default expiration time is 1 week
+ * (604800000 milliseconds), which can be configured by a <code>web.xml</code> context parameter with the following name and
+ * a value in milliseconds, e.g. <code>3628800000</code> for 6 weeks:
+ * <ul>
+ * <li>Mojarra: <code>com.sun.faces.defaultResourceMaxAge</code>
+ * <li>MyFaces: <code>org.apache.myfaces.RESOURCE_MAX_TIME_EXPIRES</code>
+ * </ul>
+ * <p>
+ * It would not make sense to control their cache-related headers with this filter as they would be overridden anyway.
+ *
+ * <h3>Configuration</h3>
+ * <p>
+ * This filter supports the <code>expires</code> initialization parameter which must be a number between 0 and 999999999
+ * with optionally the 'w', 'd', 'h', 'm' or 's' suffix standing for respectively 'week', 'day', 'hour', 'minute' and
+ * 'second'. For example: '6w' is 6 weeks. The default suffix is 's'. So, when the suffix is omitted, it's treated as
+ * seconds. For example: '86400' is 86400 seconds, which is effectively equal to '86400s', '1440m', '24h' and '1d'.
+ * <p>
+ * Imagine that you've the following resources:
+ * <ul>
+ * <li>All <code>/forum/*</code> pages: cache 10 seconds.
+ * <li>All <code>*.pdf</code> and <code>*.zip</code> files: cache 2 days.
+ * <li>All other pages: no cache.
+ * </ul>
+ * <p>
+ * Then you can configure the filter as follows (filter name is fully free to your choice, but keep it sensible):
+ * <pre>
+ * &lt;filter&gt;
+ *     &lt;filter-name&gt;noCache&lt;/filter-name&gt;
+ *     &lt;filter-class&gt;org.omnifaces.filter.CacheControlFilter&lt;/filter-class&gt;
+ * &lt;/filter&gt;
+ * &lt;filter&gt;
+ *     &lt;filter-name&gt;cache10seconds&lt;/filter-name&gt;
+ *     &lt;filter-class&gt;org.omnifaces.filter.CacheControlFilter&lt;/filter-class&gt;
+ *     &lt;init-param&gt;
+ *         &lt;param-name&gt;expires&lt;/param-name&gt;
+ *         &lt;param-value&gt;10s&lt;/param-value&gt;
+ *     &lt;/init-param&gt;
+ * &lt;/filter&gt;
+ * &lt;filter&gt;
+ *     &lt;filter-name&gt;cache2days&lt;/filter-name&gt;
+ *     &lt;filter-class&gt;org.omnifaces.filter.CacheControlFilter&lt;/filter-class&gt;
+ *     &lt;init-param&gt;
+ *         &lt;param-name&gt;expires&lt;/param-name&gt;
+ *         &lt;param-value&gt;2d&lt;/param-value&gt;
+ *     &lt;/init-param&gt;
+ * &lt;/filter&gt;
+ *
+ * &lt;filter-mapping&gt;
+ *     &lt;filter-name&gt;noCache&lt;/filter-name&gt;
+ *     &lt;url-pattern&gt;/*&lt;/url-pattern&gt;
+ * &lt;/filter-mapping&gt;
+ * &lt;filter-mapping&gt;
+ *     &lt;filter-name&gt;cache10seconds&lt;/filter-name&gt;
+ *     &lt;url-pattern&gt;/forum/*&lt;/url-pattern&gt;
+ * &lt;/filter-mapping&gt;
+ * &lt;filter-mapping&gt;
+ *     &lt;filter-name&gt;cache2days&lt;/filter-name&gt;
+ *     &lt;url-pattern&gt;*.pdf&lt;/url-pattern&gt;
+ *     &lt;url-pattern&gt;*.zip&lt;/url-pattern&gt;
+ * &lt;/filter-mapping&gt;
+ * </pre>
+ * <p>
+ * Note: put the more specific URL patterns in the end of filter mappings. Due to the way how filters work, there's
+ * unfortunately no simple way to skip the filter on <code>/*</code> when e.g. <code>*.pdf</code> is matched. You can
+ * always map the no cache filter specifically to <code>FacesServlet</code> if you intend to disable caching on
+ * <strong>all</strong> JSF pages. Here's an example assuming that you've configured the <code>FacesServlet</code> with
+ * a servlet name of <code>facesServlet</code>:
+ * <pre>
+ * &lt;filter-mapping&gt;
+ *     &lt;filter-name&gt;noCache&lt;/filter-name&gt;
+ *     &lt;servlet-name&gt;facesServlet&lt;/servlet-name&gt;
+ * &lt;/filter-mapping&gt;
+ * </pre>
+ *
+ * <h3>Actual headers</h3>
+ * <p>If the <code>expires</code> init param is set with a value which represents a time larger than 0 seconds, then the
+ * following headers will be set:
+ * <ul>
+ * <li><code>Cache-Control: public,max-age=[expiration time in seconds],must-revalidate</code></li>
+ * <li><code>Expires: [expiration date of now plus expiration time in seconds]</code></li>
+ * </ul>
+ * <p>If the <code>expires</code> init param is absent, or set with a value which represents a time equal to 0 seconds,
+ * then the following headers will be set:
+ * <ul>
+ * <li><code>Cache-Control: no-cache,no-store,must-revalidate</code></li>
+ * <li><code>Expires: [expiration date of 0]</code></li>
+ * <li><code>Pragma: no-cache</code></li>
+ * </ul>
+ *
+ * <h3>JSF development stage</h3>
+ * <p>To speed up development, caching by this filter is <strong>disabled</strong> when JSF project stage is set to
+ * <code>Development</code> as per {@link Servlets#isFacesDevelopment(javax.servlet.ServletContext)}.
+ *
+ * @author Bauke Scholtz
+ * @since 1.7
+ * @see HttpFilter
+ */
+public class CacheControlFilter extends HttpFilter {
+
+	// Constants ------------------------------------------------------------------------------------------------------
+
+	private static final String INIT_PARAM_EXPIRES = "expires";
+	private static final long DEFAULT_EXPIRES = 0;
+	private static final long DAYS_PER_WEEK = 7;
+	private static final String ERROR_EXPIRES = "The 'expires' init param must be a number between 0 and 999999999 with"
+		+ " optionally the 'w', 'd', 'h', 'm' or 's' suffix. For example: '6w' is 6 weeks. Default suffix is 's' for"
+		+ " seconds. For example: '86400' is 86400 seconds. Encountered an invalid value of '%s'.";
+
+	private enum Unit {
+		W(DAYS.toSeconds(DAYS_PER_WEEK)), D(DAYS.toSeconds(1)), H(HOURS.toSeconds(1)), M(MINUTES.toSeconds(1)), S(1);
+
+		private long seconds;
+
+		private Unit(long seconds) {
+			this.seconds = seconds;
+		}
+
+		public long toSeconds(long value) {
+			return value * seconds;
+		}
+	}
+
+	// Vars -----------------------------------------------------------------------------------------------------------
+
+	private long expires = DEFAULT_EXPIRES;
+
+	// Actions --------------------------------------------------------------------------------------------------------
+
+	/**
+	 * Initialize the <code>expires</code> parameter.
+	 */
+	@Override
+	public void init() throws ServletException {
+		if (isFacesDevelopment(getServletContext())) {
+			return; // Don't cache during development.
+		}
+
+		String expiresParam = getInitParameter(INIT_PARAM_EXPIRES);
+
+		if (expiresParam != null) {
+			if (!expiresParam.matches("[0-9]{1,9}[wdhms]?")) {
+				throw new ServletException(format(ERROR_EXPIRES, expiresParam));
+			}
+
+			String[] parts = expiresParam.split("(?=[wdhms])");
+			long number = Long.parseLong(parts[0]);
+
+			if (parts.length > 1) {
+				String unit = parts[1];
+				number = Unit.valueOf(unit.toUpperCase()).toSeconds(number);
+			}
+
+			expires = number;
+		}
+	}
+
+	/**
+	 * Set the necessary response headers based on <code>expires</code> initialization parameter.
+	 */
+	@Override
+	public void doFilter
+		(HttpServletRequest request, HttpServletResponse response, HttpSession session, FilterChain chain)
+			throws ServletException, IOException
+	{
+		if (!isFacesResourceRequest(request)) {
+			setCacheHeaders(response, expires);
+		}
+
+		chain.doFilter(request, response);
+	}
+
 }