--- conflicted
+++ resolved
@@ -1,181 +1,173 @@
-/*
- * Copyright 2012 OmniFaces.
- *
- * Licensed under the Apache License, Version 2.0 (the "License"); you may not use this file except in compliance with
- * the License. You may obtain a copy of the License at
- *
- *     http://www.apache.org/licenses/LICENSE-2.0
- *
- * Unless required by applicable law or agreed to in writing, software distributed under the License is distributed on
- * an "AS IS" BASIS, WITHOUT WARRANTIES OR CONDITIONS OF ANY KIND, either express or implied. See the License for the
- * specific language governing permissions and limitations under the License.
- */
-package org.omnifaces.filter;
-
-import java.io.IOException;
-
-import javax.servlet.Filter;
-import javax.servlet.FilterChain;
-import javax.servlet.FilterConfig;
-import javax.servlet.Servlet;
-import javax.servlet.ServletContext;
-import javax.servlet.ServletException;
-import javax.servlet.ServletRequest;
-import javax.servlet.ServletResponse;
-import javax.servlet.http.HttpServlet;
-import javax.servlet.http.HttpServletRequest;
-import javax.servlet.http.HttpServletResponse;
-import javax.servlet.http.HttpSession;
-
-/**
- * <p>
- * The {@link HttpFilter} is abstract filter specifically for HTTP requests. It provides a convenient abstract
- * {@link #doFilter(HttpServletRequest, HttpServletResponse, HttpSession, FilterChain)} method directly providing the
- * HTTP servlet request, response and session, so that there's no need to cast them everytime in the
- * {@link #doFilter(ServletRequest, ServletResponse, FilterChain)} implementation. Also, default implementations of
- * {@link #init(FilterConfig)} and {@link #destroy()} are provided, so that there's no need to implement them every time
- * even when not really needed.
- * <p>
- * It's a bit the idea of using the convenient {@link HttpServlet} abstract servlet class instead of the barebones
- * {@link Servlet} interface.
- *
- * <h3>Usage</h3>
- * <p>
- * To use it, just let your custom filter extend from {@link HttpFilter} instead of implement {@link Filter}.
- * For example:
- * <pre>
-<<<<<<< HEAD
- * {@literal @}WebFilter("/app/*")
- * public class LoginFilter extends HttpFilter {
- *
- *     {@literal @}Override
- *     public void doFilter(HttpServletRequest request, HttpServletResponse response, HttpSession session, FilterChain chain) throws ServletException, IOException {
-=======
- * &#64;WebFilter("/app/*")
- * public class LoginFilter extends HttpFilter {
- *
- *     &#64;Override
- *     public void doFilter(HttpServletRequest request, HttpServletResponse response, HttpSession session, FilterChain chain)
- *         throws ServletException, IOException
- *     {
->>>>>>> 15adb166
- *         if (session != null &amp;&amp; session.getAttribute("user") != null) {
- *             chain.doFilter(request, response);
- *         }
- *         else {
- *             Servlets.facesRedirect(request, response, "login.xhtml");
- *         }
- *     }
- * }
- * </pre>
- *
- * @author Arjan Tijms
- * @author Bauke Scholtz
- */
-public abstract class HttpFilter implements Filter {
-
-	// Constants ------------------------------------------------------------------------------------------------------
-
-	private static final String ERROR_NO_FILTERCONFIG = "FilterConfig is not available."
-		+ " It seems that you've overriden HttpFilter#init(FilterConfig)."
-		+ " You should be overriding HttpFilter#init() instead, otherwise you have to call super.init(config).";
-
-	// Properties -----------------------------------------------------------------------------------------------------
-
-	private FilterConfig filterConfig;
-
-	// Actions --------------------------------------------------------------------------------------------------------
-
-	/**
-	 * Called by the servlet container when the filter is about to be placed into service. This implementation stores
-	 * the {@link FilterConfig} object for later use by the getter methods. It's recommended to <strong>not</strong>
-	 * override this method. Instead, just use {@link #init()} method. When overriding this method anyway, don't forget
-	 * to call <code>super.init(config)</code>, otherwise the getter methods will throw an illegal state exception.
-	 */
-	@Override
-	public void init(FilterConfig filterConfig) throws ServletException {
-		this.filterConfig = filterConfig;
-		init();
-	}
-
-	/**
-	 * Convenience init() method without FilterConfig parameter which will be called by init(FilterConfig).
-	 * @throws ServletException When filter's initialization failed.
-	 */
-	public void init() throws ServletException {
-		//
-	}
-
-	@Override
-	public void doFilter(ServletRequest request, ServletResponse response, FilterChain chain)
-		throws ServletException, IOException
-	{
-		HttpServletRequest httpRequest = (HttpServletRequest) request;
-		HttpServletResponse httpResponse = (HttpServletResponse) response;
-		HttpSession session = httpRequest.getSession(false);
-		doFilter(httpRequest, httpResponse, session, chain);
-	}
-
-	/**
-	 * Filter the HTTP request. The session argument is <code>null</code> if there is no session.
-	 * @param request The HTTP request.
-	 * @param response The HTTP response.
-	 * @param session The HTTP session, if any, else <code>null</code>.
-	 * @param chain The filter chain to continue.
-	 * @throws ServletException As wrapper exception when something fails in the request processing.
-	 * @throws IOException Whenever something fails at I/O level.
-	 * @see Filter#doFilter(ServletRequest, ServletResponse, FilterChain)
-	 */
-	public abstract void doFilter
-		(HttpServletRequest request, HttpServletResponse response, HttpSession session, FilterChain chain)
-			throws ServletException, IOException;
-
-	@Override
-	public void destroy() {
-		filterConfig = null;
-	}
-
-	// Getters --------------------------------------------------------------------------------------------------------
-
-	/**
-	 * Returns the filter config.
-	 * @return The filter config.
-	 */
-	protected FilterConfig getFilterConfig() {
-		checkFilterConfig();
-		return filterConfig;
-	}
-
-	/**
-	 * Returns the value of the filter init parameter associated with the given name.
-	 * @param name The filter init parameter name to return the associated value for.
-	 * @return The value of the filter init parameter associated with the given name.
-	 */
-	protected String getInitParameter(String name) {
-		checkFilterConfig();
-		return filterConfig.getInitParameter(name);
-	}
-
-	/**
-	 * Returns the servlet context.
-	 * @return The servlet context.
-	 */
-	protected ServletContext getServletContext() {
-		checkFilterConfig();
-		return filterConfig.getServletContext();
-	}
-
-	// Helpers --------------------------------------------------------------------------------------------------------
-
-	/**
-	 * Check if the filter config is been set and thus the enduser has properly called super.init(config) when
-	 * overriding the init(config).
-	 * @throws IllegalStateException When this is not the case.
-	 */
-	private void checkFilterConfig() {
-		if (filterConfig == null) {
-			throw new IllegalStateException(ERROR_NO_FILTERCONFIG);
-		}
-	}
-
+/*
+ * Copyright 2012 OmniFaces.
+ *
+ * Licensed under the Apache License, Version 2.0 (the "License"); you may not use this file except in compliance with
+ * the License. You may obtain a copy of the License at
+ *
+ *     http://www.apache.org/licenses/LICENSE-2.0
+ *
+ * Unless required by applicable law or agreed to in writing, software distributed under the License is distributed on
+ * an "AS IS" BASIS, WITHOUT WARRANTIES OR CONDITIONS OF ANY KIND, either express or implied. See the License for the
+ * specific language governing permissions and limitations under the License.
+ */
+package org.omnifaces.filter;
+
+import java.io.IOException;
+
+import javax.servlet.Filter;
+import javax.servlet.FilterChain;
+import javax.servlet.FilterConfig;
+import javax.servlet.Servlet;
+import javax.servlet.ServletContext;
+import javax.servlet.ServletException;
+import javax.servlet.ServletRequest;
+import javax.servlet.ServletResponse;
+import javax.servlet.http.HttpServlet;
+import javax.servlet.http.HttpServletRequest;
+import javax.servlet.http.HttpServletResponse;
+import javax.servlet.http.HttpSession;
+
+/**
+ * <p>
+ * The {@link HttpFilter} is abstract filter specifically for HTTP requests. It provides a convenient abstract
+ * {@link #doFilter(HttpServletRequest, HttpServletResponse, HttpSession, FilterChain)} method directly providing the
+ * HTTP servlet request, response and session, so that there's no need to cast them everytime in the
+ * {@link #doFilter(ServletRequest, ServletResponse, FilterChain)} implementation. Also, default implementations of
+ * {@link #init(FilterConfig)} and {@link #destroy()} are provided, so that there's no need to implement them every time
+ * even when not really needed.
+ * <p>
+ * It's a bit the idea of using the convenient {@link HttpServlet} abstract servlet class instead of the barebones
+ * {@link Servlet} interface.
+ *
+ * <h3>Usage</h3>
+ * <p>
+ * To use it, just let your custom filter extend from {@link HttpFilter} instead of implement {@link Filter}.
+ * For example:
+ * <pre>
+ * &#64;WebFilter("/app/*")
+ * public class LoginFilter extends HttpFilter {
+ *
+ *     &#64;Override
+ *     public void doFilter(HttpServletRequest request, HttpServletResponse response, HttpSession session, FilterChain chain)
+ *         throws ServletException, IOException
+ *     {
+ *         if (session != null &amp;&amp; session.getAttribute("user") != null) {
+ *             chain.doFilter(request, response);
+ *         }
+ *         else {
+ *             Servlets.facesRedirect(request, response, "login.xhtml");
+ *         }
+ *     }
+ * }
+ * </pre>
+ *
+ * @author Arjan Tijms
+ * @author Bauke Scholtz
+ */
+public abstract class HttpFilter implements Filter {
+
+	// Constants ------------------------------------------------------------------------------------------------------
+
+	private static final String ERROR_NO_FILTERCONFIG = "FilterConfig is not available."
+		+ " It seems that you've overriden HttpFilter#init(FilterConfig)."
+		+ " You should be overriding HttpFilter#init() instead, otherwise you have to call super.init(config).";
+
+	// Properties -----------------------------------------------------------------------------------------------------
+
+	private FilterConfig filterConfig;
+
+	// Actions --------------------------------------------------------------------------------------------------------
+
+	/**
+	 * Called by the servlet container when the filter is about to be placed into service. This implementation stores
+	 * the {@link FilterConfig} object for later use by the getter methods. It's recommended to <strong>not</strong>
+	 * override this method. Instead, just use {@link #init()} method. When overriding this method anyway, don't forget
+	 * to call <code>super.init(config)</code>, otherwise the getter methods will throw an illegal state exception.
+	 */
+	@Override
+	public void init(FilterConfig filterConfig) throws ServletException {
+		this.filterConfig = filterConfig;
+		init();
+	}
+
+	/**
+	 * Convenience init() method without FilterConfig parameter which will be called by init(FilterConfig).
+	 * @throws ServletException When filter's initialization failed.
+	 */
+	public void init() throws ServletException {
+		//
+	}
+
+	@Override
+	public void doFilter(ServletRequest request, ServletResponse response, FilterChain chain)
+		throws ServletException, IOException
+	{
+		HttpServletRequest httpRequest = (HttpServletRequest) request;
+		HttpServletResponse httpResponse = (HttpServletResponse) response;
+		HttpSession session = httpRequest.getSession(false);
+		doFilter(httpRequest, httpResponse, session, chain);
+	}
+
+	/**
+	 * Filter the HTTP request. The session argument is <code>null</code> if there is no session.
+	 * @param request The HTTP request.
+	 * @param response The HTTP response.
+	 * @param session The HTTP session, if any, else <code>null</code>.
+	 * @param chain The filter chain to continue.
+	 * @throws ServletException As wrapper exception when something fails in the request processing.
+	 * @throws IOException Whenever something fails at I/O level.
+	 * @see Filter#doFilter(ServletRequest, ServletResponse, FilterChain)
+	 */
+	public abstract void doFilter
+		(HttpServletRequest request, HttpServletResponse response, HttpSession session, FilterChain chain)
+			throws ServletException, IOException;
+
+	@Override
+	public void destroy() {
+		filterConfig = null;
+	}
+
+	// Getters --------------------------------------------------------------------------------------------------------
+
+	/**
+	 * Returns the filter config.
+	 * @return The filter config.
+	 */
+	protected FilterConfig getFilterConfig() {
+		checkFilterConfig();
+		return filterConfig;
+	}
+
+	/**
+	 * Returns the value of the filter init parameter associated with the given name.
+	 * @param name The filter init parameter name to return the associated value for.
+	 * @return The value of the filter init parameter associated with the given name.
+	 */
+	protected String getInitParameter(String name) {
+		checkFilterConfig();
+		return filterConfig.getInitParameter(name);
+	}
+
+	/**
+	 * Returns the servlet context.
+	 * @return The servlet context.
+	 */
+	protected ServletContext getServletContext() {
+		checkFilterConfig();
+		return filterConfig.getServletContext();
+	}
+
+	// Helpers --------------------------------------------------------------------------------------------------------
+
+	/**
+	 * Check if the filter config is been set and thus the enduser has properly called super.init(config) when
+	 * overriding the init(config).
+	 * @throws IllegalStateException When this is not the case.
+	 */
+	private void checkFilterConfig() {
+		if (filterConfig == null) {
+			throw new IllegalStateException(ERROR_NO_FILTERCONFIG);
+		}
+	}
+
 }