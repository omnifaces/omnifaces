/*
<<<<<<< HEAD
 * Copyright 2021 OmniFaces
=======
 * Copyright OmniFaces
>>>>>>> 53f6a20a
 *
 * Licensed under the Apache License, Version 2.0 (the "License"); you may not use this file except in compliance with
 * the License. You may obtain a copy of the License at
 *
 *     https://www.apache.org/licenses/LICENSE-2.0
 *
 * Unless required by applicable law or agreed to in writing, software distributed under the License is distributed on
 * an "AS IS" BASIS, WITHOUT WARRANTIES OR CONDITIONS OF ANY KIND, either express or implied. See the License for the
 * specific language governing permissions and limitations under the License.
 */
package org.omnifaces.cdi;

import static org.omnifaces.util.Beans.destroy;

import java.io.Serializable;
import java.util.concurrent.ConcurrentHashMap;

import javax.enterprise.context.spi.Contextual;
import javax.enterprise.context.spi.CreationalContext;
import javax.enterprise.inject.spi.PassivationCapable;

/**
 * CDI bean storage. This class is theoretically reusable for multiple CDI scopes. It's currently however only used by
 * the OmniFaces CDI view scope.
 *
 * @author Radu Creanga {@literal <rdcrng@gmail.com>}
 * @author Bauke Scholtz
 * @since 1.6
 */
public class BeanStorage implements Serializable {

	// Constants ------------------------------------------------------------------------------------------------------

	private static final long serialVersionUID = 1L;

	// Properties -----------------------------------------------------------------------------------------------------

	private final ConcurrentHashMap<String, Serializable> beans;

	// Constructors ---------------------------------------------------------------------------------------------------

	/**
	 * Construct a new CDI bean storage with the given initial capacity of the map holding all beans.
	 * @param initialCapacity The initial capacity of the map holding all beans.
	 */
	public BeanStorage(int initialCapacity) {
		beans = new ConcurrentHashMap<>(initialCapacity);
	}

	// Actions --------------------------------------------------------------------------------------------------------

	/**
	 * Create and return the bean associated with given context and creational context.
	 * @param <T> The generic bean type.
	 * @param type The contextual type of the CDI managed bean.
	 * @param context The context to create the bean in.
	 * @return The bean associated with given context and creational context.
	 * @throws ClassCastException When the bean doesn't implement serializable.
	 */
	public <T> T createBean(Contextual<T> type, CreationalContext<T> context) {
		T bean = type.create(context);
		beans.put(getBeanId(type), (Serializable) bean);
		return bean;
	}

	/**
	 * Returns the bean associated with the given context, or <code>null</code> if there is none.
	 * @param <T> The generic bean type.
	 * @param type The contextual type of the CDI managed bean.
	 * @return The bean associated with the given context, or <code>null</code> if there is none.
	 */
	@SuppressWarnings("unchecked")
	public <T> T getBean(Contextual<T> type) {
		return (T) beans.get(getBeanId(type));
	}

	/**
	 * Returns the bean identifier of the given type.
	 */
	private static String getBeanId(Contextual<?> type) {
		return (type instanceof PassivationCapable) ? ((PassivationCapable) type).getId() : type.getClass().getName();
	}

	/**
	 * Destroy all beans managed so far.
	 */
	public synchronized void destroyBeans() { // Not sure if synchronization is absolutely necessary. Just to be on safe side.
		for (Object bean : beans.values()) {
			destroy(bean);
		}

		beans.clear();
	}

}<|MERGE_RESOLUTION|>--- conflicted
+++ resolved
@@ -1,101 +1,97 @@
-/*
-<<<<<<< HEAD
- * Copyright 2021 OmniFaces
-=======
- * Copyright OmniFaces
->>>>>>> 53f6a20a
- *
- * Licensed under the Apache License, Version 2.0 (the "License"); you may not use this file except in compliance with
- * the License. You may obtain a copy of the License at
- *
- *     https://www.apache.org/licenses/LICENSE-2.0
- *
- * Unless required by applicable law or agreed to in writing, software distributed under the License is distributed on
- * an "AS IS" BASIS, WITHOUT WARRANTIES OR CONDITIONS OF ANY KIND, either express or implied. See the License for the
- * specific language governing permissions and limitations under the License.
- */
-package org.omnifaces.cdi;
-
-import static org.omnifaces.util.Beans.destroy;
-
-import java.io.Serializable;
-import java.util.concurrent.ConcurrentHashMap;
-
-import javax.enterprise.context.spi.Contextual;
-import javax.enterprise.context.spi.CreationalContext;
-import javax.enterprise.inject.spi.PassivationCapable;
-
-/**
- * CDI bean storage. This class is theoretically reusable for multiple CDI scopes. It's currently however only used by
- * the OmniFaces CDI view scope.
- *
- * @author Radu Creanga {@literal <rdcrng@gmail.com>}
- * @author Bauke Scholtz
- * @since 1.6
- */
-public class BeanStorage implements Serializable {
-
-	// Constants ------------------------------------------------------------------------------------------------------
-
-	private static final long serialVersionUID = 1L;
-
-	// Properties -----------------------------------------------------------------------------------------------------
-
-	private final ConcurrentHashMap<String, Serializable> beans;
-
-	// Constructors ---------------------------------------------------------------------------------------------------
-
-	/**
-	 * Construct a new CDI bean storage with the given initial capacity of the map holding all beans.
-	 * @param initialCapacity The initial capacity of the map holding all beans.
-	 */
-	public BeanStorage(int initialCapacity) {
-		beans = new ConcurrentHashMap<>(initialCapacity);
-	}
-
-	// Actions --------------------------------------------------------------------------------------------------------
-
-	/**
-	 * Create and return the bean associated with given context and creational context.
-	 * @param <T> The generic bean type.
-	 * @param type The contextual type of the CDI managed bean.
-	 * @param context The context to create the bean in.
-	 * @return The bean associated with given context and creational context.
-	 * @throws ClassCastException When the bean doesn't implement serializable.
-	 */
-	public <T> T createBean(Contextual<T> type, CreationalContext<T> context) {
-		T bean = type.create(context);
-		beans.put(getBeanId(type), (Serializable) bean);
-		return bean;
-	}
-
-	/**
-	 * Returns the bean associated with the given context, or <code>null</code> if there is none.
-	 * @param <T> The generic bean type.
-	 * @param type The contextual type of the CDI managed bean.
-	 * @return The bean associated with the given context, or <code>null</code> if there is none.
-	 */
-	@SuppressWarnings("unchecked")
-	public <T> T getBean(Contextual<T> type) {
-		return (T) beans.get(getBeanId(type));
-	}
-
-	/**
-	 * Returns the bean identifier of the given type.
-	 */
-	private static String getBeanId(Contextual<?> type) {
-		return (type instanceof PassivationCapable) ? ((PassivationCapable) type).getId() : type.getClass().getName();
-	}
-
-	/**
-	 * Destroy all beans managed so far.
-	 */
-	public synchronized void destroyBeans() { // Not sure if synchronization is absolutely necessary. Just to be on safe side.
-		for (Object bean : beans.values()) {
-			destroy(bean);
-		}
-
-		beans.clear();
-	}
-
+/*
+ * Copyright OmniFaces
+ *
+ * Licensed under the Apache License, Version 2.0 (the "License"); you may not use this file except in compliance with
+ * the License. You may obtain a copy of the License at
+ *
+ *     https://www.apache.org/licenses/LICENSE-2.0
+ *
+ * Unless required by applicable law or agreed to in writing, software distributed under the License is distributed on
+ * an "AS IS" BASIS, WITHOUT WARRANTIES OR CONDITIONS OF ANY KIND, either express or implied. See the License for the
+ * specific language governing permissions and limitations under the License.
+ */
+package org.omnifaces.cdi;
+
+import static org.omnifaces.util.Beans.destroy;
+
+import java.io.Serializable;
+import java.util.concurrent.ConcurrentHashMap;
+
+import javax.enterprise.context.spi.Contextual;
+import javax.enterprise.context.spi.CreationalContext;
+import javax.enterprise.inject.spi.PassivationCapable;
+
+/**
+ * CDI bean storage. This class is theoretically reusable for multiple CDI scopes. It's currently however only used by
+ * the OmniFaces CDI view scope.
+ *
+ * @author Radu Creanga {@literal <rdcrng@gmail.com>}
+ * @author Bauke Scholtz
+ * @since 1.6
+ */
+public class BeanStorage implements Serializable {
+
+	// Constants ------------------------------------------------------------------------------------------------------
+
+	private static final long serialVersionUID = 1L;
+
+	// Properties -----------------------------------------------------------------------------------------------------
+
+	private final ConcurrentHashMap<String, Serializable> beans;
+
+	// Constructors ---------------------------------------------------------------------------------------------------
+
+	/**
+	 * Construct a new CDI bean storage with the given initial capacity of the map holding all beans.
+	 * @param initialCapacity The initial capacity of the map holding all beans.
+	 */
+	public BeanStorage(int initialCapacity) {
+		beans = new ConcurrentHashMap<>(initialCapacity);
+	}
+
+	// Actions --------------------------------------------------------------------------------------------------------
+
+	/**
+	 * Create and return the bean associated with given context and creational context.
+	 * @param <T> The generic bean type.
+	 * @param type The contextual type of the CDI managed bean.
+	 * @param context The context to create the bean in.
+	 * @return The bean associated with given context and creational context.
+	 * @throws ClassCastException When the bean doesn't implement serializable.
+	 */
+	public <T> T createBean(Contextual<T> type, CreationalContext<T> context) {
+		T bean = type.create(context);
+		beans.put(getBeanId(type), (Serializable) bean);
+		return bean;
+	}
+
+	/**
+	 * Returns the bean associated with the given context, or <code>null</code> if there is none.
+	 * @param <T> The generic bean type.
+	 * @param type The contextual type of the CDI managed bean.
+	 * @return The bean associated with the given context, or <code>null</code> if there is none.
+	 */
+	@SuppressWarnings("unchecked")
+	public <T> T getBean(Contextual<T> type) {
+		return (T) beans.get(getBeanId(type));
+	}
+
+	/**
+	 * Returns the bean identifier of the given type.
+	 */
+	private static String getBeanId(Contextual<?> type) {
+		return (type instanceof PassivationCapable) ? ((PassivationCapable) type).getId() : type.getClass().getName();
+	}
+
+	/**
+	 * Destroy all beans managed so far.
+	 */
+	public synchronized void destroyBeans() { // Not sure if synchronization is absolutely necessary. Just to be on safe side.
+		for (Object bean : beans.values()) {
+			destroy(bean);
+		}
+
+		beans.clear();
+	}
+
 }