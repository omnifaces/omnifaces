/*
 * Copyright 2020 OmniFaces
 *
 * Licensed under the Apache License, Version 2.0 (the "License"); you may not use this file except in compliance with
 * the License. You may obtain a copy of the License at
 *
 *     https://www.apache.org/licenses/LICENSE-2.0
 *
 * Unless required by applicable law or agreed to in writing, software distributed under the License is distributed on
 * an "AS IS" BASIS, WITHOUT WARRANTIES OR CONDITIONS OF ANY KIND, either express or implied. See the License for the
 * specific language governing permissions and limitations under the License.
 */
package org.omnifaces.cdi.viewscope;

<<<<<<< HEAD
import static jakarta.faces.application.StateManager.IS_BUILDING_INITIAL_STATE;
import static jakarta.faces.event.PhaseId.RENDER_RESPONSE;
import static java.lang.Boolean.TRUE;
=======
>>>>>>> 5197a67f
import static java.lang.String.format;
import static java.util.logging.Level.FINEST;
import static org.omnifaces.config.OmniFaces.OMNIFACES_EVENT_PARAM_NAME;
import static org.omnifaces.config.OmniFaces.OMNIFACES_LIBRARY_NAME;
import static org.omnifaces.config.OmniFaces.OMNIFACES_SCRIPT_NAME;
import static org.omnifaces.util.BeansLocal.getInstance;
import static org.omnifaces.util.Components.addFormIfNecessary;
import static org.omnifaces.util.Components.addScript;
import static org.omnifaces.util.Components.addScriptResource;
import static org.omnifaces.util.Faces.getViewId;
import static org.omnifaces.util.Faces.getViewRoot;
import static org.omnifaces.util.FacesLocal.getRequest;
import static org.omnifaces.util.FacesLocal.getRequestParameter;
import static org.omnifaces.util.FacesLocal.isAjaxRequestWithPartialRendering;

import java.util.UUID;
import java.util.logging.Level;
import java.util.logging.Logger;

import jakarta.enterprise.context.ApplicationScoped;
import jakarta.enterprise.context.spi.Contextual;
import jakarta.enterprise.context.spi.CreationalContext;
import jakarta.enterprise.inject.spi.Bean;
import jakarta.enterprise.inject.spi.BeanManager;
import jakarta.faces.context.FacesContext;
import jakarta.inject.Inject;
import jakarta.servlet.http.HttpServletRequest;

import org.omnifaces.cdi.BeanStorage;
import org.omnifaces.cdi.ViewScoped;

/**
 * Manages view scoped bean creation and destroy. The creation is initiated by {@link ViewScopeContext} which is
 * registered by {@link ViewScopeExtension} and the destroy is initiated by {@link ViewScopeEventListener} which is
 * registered in <code>faces-config.xml</code>.
 * <p>
 * Depending on {@link ViewScoped#saveInViewState()}, this view scope manager will delegate the creation and destroy
 * further to either {@link ViewScopeStorageInSession} or {@link ViewScopeStorageInViewState} which saves the concrete
 * bean instances in respectively HTTP session or JSF view state.
 *
 * @author Radu Creanga {@literal <rdcrng@gmail.com>}
 * @author Bauke Scholtz
 * @see ViewScoped
 * @see ViewScopeContext
 * @since 1.6
 */
@ApplicationScoped
public class ViewScopeManager {

	// Public constants -----------------------------------------------------------------------------------------------

	/** OmniFaces specific context parameter name of maximum active view scopes in session. */
	public static final String PARAM_NAME_MAX_ACTIVE_VIEW_SCOPES =
		"org.omnifaces.VIEW_SCOPE_MANAGER_MAX_ACTIVE_VIEW_SCOPES";

	/** Mojarra specific context parameter name of maximum number of logical views in session. */
	public static final String PARAM_NAME_MOJARRA_NUMBER_OF_VIEWS =
		"com.sun.faces.numberOfLogicalViews";

	/** MyFaces specific context parameter name of maximum number of views in session. */
	public static final String PARAM_NAME_MYFACES_NUMBER_OF_VIEWS =
		"org.apache.myfaces.NUMBER_OF_VIEWS_IN_SESSION";

	/** Default value of maximum active view scopes in session. */
	public static final int DEFAULT_MAX_ACTIVE_VIEW_SCOPES = 20; // Mojarra's default is 15 and MyFaces' default is 20.

	// Private constants ----------------------------------------------------------------------------------------------

	private static final Logger logger = Logger.getLogger(ViewScopeManager.class.getName());

	private static final String SCRIPT_INIT = "OmniFaces.Unload.init('%s')";
	private static final int DEFAULT_BEANS_PER_VIEW_SCOPE = 3;

	private static final String WARNING_UNSUPPORTED_STATE_SAVING = "@ViewScoped %s"
			+ " requires non-stateless views in order to be able to properly destroy the bean."
			+ " The current view %s is stateless and this may cause memory leaks."
			+ " Consider subclassing the bean with @jakarta.faces.view.ViewScoped annotation.";

	private static final String ERROR_INVALID_STATE_SAVING = "@ViewScoped(saveInViewState=true) %s"
			+ " requires web.xml context parameter 'jakarta.faces.STATE_SAVING_METHOD' being set to 'client'.";

	// Variables ------------------------------------------------------------------------------------------------------

	@Inject
	private BeanManager manager;

	@Inject
	private ViewScopeStorageInSession storageInSession;

	@Inject
	private ViewScopeStorageInViewState storageInViewState;

	// Actions --------------------------------------------------------------------------------------------------------

	/**
	 * Create and returns the CDI view scoped managed bean from the current JSF view scope.
	 * @param <T> The expected return type.
	 * @param type The contextual type of the CDI managed bean.
	 * @param context The CDI context to create the CDI managed bean in.
	 * @return The created CDI view scoped managed bean from the current JSF view scope.
	 */
	public <T> T createBean(Contextual<T> type, CreationalContext<T> context) {
		return getBeanStorage(type).createBean(type, context);
	}

	/**
	 * Returns the CDI view scoped managed bean from the current JSF view scope.
	 * @param <T> The expected return type.
	 * @param type The contextual type of the CDI managed bean.
	 * @return The CDI view scoped managed bean from the current JSF view scope.
	 */
	public <T> T getBean(Contextual<T> type) {
		return getBeanStorage(type).getBean(type);
	}

	/**
	 * This method is invoked during view destroy by {@link ViewScopeEventListener}, in that case destroy all beans in
	 * current active view scope.
	 */
	public void preDestroyView() {
		FacesContext context = FacesContext.getCurrentInstance();
		UUID beanStorageId = null;

		if (isUnloadRequest(context)) {
			try {
				beanStorageId = UUID.fromString(getRequestParameter(context, "id"));
			}
			catch (Exception ignore) {
				logger.log(FINEST, "Ignoring thrown exception; this can only be a hacker attempt.", ignore);
				return;
			}
		}
		else if (isAjaxRequestWithPartialRendering(context)) {
			context.getApplication().getResourceHandler().markResourceRendered(context, OMNIFACES_SCRIPT_NAME, OMNIFACES_LIBRARY_NAME); // Otherwise MyFaces will load a new one during createViewScope() when still in same document (e.g. navigation).
		}

		if (getInstance(manager, ViewScopeStorageInSession.class, false) != null) { // Avoid unnecessary session creation when accessing storageInSession for nothing.
			if (beanStorageId == null) {
				beanStorageId = storageInSession.getBeanStorageId();
			}

			if (beanStorageId != null) {
				storageInSession.destroyBeans(beanStorageId);
			}
		}

		// View scoped beans stored in client side JSF view state are per definition undestroyable, therefore storageInViewState is ignored here.
	}

	// Helpers --------------------------------------------------------------------------------------------------------

	private <T> BeanStorage getBeanStorage(Contextual<T> type) {
		ViewScopeStorage storage = storageInSession;
		Class<?> beanClass = ((Bean<T>) type).getBeanClass();
		ViewScoped annotation = beanClass.getAnnotation(ViewScoped.class);

		if (annotation != null && annotation.saveInViewState()) { // Can be null when declared on producer method.
			checkStateSavingMethod(beanClass);
			storage = storageInViewState;
		}

		UUID beanStorageId = storage.getBeanStorageId();

		if (beanStorageId == null) {
			beanStorageId = UUID.randomUUID();

			if (storage instanceof ViewScopeStorageInSession) {
				if (getViewRoot().isTransient()) {
					logger.log(Level.WARNING, format(WARNING_UNSUPPORTED_STATE_SAVING, beanClass.getName(), getViewId()));
				}
				else {
					registerUnloadScript(beanStorageId);
				}
			}
		}

		BeanStorage beanStorage = storage.getBeanStorage(beanStorageId);

		if (beanStorage == null) {
			beanStorage = new BeanStorage(DEFAULT_BEANS_PER_VIEW_SCOPE);
			storage.setBeanStorage(beanStorageId, beanStorage);
		}

		return beanStorage;
	}

	private void checkStateSavingMethod(Class<?> beanClass) {
		FacesContext context = FacesContext.getCurrentInstance();

		if (!context.getApplication().getStateManager().isSavingStateInClient(context)) {
			throw new IllegalStateException(format(ERROR_INVALID_STATE_SAVING, beanClass.getName()));
		}
	}

	/**
	 * Register unload script.
	 */
	private static void registerUnloadScript(UUID beanStorageId) {
		addFormIfNecessary(); // Required to get view state ID.
		addScriptResource(OMNIFACES_LIBRARY_NAME, OMNIFACES_SCRIPT_NAME);
		addScript(format(SCRIPT_INIT, beanStorageId));
	}

	/**
	 * Returns <code>true</code> if the current request is triggered by an unload request.
	 * @param context The involved faces context.
	 * @return <code>true</code> if the current request is triggered by an unload request.
	 * @since 2.2
	 */
	public static boolean isUnloadRequest(FacesContext context) {
		return isUnloadRequest(getRequest(context));
	}

	/**
	 * Returns <code>true</code> if the given request is triggered by an unload request.
	 * @param request The involved request.
	 * @return <code>true</code> if the given request is triggered by an unload request.
	 * @since 3.1
	 */
	public static boolean isUnloadRequest(HttpServletRequest request) {
		return "unload".equals(request.getParameter(OMNIFACES_EVENT_PARAM_NAME));
	}

}<|MERGE_RESOLUTION|>--- conflicted
+++ resolved
@@ -1,244 +1,240 @@
-/*
- * Copyright 2020 OmniFaces
- *
- * Licensed under the Apache License, Version 2.0 (the "License"); you may not use this file except in compliance with
- * the License. You may obtain a copy of the License at
- *
- *     https://www.apache.org/licenses/LICENSE-2.0
- *
- * Unless required by applicable law or agreed to in writing, software distributed under the License is distributed on
- * an "AS IS" BASIS, WITHOUT WARRANTIES OR CONDITIONS OF ANY KIND, either express or implied. See the License for the
- * specific language governing permissions and limitations under the License.
- */
-package org.omnifaces.cdi.viewscope;
-
-<<<<<<< HEAD
-import static jakarta.faces.application.StateManager.IS_BUILDING_INITIAL_STATE;
-import static jakarta.faces.event.PhaseId.RENDER_RESPONSE;
-import static java.lang.Boolean.TRUE;
-=======
->>>>>>> 5197a67f
-import static java.lang.String.format;
-import static java.util.logging.Level.FINEST;
-import static org.omnifaces.config.OmniFaces.OMNIFACES_EVENT_PARAM_NAME;
-import static org.omnifaces.config.OmniFaces.OMNIFACES_LIBRARY_NAME;
-import static org.omnifaces.config.OmniFaces.OMNIFACES_SCRIPT_NAME;
-import static org.omnifaces.util.BeansLocal.getInstance;
-import static org.omnifaces.util.Components.addFormIfNecessary;
-import static org.omnifaces.util.Components.addScript;
-import static org.omnifaces.util.Components.addScriptResource;
-import static org.omnifaces.util.Faces.getViewId;
-import static org.omnifaces.util.Faces.getViewRoot;
-import static org.omnifaces.util.FacesLocal.getRequest;
-import static org.omnifaces.util.FacesLocal.getRequestParameter;
-import static org.omnifaces.util.FacesLocal.isAjaxRequestWithPartialRendering;
-
-import java.util.UUID;
-import java.util.logging.Level;
-import java.util.logging.Logger;
-
-import jakarta.enterprise.context.ApplicationScoped;
-import jakarta.enterprise.context.spi.Contextual;
-import jakarta.enterprise.context.spi.CreationalContext;
-import jakarta.enterprise.inject.spi.Bean;
-import jakarta.enterprise.inject.spi.BeanManager;
-import jakarta.faces.context.FacesContext;
-import jakarta.inject.Inject;
-import jakarta.servlet.http.HttpServletRequest;
-
-import org.omnifaces.cdi.BeanStorage;
-import org.omnifaces.cdi.ViewScoped;
-
-/**
- * Manages view scoped bean creation and destroy. The creation is initiated by {@link ViewScopeContext} which is
- * registered by {@link ViewScopeExtension} and the destroy is initiated by {@link ViewScopeEventListener} which is
- * registered in <code>faces-config.xml</code>.
- * <p>
- * Depending on {@link ViewScoped#saveInViewState()}, this view scope manager will delegate the creation and destroy
- * further to either {@link ViewScopeStorageInSession} or {@link ViewScopeStorageInViewState} which saves the concrete
- * bean instances in respectively HTTP session or JSF view state.
- *
- * @author Radu Creanga {@literal <rdcrng@gmail.com>}
- * @author Bauke Scholtz
- * @see ViewScoped
- * @see ViewScopeContext
- * @since 1.6
- */
-@ApplicationScoped
-public class ViewScopeManager {
-
-	// Public constants -----------------------------------------------------------------------------------------------
-
-	/** OmniFaces specific context parameter name of maximum active view scopes in session. */
-	public static final String PARAM_NAME_MAX_ACTIVE_VIEW_SCOPES =
-		"org.omnifaces.VIEW_SCOPE_MANAGER_MAX_ACTIVE_VIEW_SCOPES";
-
-	/** Mojarra specific context parameter name of maximum number of logical views in session. */
-	public static final String PARAM_NAME_MOJARRA_NUMBER_OF_VIEWS =
-		"com.sun.faces.numberOfLogicalViews";
-
-	/** MyFaces specific context parameter name of maximum number of views in session. */
-	public static final String PARAM_NAME_MYFACES_NUMBER_OF_VIEWS =
-		"org.apache.myfaces.NUMBER_OF_VIEWS_IN_SESSION";
-
-	/** Default value of maximum active view scopes in session. */
-	public static final int DEFAULT_MAX_ACTIVE_VIEW_SCOPES = 20; // Mojarra's default is 15 and MyFaces' default is 20.
-
-	// Private constants ----------------------------------------------------------------------------------------------
-
-	private static final Logger logger = Logger.getLogger(ViewScopeManager.class.getName());
-
-	private static final String SCRIPT_INIT = "OmniFaces.Unload.init('%s')";
-	private static final int DEFAULT_BEANS_PER_VIEW_SCOPE = 3;
-
-	private static final String WARNING_UNSUPPORTED_STATE_SAVING = "@ViewScoped %s"
-			+ " requires non-stateless views in order to be able to properly destroy the bean."
-			+ " The current view %s is stateless and this may cause memory leaks."
-			+ " Consider subclassing the bean with @jakarta.faces.view.ViewScoped annotation.";
-
-	private static final String ERROR_INVALID_STATE_SAVING = "@ViewScoped(saveInViewState=true) %s"
-			+ " requires web.xml context parameter 'jakarta.faces.STATE_SAVING_METHOD' being set to 'client'.";
-
-	// Variables ------------------------------------------------------------------------------------------------------
-
-	@Inject
-	private BeanManager manager;
-
-	@Inject
-	private ViewScopeStorageInSession storageInSession;
-
-	@Inject
-	private ViewScopeStorageInViewState storageInViewState;
-
-	// Actions --------------------------------------------------------------------------------------------------------
-
-	/**
-	 * Create and returns the CDI view scoped managed bean from the current JSF view scope.
-	 * @param <T> The expected return type.
-	 * @param type The contextual type of the CDI managed bean.
-	 * @param context The CDI context to create the CDI managed bean in.
-	 * @return The created CDI view scoped managed bean from the current JSF view scope.
-	 */
-	public <T> T createBean(Contextual<T> type, CreationalContext<T> context) {
-		return getBeanStorage(type).createBean(type, context);
-	}
-
-	/**
-	 * Returns the CDI view scoped managed bean from the current JSF view scope.
-	 * @param <T> The expected return type.
-	 * @param type The contextual type of the CDI managed bean.
-	 * @return The CDI view scoped managed bean from the current JSF view scope.
-	 */
-	public <T> T getBean(Contextual<T> type) {
-		return getBeanStorage(type).getBean(type);
-	}
-
-	/**
-	 * This method is invoked during view destroy by {@link ViewScopeEventListener}, in that case destroy all beans in
-	 * current active view scope.
-	 */
-	public void preDestroyView() {
-		FacesContext context = FacesContext.getCurrentInstance();
-		UUID beanStorageId = null;
-
-		if (isUnloadRequest(context)) {
-			try {
-				beanStorageId = UUID.fromString(getRequestParameter(context, "id"));
-			}
-			catch (Exception ignore) {
-				logger.log(FINEST, "Ignoring thrown exception; this can only be a hacker attempt.", ignore);
-				return;
-			}
-		}
-		else if (isAjaxRequestWithPartialRendering(context)) {
-			context.getApplication().getResourceHandler().markResourceRendered(context, OMNIFACES_SCRIPT_NAME, OMNIFACES_LIBRARY_NAME); // Otherwise MyFaces will load a new one during createViewScope() when still in same document (e.g. navigation).
-		}
-
-		if (getInstance(manager, ViewScopeStorageInSession.class, false) != null) { // Avoid unnecessary session creation when accessing storageInSession for nothing.
-			if (beanStorageId == null) {
-				beanStorageId = storageInSession.getBeanStorageId();
-			}
-
-			if (beanStorageId != null) {
-				storageInSession.destroyBeans(beanStorageId);
-			}
-		}
-
-		// View scoped beans stored in client side JSF view state are per definition undestroyable, therefore storageInViewState is ignored here.
-	}
-
-	// Helpers --------------------------------------------------------------------------------------------------------
-
-	private <T> BeanStorage getBeanStorage(Contextual<T> type) {
-		ViewScopeStorage storage = storageInSession;
-		Class<?> beanClass = ((Bean<T>) type).getBeanClass();
-		ViewScoped annotation = beanClass.getAnnotation(ViewScoped.class);
-
-		if (annotation != null && annotation.saveInViewState()) { // Can be null when declared on producer method.
-			checkStateSavingMethod(beanClass);
-			storage = storageInViewState;
-		}
-
-		UUID beanStorageId = storage.getBeanStorageId();
-
-		if (beanStorageId == null) {
-			beanStorageId = UUID.randomUUID();
-
-			if (storage instanceof ViewScopeStorageInSession) {
-				if (getViewRoot().isTransient()) {
-					logger.log(Level.WARNING, format(WARNING_UNSUPPORTED_STATE_SAVING, beanClass.getName(), getViewId()));
-				}
-				else {
-					registerUnloadScript(beanStorageId);
-				}
-			}
-		}
-
-		BeanStorage beanStorage = storage.getBeanStorage(beanStorageId);
-
-		if (beanStorage == null) {
-			beanStorage = new BeanStorage(DEFAULT_BEANS_PER_VIEW_SCOPE);
-			storage.setBeanStorage(beanStorageId, beanStorage);
-		}
-
-		return beanStorage;
-	}
-
-	private void checkStateSavingMethod(Class<?> beanClass) {
-		FacesContext context = FacesContext.getCurrentInstance();
-
-		if (!context.getApplication().getStateManager().isSavingStateInClient(context)) {
-			throw new IllegalStateException(format(ERROR_INVALID_STATE_SAVING, beanClass.getName()));
-		}
-	}
-
-	/**
-	 * Register unload script.
-	 */
-	private static void registerUnloadScript(UUID beanStorageId) {
-		addFormIfNecessary(); // Required to get view state ID.
-		addScriptResource(OMNIFACES_LIBRARY_NAME, OMNIFACES_SCRIPT_NAME);
-		addScript(format(SCRIPT_INIT, beanStorageId));
-	}
-
-	/**
-	 * Returns <code>true</code> if the current request is triggered by an unload request.
-	 * @param context The involved faces context.
-	 * @return <code>true</code> if the current request is triggered by an unload request.
-	 * @since 2.2
-	 */
-	public static boolean isUnloadRequest(FacesContext context) {
-		return isUnloadRequest(getRequest(context));
-	}
-
-	/**
-	 * Returns <code>true</code> if the given request is triggered by an unload request.
-	 * @param request The involved request.
-	 * @return <code>true</code> if the given request is triggered by an unload request.
-	 * @since 3.1
-	 */
-	public static boolean isUnloadRequest(HttpServletRequest request) {
-		return "unload".equals(request.getParameter(OMNIFACES_EVENT_PARAM_NAME));
-	}
-
+/*
+ * Copyright 2020 OmniFaces
+ *
+ * Licensed under the Apache License, Version 2.0 (the "License"); you may not use this file except in compliance with
+ * the License. You may obtain a copy of the License at
+ *
+ *     https://www.apache.org/licenses/LICENSE-2.0
+ *
+ * Unless required by applicable law or agreed to in writing, software distributed under the License is distributed on
+ * an "AS IS" BASIS, WITHOUT WARRANTIES OR CONDITIONS OF ANY KIND, either express or implied. See the License for the
+ * specific language governing permissions and limitations under the License.
+ */
+package org.omnifaces.cdi.viewscope;
+
+import static jakarta.faces.application.StateManager.IS_BUILDING_INITIAL_STATE;
+import static jakarta.faces.event.PhaseId.RENDER_RESPONSE;
+import static java.lang.String.format;
+import static java.util.logging.Level.FINEST;
+import static org.omnifaces.config.OmniFaces.OMNIFACES_EVENT_PARAM_NAME;
+import static org.omnifaces.config.OmniFaces.OMNIFACES_LIBRARY_NAME;
+import static org.omnifaces.config.OmniFaces.OMNIFACES_SCRIPT_NAME;
+import static org.omnifaces.util.BeansLocal.getInstance;
+import static org.omnifaces.util.Components.addFormIfNecessary;
+import static org.omnifaces.util.Components.addScript;
+import static org.omnifaces.util.Components.addScriptResource;
+import static org.omnifaces.util.Faces.getViewId;
+import static org.omnifaces.util.Faces.getViewRoot;
+import static org.omnifaces.util.FacesLocal.getRequest;
+import static org.omnifaces.util.FacesLocal.getRequestParameter;
+import static org.omnifaces.util.FacesLocal.isAjaxRequestWithPartialRendering;
+
+import java.util.UUID;
+import java.util.logging.Level;
+import java.util.logging.Logger;
+
+import jakarta.enterprise.context.ApplicationScoped;
+import jakarta.enterprise.context.spi.Contextual;
+import jakarta.enterprise.context.spi.CreationalContext;
+import jakarta.enterprise.inject.spi.Bean;
+import jakarta.enterprise.inject.spi.BeanManager;
+import jakarta.faces.context.FacesContext;
+import jakarta.inject.Inject;
+import jakarta.servlet.http.HttpServletRequest;
+
+import org.omnifaces.cdi.BeanStorage;
+import org.omnifaces.cdi.ViewScoped;
+
+/**
+ * Manages view scoped bean creation and destroy. The creation is initiated by {@link ViewScopeContext} which is
+ * registered by {@link ViewScopeExtension} and the destroy is initiated by {@link ViewScopeEventListener} which is
+ * registered in <code>faces-config.xml</code>.
+ * <p>
+ * Depending on {@link ViewScoped#saveInViewState()}, this view scope manager will delegate the creation and destroy
+ * further to either {@link ViewScopeStorageInSession} or {@link ViewScopeStorageInViewState} which saves the concrete
+ * bean instances in respectively HTTP session or JSF view state.
+ *
+ * @author Radu Creanga {@literal <rdcrng@gmail.com>}
+ * @author Bauke Scholtz
+ * @see ViewScoped
+ * @see ViewScopeContext
+ * @since 1.6
+ */
+@ApplicationScoped
+public class ViewScopeManager {
+
+	// Public constants -----------------------------------------------------------------------------------------------
+
+	/** OmniFaces specific context parameter name of maximum active view scopes in session. */
+	public static final String PARAM_NAME_MAX_ACTIVE_VIEW_SCOPES =
+		"org.omnifaces.VIEW_SCOPE_MANAGER_MAX_ACTIVE_VIEW_SCOPES";
+
+	/** Mojarra specific context parameter name of maximum number of logical views in session. */
+	public static final String PARAM_NAME_MOJARRA_NUMBER_OF_VIEWS =
+		"com.sun.faces.numberOfLogicalViews";
+
+	/** MyFaces specific context parameter name of maximum number of views in session. */
+	public static final String PARAM_NAME_MYFACES_NUMBER_OF_VIEWS =
+		"org.apache.myfaces.NUMBER_OF_VIEWS_IN_SESSION";
+
+	/** Default value of maximum active view scopes in session. */
+	public static final int DEFAULT_MAX_ACTIVE_VIEW_SCOPES = 20; // Mojarra's default is 15 and MyFaces' default is 20.
+
+	// Private constants ----------------------------------------------------------------------------------------------
+
+	private static final Logger logger = Logger.getLogger(ViewScopeManager.class.getName());
+
+	private static final String SCRIPT_INIT = "OmniFaces.Unload.init('%s')";
+	private static final int DEFAULT_BEANS_PER_VIEW_SCOPE = 3;
+
+	private static final String WARNING_UNSUPPORTED_STATE_SAVING = "@ViewScoped %s"
+			+ " requires non-stateless views in order to be able to properly destroy the bean."
+			+ " The current view %s is stateless and this may cause memory leaks."
+			+ " Consider subclassing the bean with @jakarta.faces.view.ViewScoped annotation.";
+
+	private static final String ERROR_INVALID_STATE_SAVING = "@ViewScoped(saveInViewState=true) %s"
+			+ " requires web.xml context parameter 'jakarta.faces.STATE_SAVING_METHOD' being set to 'client'.";
+
+	// Variables ------------------------------------------------------------------------------------------------------
+
+	@Inject
+	private BeanManager manager;
+
+	@Inject
+	private ViewScopeStorageInSession storageInSession;
+
+	@Inject
+	private ViewScopeStorageInViewState storageInViewState;
+
+	// Actions --------------------------------------------------------------------------------------------------------
+
+	/**
+	 * Create and returns the CDI view scoped managed bean from the current JSF view scope.
+	 * @param <T> The expected return type.
+	 * @param type The contextual type of the CDI managed bean.
+	 * @param context The CDI context to create the CDI managed bean in.
+	 * @return The created CDI view scoped managed bean from the current JSF view scope.
+	 */
+	public <T> T createBean(Contextual<T> type, CreationalContext<T> context) {
+		return getBeanStorage(type).createBean(type, context);
+	}
+
+	/**
+	 * Returns the CDI view scoped managed bean from the current JSF view scope.
+	 * @param <T> The expected return type.
+	 * @param type The contextual type of the CDI managed bean.
+	 * @return The CDI view scoped managed bean from the current JSF view scope.
+	 */
+	public <T> T getBean(Contextual<T> type) {
+		return getBeanStorage(type).getBean(type);
+	}
+
+	/**
+	 * This method is invoked during view destroy by {@link ViewScopeEventListener}, in that case destroy all beans in
+	 * current active view scope.
+	 */
+	public void preDestroyView() {
+		FacesContext context = FacesContext.getCurrentInstance();
+		UUID beanStorageId = null;
+
+		if (isUnloadRequest(context)) {
+			try {
+				beanStorageId = UUID.fromString(getRequestParameter(context, "id"));
+			}
+			catch (Exception ignore) {
+				logger.log(FINEST, "Ignoring thrown exception; this can only be a hacker attempt.", ignore);
+				return;
+			}
+		}
+		else if (isAjaxRequestWithPartialRendering(context)) {
+			context.getApplication().getResourceHandler().markResourceRendered(context, OMNIFACES_SCRIPT_NAME, OMNIFACES_LIBRARY_NAME); // Otherwise MyFaces will load a new one during createViewScope() when still in same document (e.g. navigation).
+		}
+
+		if (getInstance(manager, ViewScopeStorageInSession.class, false) != null) { // Avoid unnecessary session creation when accessing storageInSession for nothing.
+			if (beanStorageId == null) {
+				beanStorageId = storageInSession.getBeanStorageId();
+			}
+
+			if (beanStorageId != null) {
+				storageInSession.destroyBeans(beanStorageId);
+			}
+		}
+
+		// View scoped beans stored in client side JSF view state are per definition undestroyable, therefore storageInViewState is ignored here.
+	}
+
+	// Helpers --------------------------------------------------------------------------------------------------------
+
+	private <T> BeanStorage getBeanStorage(Contextual<T> type) {
+		ViewScopeStorage storage = storageInSession;
+		Class<?> beanClass = ((Bean<T>) type).getBeanClass();
+		ViewScoped annotation = beanClass.getAnnotation(ViewScoped.class);
+
+		if (annotation != null && annotation.saveInViewState()) { // Can be null when declared on producer method.
+			checkStateSavingMethod(beanClass);
+			storage = storageInViewState;
+		}
+
+		UUID beanStorageId = storage.getBeanStorageId();
+
+		if (beanStorageId == null) {
+			beanStorageId = UUID.randomUUID();
+
+			if (storage instanceof ViewScopeStorageInSession) {
+				if (getViewRoot().isTransient()) {
+					logger.log(Level.WARNING, format(WARNING_UNSUPPORTED_STATE_SAVING, beanClass.getName(), getViewId()));
+				}
+				else {
+					registerUnloadScript(beanStorageId);
+				}
+			}
+		}
+
+		BeanStorage beanStorage = storage.getBeanStorage(beanStorageId);
+
+		if (beanStorage == null) {
+			beanStorage = new BeanStorage(DEFAULT_BEANS_PER_VIEW_SCOPE);
+			storage.setBeanStorage(beanStorageId, beanStorage);
+		}
+
+		return beanStorage;
+	}
+
+	private void checkStateSavingMethod(Class<?> beanClass) {
+		FacesContext context = FacesContext.getCurrentInstance();
+
+		if (!context.getApplication().getStateManager().isSavingStateInClient(context)) {
+			throw new IllegalStateException(format(ERROR_INVALID_STATE_SAVING, beanClass.getName()));
+		}
+	}
+
+	/**
+	 * Register unload script.
+	 */
+	private static void registerUnloadScript(UUID beanStorageId) {
+		addFormIfNecessary(); // Required to get view state ID.
+		addScriptResource(OMNIFACES_LIBRARY_NAME, OMNIFACES_SCRIPT_NAME);
+		addScript(format(SCRIPT_INIT, beanStorageId));
+	}
+
+	/**
+	 * Returns <code>true</code> if the current request is triggered by an unload request.
+	 * @param context The involved faces context.
+	 * @return <code>true</code> if the current request is triggered by an unload request.
+	 * @since 2.2
+	 */
+	public static boolean isUnloadRequest(FacesContext context) {
+		return isUnloadRequest(getRequest(context));
+	}
+
+	/**
+	 * Returns <code>true</code> if the given request is triggered by an unload request.
+	 * @param request The involved request.
+	 * @return <code>true</code> if the given request is triggered by an unload request.
+	 * @since 3.1
+	 */
+	public static boolean isUnloadRequest(HttpServletRequest request) {
+		return "unload".equals(request.getParameter(OMNIFACES_EVENT_PARAM_NAME));
+	}
+
 }