/*
<<<<<<< HEAD
 * Copyright 2021 OmniFaces
=======
 * Copyright OmniFaces
>>>>>>> 53f6a20a
 *
 * Licensed under the Apache License, Version 2.0 (the "License"); you may not use this file except in compliance with
 * the License. You may obtain a copy of the License at
 *
 *     https://www.apache.org/licenses/LICENSE-2.0
 *
 * Unless required by applicable law or agreed to in writing, software distributed under the License is distributed on
 * an "AS IS" BASIS, WITHOUT WARRANTIES OR CONDITIONS OF ANY KIND, either express or implied. See the License for the
 * specific language governing permissions and limitations under the License.
 */
package org.omnifaces.cdi.viewscope;

import static java.lang.String.format;
import static org.omnifaces.cdi.viewscope.ViewScopeManager.DEFAULT_MAX_ACTIVE_VIEW_SCOPES;
import static org.omnifaces.cdi.viewscope.ViewScopeManager.PARAM_NAME_MAX_ACTIVE_VIEW_SCOPES;
import static org.omnifaces.cdi.viewscope.ViewScopeManager.PARAM_NAME_MOJARRA_NUMBER_OF_VIEWS;
import static org.omnifaces.cdi.viewscope.ViewScopeManager.PARAM_NAME_MYFACES_NUMBER_OF_VIEWS;
import static org.omnifaces.util.Faces.getInitParameter;
import static org.omnifaces.util.Faces.getViewAttribute;
import static org.omnifaces.util.Faces.setViewAttribute;

import java.io.Serializable;
import java.util.UUID;
import java.util.concurrent.ConcurrentMap;

import javax.annotation.PostConstruct;
import javax.annotation.PreDestroy;
import javax.enterprise.context.SessionScoped;

import org.omnifaces.cdi.BeanStorage;
import org.omnifaces.cdi.ViewScoped;
import org.omnifaces.util.concurrentlinkedhashmap.ConcurrentLinkedHashMap;
import org.omnifaces.util.concurrentlinkedhashmap.EvictionListener;

/**
 * Stores view scoped bean instances in a LRU map in HTTP session.
 *
 * @author Bauke Scholtz
 * @see ViewScoped
 * @see ViewScopeManager
 * @since 2.6
 */
@SessionScoped
public class ViewScopeStorageInSession implements ViewScopeStorage, Serializable {

	// Private constants ----------------------------------------------------------------------------------------------

	private static final long serialVersionUID = 1L;
	private static final String[] PARAM_NAMES_MAX_ACTIVE_VIEW_SCOPES = {
		PARAM_NAME_MAX_ACTIVE_VIEW_SCOPES, PARAM_NAME_MOJARRA_NUMBER_OF_VIEWS, PARAM_NAME_MYFACES_NUMBER_OF_VIEWS
	};
	private static final String ERROR_MAX_ACTIVE_VIEW_SCOPES = "The '%s' init param must be a number."
		+ " Encountered an invalid value of '%s'.";

	// Static variables -----------------------------------------------------------------------------------------------

	private static Integer maxActiveViewScopes;

	// Variables ------------------------------------------------------------------------------------------------------

	private ConcurrentMap<UUID, BeanStorage> activeViewScopes;

	// Actions --------------------------------------------------------------------------------------------------------

	/**
	 * Create a new LRU map of active view scopes with maximum weighted capacity depending on several context params.
	 * See javadoc of {@link ViewScoped} for details.
	 */
	@PostConstruct
	public void postConstructSession() {
		activeViewScopes = new ConcurrentLinkedHashMap.Builder<UUID, BeanStorage>()
			.maximumWeightedCapacity(getMaxActiveViewScopes())
			.listener(new BeanStorageEvictionListener())
			.build();
	}

	@Override
	public UUID getBeanStorageId() {
		UUID beanStorageId = getViewAttribute(getClass().getName());
		return (beanStorageId != null && activeViewScopes.containsKey(beanStorageId)) ? beanStorageId : null;
	}

	@Override
	public BeanStorage getBeanStorage(UUID beanStorageId) {
		return activeViewScopes.get(beanStorageId);
	}

	@Override
	public void setBeanStorage(UUID beanStorageId, BeanStorage beanStorage) {
		activeViewScopes.put(beanStorageId, beanStorage);
		setViewAttribute(getClass().getName(), beanStorageId);
	}

	/**
	 * Destroys all beans associated with given bean storage identifier.
	 * @param beanStorageId The bean storage identifier.
	 */
	public void destroyBeans(UUID beanStorageId) {
		BeanStorage storage = activeViewScopes.remove(beanStorageId);

		if (storage != null) {
			storage.destroyBeans();
		}
	}

	/**
	 * This method is invoked during session destroy, in that case destroy all beans in all active view scopes.
	 */
	@PreDestroy
	public void preDestroySession() {
		for (BeanStorage storage : activeViewScopes.values()) {
			storage.destroyBeans();
		}
	}

	// Helpers --------------------------------------------------------------------------------------------------------

	/**
	 * Returns the max active view scopes depending on available context params. This will be calculated lazily once
	 * and re-returned everytime; the faces context is namely not available during class' initialization/construction,
	 * but only during a post construct.
	 */
	private static int getMaxActiveViewScopes() {
		if (maxActiveViewScopes != null) {
			return maxActiveViewScopes;
		}

		for (String name : PARAM_NAMES_MAX_ACTIVE_VIEW_SCOPES) {
			String value = getInitParameter(name);

			if (value != null) {
				try {
					maxActiveViewScopes = Integer.valueOf(value);
					return maxActiveViewScopes;
				}
				catch (NumberFormatException e) {
					throw new IllegalArgumentException(format(ERROR_MAX_ACTIVE_VIEW_SCOPES, name, value), e);
				}
			}
		}

		maxActiveViewScopes = DEFAULT_MAX_ACTIVE_VIEW_SCOPES;
		return maxActiveViewScopes;
	}

	// Nested classes -------------------------------------------------------------------------------------------------

	/**
	 * Listener for {@link ConcurrentLinkedHashMap} which will be invoked when an entry is evicted. It will in turn
	 * invoke {@link BeanStorage#destroyBeans()}.
	 */
	private static final class BeanStorageEvictionListener implements EvictionListener<UUID, BeanStorage>, Serializable {

		private static final long serialVersionUID = 1L;

		@Override
		public void onEviction(UUID id, BeanStorage storage) {
			storage.destroyBeans();
		}

	}

}<|MERGE_RESOLUTION|>--- conflicted
+++ resolved
@@ -1,169 +1,165 @@
-/*
-<<<<<<< HEAD
- * Copyright 2021 OmniFaces
-=======
- * Copyright OmniFaces
->>>>>>> 53f6a20a
- *
- * Licensed under the Apache License, Version 2.0 (the "License"); you may not use this file except in compliance with
- * the License. You may obtain a copy of the License at
- *
- *     https://www.apache.org/licenses/LICENSE-2.0
- *
- * Unless required by applicable law or agreed to in writing, software distributed under the License is distributed on
- * an "AS IS" BASIS, WITHOUT WARRANTIES OR CONDITIONS OF ANY KIND, either express or implied. See the License for the
- * specific language governing permissions and limitations under the License.
- */
-package org.omnifaces.cdi.viewscope;
-
-import static java.lang.String.format;
-import static org.omnifaces.cdi.viewscope.ViewScopeManager.DEFAULT_MAX_ACTIVE_VIEW_SCOPES;
-import static org.omnifaces.cdi.viewscope.ViewScopeManager.PARAM_NAME_MAX_ACTIVE_VIEW_SCOPES;
-import static org.omnifaces.cdi.viewscope.ViewScopeManager.PARAM_NAME_MOJARRA_NUMBER_OF_VIEWS;
-import static org.omnifaces.cdi.viewscope.ViewScopeManager.PARAM_NAME_MYFACES_NUMBER_OF_VIEWS;
-import static org.omnifaces.util.Faces.getInitParameter;
-import static org.omnifaces.util.Faces.getViewAttribute;
-import static org.omnifaces.util.Faces.setViewAttribute;
-
-import java.io.Serializable;
-import java.util.UUID;
-import java.util.concurrent.ConcurrentMap;
-
-import javax.annotation.PostConstruct;
-import javax.annotation.PreDestroy;
-import javax.enterprise.context.SessionScoped;
-
-import org.omnifaces.cdi.BeanStorage;
-import org.omnifaces.cdi.ViewScoped;
-import org.omnifaces.util.concurrentlinkedhashmap.ConcurrentLinkedHashMap;
-import org.omnifaces.util.concurrentlinkedhashmap.EvictionListener;
-
-/**
- * Stores view scoped bean instances in a LRU map in HTTP session.
- *
- * @author Bauke Scholtz
- * @see ViewScoped
- * @see ViewScopeManager
- * @since 2.6
- */
-@SessionScoped
-public class ViewScopeStorageInSession implements ViewScopeStorage, Serializable {
-
-	// Private constants ----------------------------------------------------------------------------------------------
-
-	private static final long serialVersionUID = 1L;
-	private static final String[] PARAM_NAMES_MAX_ACTIVE_VIEW_SCOPES = {
-		PARAM_NAME_MAX_ACTIVE_VIEW_SCOPES, PARAM_NAME_MOJARRA_NUMBER_OF_VIEWS, PARAM_NAME_MYFACES_NUMBER_OF_VIEWS
-	};
-	private static final String ERROR_MAX_ACTIVE_VIEW_SCOPES = "The '%s' init param must be a number."
-		+ " Encountered an invalid value of '%s'.";
-
-	// Static variables -----------------------------------------------------------------------------------------------
-
-	private static Integer maxActiveViewScopes;
-
-	// Variables ------------------------------------------------------------------------------------------------------
-
-	private ConcurrentMap<UUID, BeanStorage> activeViewScopes;
-
-	// Actions --------------------------------------------------------------------------------------------------------
-
-	/**
-	 * Create a new LRU map of active view scopes with maximum weighted capacity depending on several context params.
-	 * See javadoc of {@link ViewScoped} for details.
-	 */
-	@PostConstruct
-	public void postConstructSession() {
-		activeViewScopes = new ConcurrentLinkedHashMap.Builder<UUID, BeanStorage>()
-			.maximumWeightedCapacity(getMaxActiveViewScopes())
-			.listener(new BeanStorageEvictionListener())
-			.build();
-	}
-
-	@Override
-	public UUID getBeanStorageId() {
-		UUID beanStorageId = getViewAttribute(getClass().getName());
-		return (beanStorageId != null && activeViewScopes.containsKey(beanStorageId)) ? beanStorageId : null;
-	}
-
-	@Override
-	public BeanStorage getBeanStorage(UUID beanStorageId) {
-		return activeViewScopes.get(beanStorageId);
-	}
-
-	@Override
-	public void setBeanStorage(UUID beanStorageId, BeanStorage beanStorage) {
-		activeViewScopes.put(beanStorageId, beanStorage);
-		setViewAttribute(getClass().getName(), beanStorageId);
-	}
-
-	/**
-	 * Destroys all beans associated with given bean storage identifier.
-	 * @param beanStorageId The bean storage identifier.
-	 */
-	public void destroyBeans(UUID beanStorageId) {
-		BeanStorage storage = activeViewScopes.remove(beanStorageId);
-
-		if (storage != null) {
-			storage.destroyBeans();
-		}
-	}
-
-	/**
-	 * This method is invoked during session destroy, in that case destroy all beans in all active view scopes.
-	 */
-	@PreDestroy
-	public void preDestroySession() {
-		for (BeanStorage storage : activeViewScopes.values()) {
-			storage.destroyBeans();
-		}
-	}
-
-	// Helpers --------------------------------------------------------------------------------------------------------
-
-	/**
-	 * Returns the max active view scopes depending on available context params. This will be calculated lazily once
-	 * and re-returned everytime; the faces context is namely not available during class' initialization/construction,
-	 * but only during a post construct.
-	 */
-	private static int getMaxActiveViewScopes() {
-		if (maxActiveViewScopes != null) {
-			return maxActiveViewScopes;
-		}
-
-		for (String name : PARAM_NAMES_MAX_ACTIVE_VIEW_SCOPES) {
-			String value = getInitParameter(name);
-
-			if (value != null) {
-				try {
-					maxActiveViewScopes = Integer.valueOf(value);
-					return maxActiveViewScopes;
-				}
-				catch (NumberFormatException e) {
-					throw new IllegalArgumentException(format(ERROR_MAX_ACTIVE_VIEW_SCOPES, name, value), e);
-				}
-			}
-		}
-
-		maxActiveViewScopes = DEFAULT_MAX_ACTIVE_VIEW_SCOPES;
-		return maxActiveViewScopes;
-	}
-
-	// Nested classes -------------------------------------------------------------------------------------------------
-
-	/**
-	 * Listener for {@link ConcurrentLinkedHashMap} which will be invoked when an entry is evicted. It will in turn
-	 * invoke {@link BeanStorage#destroyBeans()}.
-	 */
-	private static final class BeanStorageEvictionListener implements EvictionListener<UUID, BeanStorage>, Serializable {
-
-		private static final long serialVersionUID = 1L;
-
-		@Override
-		public void onEviction(UUID id, BeanStorage storage) {
-			storage.destroyBeans();
-		}
-
-	}
-
+/*
+ * Copyright OmniFaces
+ *
+ * Licensed under the Apache License, Version 2.0 (the "License"); you may not use this file except in compliance with
+ * the License. You may obtain a copy of the License at
+ *
+ *     https://www.apache.org/licenses/LICENSE-2.0
+ *
+ * Unless required by applicable law or agreed to in writing, software distributed under the License is distributed on
+ * an "AS IS" BASIS, WITHOUT WARRANTIES OR CONDITIONS OF ANY KIND, either express or implied. See the License for the
+ * specific language governing permissions and limitations under the License.
+ */
+package org.omnifaces.cdi.viewscope;
+
+import static java.lang.String.format;
+import static org.omnifaces.cdi.viewscope.ViewScopeManager.DEFAULT_MAX_ACTIVE_VIEW_SCOPES;
+import static org.omnifaces.cdi.viewscope.ViewScopeManager.PARAM_NAME_MAX_ACTIVE_VIEW_SCOPES;
+import static org.omnifaces.cdi.viewscope.ViewScopeManager.PARAM_NAME_MOJARRA_NUMBER_OF_VIEWS;
+import static org.omnifaces.cdi.viewscope.ViewScopeManager.PARAM_NAME_MYFACES_NUMBER_OF_VIEWS;
+import static org.omnifaces.util.Faces.getInitParameter;
+import static org.omnifaces.util.Faces.getViewAttribute;
+import static org.omnifaces.util.Faces.setViewAttribute;
+
+import java.io.Serializable;
+import java.util.UUID;
+import java.util.concurrent.ConcurrentMap;
+
+import javax.annotation.PostConstruct;
+import javax.annotation.PreDestroy;
+import javax.enterprise.context.SessionScoped;
+
+import org.omnifaces.cdi.BeanStorage;
+import org.omnifaces.cdi.ViewScoped;
+import org.omnifaces.util.concurrentlinkedhashmap.ConcurrentLinkedHashMap;
+import org.omnifaces.util.concurrentlinkedhashmap.EvictionListener;
+
+/**
+ * Stores view scoped bean instances in a LRU map in HTTP session.
+ *
+ * @author Bauke Scholtz
+ * @see ViewScoped
+ * @see ViewScopeManager
+ * @since 2.6
+ */
+@SessionScoped
+public class ViewScopeStorageInSession implements ViewScopeStorage, Serializable {
+
+	// Private constants ----------------------------------------------------------------------------------------------
+
+	private static final long serialVersionUID = 1L;
+	private static final String[] PARAM_NAMES_MAX_ACTIVE_VIEW_SCOPES = {
+		PARAM_NAME_MAX_ACTIVE_VIEW_SCOPES, PARAM_NAME_MOJARRA_NUMBER_OF_VIEWS, PARAM_NAME_MYFACES_NUMBER_OF_VIEWS
+	};
+	private static final String ERROR_MAX_ACTIVE_VIEW_SCOPES = "The '%s' init param must be a number."
+		+ " Encountered an invalid value of '%s'.";
+
+	// Static variables -----------------------------------------------------------------------------------------------
+
+	private static Integer maxActiveViewScopes;
+
+	// Variables ------------------------------------------------------------------------------------------------------
+
+	private ConcurrentMap<UUID, BeanStorage> activeViewScopes;
+
+	// Actions --------------------------------------------------------------------------------------------------------
+
+	/**
+	 * Create a new LRU map of active view scopes with maximum weighted capacity depending on several context params.
+	 * See javadoc of {@link ViewScoped} for details.
+	 */
+	@PostConstruct
+	public void postConstructSession() {
+		activeViewScopes = new ConcurrentLinkedHashMap.Builder<UUID, BeanStorage>()
+			.maximumWeightedCapacity(getMaxActiveViewScopes())
+			.listener(new BeanStorageEvictionListener())
+			.build();
+	}
+
+	@Override
+	public UUID getBeanStorageId() {
+		UUID beanStorageId = getViewAttribute(getClass().getName());
+		return (beanStorageId != null && activeViewScopes.containsKey(beanStorageId)) ? beanStorageId : null;
+	}
+
+	@Override
+	public BeanStorage getBeanStorage(UUID beanStorageId) {
+		return activeViewScopes.get(beanStorageId);
+	}
+
+	@Override
+	public void setBeanStorage(UUID beanStorageId, BeanStorage beanStorage) {
+		activeViewScopes.put(beanStorageId, beanStorage);
+		setViewAttribute(getClass().getName(), beanStorageId);
+	}
+
+	/**
+	 * Destroys all beans associated with given bean storage identifier.
+	 * @param beanStorageId The bean storage identifier.
+	 */
+	public void destroyBeans(UUID beanStorageId) {
+		BeanStorage storage = activeViewScopes.remove(beanStorageId);
+
+		if (storage != null) {
+			storage.destroyBeans();
+		}
+	}
+
+	/**
+	 * This method is invoked during session destroy, in that case destroy all beans in all active view scopes.
+	 */
+	@PreDestroy
+	public void preDestroySession() {
+		for (BeanStorage storage : activeViewScopes.values()) {
+			storage.destroyBeans();
+		}
+	}
+
+	// Helpers --------------------------------------------------------------------------------------------------------
+
+	/**
+	 * Returns the max active view scopes depending on available context params. This will be calculated lazily once
+	 * and re-returned everytime; the faces context is namely not available during class' initialization/construction,
+	 * but only during a post construct.
+	 */
+	private static int getMaxActiveViewScopes() {
+		if (maxActiveViewScopes != null) {
+			return maxActiveViewScopes;
+		}
+
+		for (String name : PARAM_NAMES_MAX_ACTIVE_VIEW_SCOPES) {
+			String value = getInitParameter(name);
+
+			if (value != null) {
+				try {
+					maxActiveViewScopes = Integer.valueOf(value);
+					return maxActiveViewScopes;
+				}
+				catch (NumberFormatException e) {
+					throw new IllegalArgumentException(format(ERROR_MAX_ACTIVE_VIEW_SCOPES, name, value), e);
+				}
+			}
+		}
+
+		maxActiveViewScopes = DEFAULT_MAX_ACTIVE_VIEW_SCOPES;
+		return maxActiveViewScopes;
+	}
+
+	// Nested classes -------------------------------------------------------------------------------------------------
+
+	/**
+	 * Listener for {@link ConcurrentLinkedHashMap} which will be invoked when an entry is evicted. It will in turn
+	 * invoke {@link BeanStorage#destroyBeans()}.
+	 */
+	private static final class BeanStorageEvictionListener implements EvictionListener<UUID, BeanStorage>, Serializable {
+
+		private static final long serialVersionUID = 1L;
+
+		@Override
+		public void onEviction(UUID id, BeanStorage storage) {
+			storage.destroyBeans();
+		}
+
+	}
+
 }