/*
<<<<<<< HEAD
 * Copyright 2021 OmniFaces
=======
 * Copyright OmniFaces
>>>>>>> 53f6a20a
 *
 * Licensed under the Apache License, Version 2.0 (the "License"); you may not use this file except in compliance with
 * the License. You may obtain a copy of the License at
 *
 *     https://www.apache.org/licenses/LICENSE-2.0
 *
 * Unless required by applicable law or agreed to in writing, software distributed under the License is distributed on
 * an "AS IS" BASIS, WITHOUT WARRANTIES OR CONDITIONS OF ANY KIND, either express or implied. See the License for the
 * specific language governing permissions and limitations under the License.
 */
package org.omnifaces.cdi.viewscope;

import static org.omnifaces.util.Beans.getReference;

import java.lang.annotation.Annotation;

import javax.enterprise.context.ContextNotActiveException;
import javax.enterprise.context.spi.Context;
import javax.enterprise.context.spi.Contextual;
import javax.enterprise.context.spi.CreationalContext;
import javax.faces.component.UIViewRoot;
import javax.faces.context.FacesContext;

import org.omnifaces.cdi.ViewScoped;

/**
 * Provide a context for the <code>&#64;</code>{@link ViewScoped} annotation wherein beans are managed by
 * {@link ViewScopeManager}.
 *
 * @author Radu Creanga {@literal <rdcrng@gmail.com>}
 * @author Bauke Scholtz
 * @see ViewScoped
 * @see ViewScopeManager
 * @since 1.6
 */
public class ViewScopeContext implements Context {

	// Variables ------------------------------------------------------------------------------------------------------

	private ViewScopeManager viewScopeManager;

	// Actions --------------------------------------------------------------------------------------------------------

	/**
	 * Returns {@link ViewScoped} class.
	 */
	@Override
	public Class<? extends Annotation> getScope() {
		return ViewScoped.class;
	}

	/**
	 * Returns <code>true</code> if there is a {@link FacesContext}, and it has a {@link UIViewRoot}, and
	 * {@link #isInitialized()} has returned <code>true</code>.
	 */
	@Override
	public boolean isActive() {
		FacesContext context = FacesContext.getCurrentInstance();
		return context != null && context.getViewRoot() != null && isInitialized();
	}

	@Override
	public <T> T get(Contextual<T> type) {
		checkActive();
		return viewScopeManager.getBean(type);
	}

	@Override
	public <T> T get(Contextual<T> type, CreationalContext<T> context) {
		T instance = get(type);
		return (instance != null) ? instance : viewScopeManager.createBean(type, context);
	}

	// Helpers --------------------------------------------------------------------------------------------------------

	/**
	 * Check and initialize the view scope manager.
	 * @return <code>true</code> if it has been initialized.
	 */
	private boolean isInitialized() {
		if (viewScopeManager == null) {
			viewScopeManager = getReference(ViewScopeManager.class);
		}

		return viewScopeManager != null;
	}

	/**
	 * Throws {@link ContextNotActiveException} when {@link #isActive()} returns <code>false</code>.
	 * @throws ContextNotActiveException When context is not active.
	 */
	private void checkActive() {
		if (!isActive()) {
			throw new ContextNotActiveException();
		}
	}

}<|MERGE_RESOLUTION|>--- conflicted
+++ resolved
@@ -1,104 +1,100 @@
-/*
-<<<<<<< HEAD
- * Copyright 2021 OmniFaces
-=======
- * Copyright OmniFaces
->>>>>>> 53f6a20a
- *
- * Licensed under the Apache License, Version 2.0 (the "License"); you may not use this file except in compliance with
- * the License. You may obtain a copy of the License at
- *
- *     https://www.apache.org/licenses/LICENSE-2.0
- *
- * Unless required by applicable law or agreed to in writing, software distributed under the License is distributed on
- * an "AS IS" BASIS, WITHOUT WARRANTIES OR CONDITIONS OF ANY KIND, either express or implied. See the License for the
- * specific language governing permissions and limitations under the License.
- */
-package org.omnifaces.cdi.viewscope;
-
-import static org.omnifaces.util.Beans.getReference;
-
-import java.lang.annotation.Annotation;
-
-import javax.enterprise.context.ContextNotActiveException;
-import javax.enterprise.context.spi.Context;
-import javax.enterprise.context.spi.Contextual;
-import javax.enterprise.context.spi.CreationalContext;
-import javax.faces.component.UIViewRoot;
-import javax.faces.context.FacesContext;
-
-import org.omnifaces.cdi.ViewScoped;
-
-/**
- * Provide a context for the <code>&#64;</code>{@link ViewScoped} annotation wherein beans are managed by
- * {@link ViewScopeManager}.
- *
- * @author Radu Creanga {@literal <rdcrng@gmail.com>}
- * @author Bauke Scholtz
- * @see ViewScoped
- * @see ViewScopeManager
- * @since 1.6
- */
-public class ViewScopeContext implements Context {
-
-	// Variables ------------------------------------------------------------------------------------------------------
-
-	private ViewScopeManager viewScopeManager;
-
-	// Actions --------------------------------------------------------------------------------------------------------
-
-	/**
-	 * Returns {@link ViewScoped} class.
-	 */
-	@Override
-	public Class<? extends Annotation> getScope() {
-		return ViewScoped.class;
-	}
-
-	/**
-	 * Returns <code>true</code> if there is a {@link FacesContext}, and it has a {@link UIViewRoot}, and
-	 * {@link #isInitialized()} has returned <code>true</code>.
-	 */
-	@Override
-	public boolean isActive() {
-		FacesContext context = FacesContext.getCurrentInstance();
-		return context != null && context.getViewRoot() != null && isInitialized();
-	}
-
-	@Override
-	public <T> T get(Contextual<T> type) {
-		checkActive();
-		return viewScopeManager.getBean(type);
-	}
-
-	@Override
-	public <T> T get(Contextual<T> type, CreationalContext<T> context) {
-		T instance = get(type);
-		return (instance != null) ? instance : viewScopeManager.createBean(type, context);
-	}
-
-	// Helpers --------------------------------------------------------------------------------------------------------
-
-	/**
-	 * Check and initialize the view scope manager.
-	 * @return <code>true</code> if it has been initialized.
-	 */
-	private boolean isInitialized() {
-		if (viewScopeManager == null) {
-			viewScopeManager = getReference(ViewScopeManager.class);
-		}
-
-		return viewScopeManager != null;
-	}
-
-	/**
-	 * Throws {@link ContextNotActiveException} when {@link #isActive()} returns <code>false</code>.
-	 * @throws ContextNotActiveException When context is not active.
-	 */
-	private void checkActive() {
-		if (!isActive()) {
-			throw new ContextNotActiveException();
-		}
-	}
-
+/*
+ * Copyright OmniFaces
+ *
+ * Licensed under the Apache License, Version 2.0 (the "License"); you may not use this file except in compliance with
+ * the License. You may obtain a copy of the License at
+ *
+ *     https://www.apache.org/licenses/LICENSE-2.0
+ *
+ * Unless required by applicable law or agreed to in writing, software distributed under the License is distributed on
+ * an "AS IS" BASIS, WITHOUT WARRANTIES OR CONDITIONS OF ANY KIND, either express or implied. See the License for the
+ * specific language governing permissions and limitations under the License.
+ */
+package org.omnifaces.cdi.viewscope;
+
+import static org.omnifaces.util.Beans.getReference;
+
+import java.lang.annotation.Annotation;
+
+import javax.enterprise.context.ContextNotActiveException;
+import javax.enterprise.context.spi.Context;
+import javax.enterprise.context.spi.Contextual;
+import javax.enterprise.context.spi.CreationalContext;
+import javax.faces.component.UIViewRoot;
+import javax.faces.context.FacesContext;
+
+import org.omnifaces.cdi.ViewScoped;
+
+/**
+ * Provide a context for the <code>&#64;</code>{@link ViewScoped} annotation wherein beans are managed by
+ * {@link ViewScopeManager}.
+ *
+ * @author Radu Creanga {@literal <rdcrng@gmail.com>}
+ * @author Bauke Scholtz
+ * @see ViewScoped
+ * @see ViewScopeManager
+ * @since 1.6
+ */
+public class ViewScopeContext implements Context {
+
+	// Variables ------------------------------------------------------------------------------------------------------
+
+	private ViewScopeManager viewScopeManager;
+
+	// Actions --------------------------------------------------------------------------------------------------------
+
+	/**
+	 * Returns {@link ViewScoped} class.
+	 */
+	@Override
+	public Class<? extends Annotation> getScope() {
+		return ViewScoped.class;
+	}
+
+	/**
+	 * Returns <code>true</code> if there is a {@link FacesContext}, and it has a {@link UIViewRoot}, and
+	 * {@link #isInitialized()} has returned <code>true</code>.
+	 */
+	@Override
+	public boolean isActive() {
+		FacesContext context = FacesContext.getCurrentInstance();
+		return context != null && context.getViewRoot() != null && isInitialized();
+	}
+
+	@Override
+	public <T> T get(Contextual<T> type) {
+		checkActive();
+		return viewScopeManager.getBean(type);
+	}
+
+	@Override
+	public <T> T get(Contextual<T> type, CreationalContext<T> context) {
+		T instance = get(type);
+		return (instance != null) ? instance : viewScopeManager.createBean(type, context);
+	}
+
+	// Helpers --------------------------------------------------------------------------------------------------------
+
+	/**
+	 * Check and initialize the view scope manager.
+	 * @return <code>true</code> if it has been initialized.
+	 */
+	private boolean isInitialized() {
+		if (viewScopeManager == null) {
+			viewScopeManager = getReference(ViewScopeManager.class);
+		}
+
+		return viewScopeManager != null;
+	}
+
+	/**
+	 * Throws {@link ContextNotActiveException} when {@link #isActive()} returns <code>false</code>.
+	 * @throws ContextNotActiveException When context is not active.
+	 */
+	private void checkActive() {
+		if (!isActive()) {
+			throw new ContextNotActiveException();
+		}
+	}
+
 }