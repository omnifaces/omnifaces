/*
<<<<<<< HEAD
 * Copyright 2021 OmniFaces
=======
 * Copyright OmniFaces
>>>>>>> 53f6a20a
 *
 * Licensed under the Apache License, Version 2.0 (the "License"); you may not use this file except in compliance with
 * the License. You may obtain a copy of the License at
 *
 *     https://www.apache.org/licenses/LICENSE-2.0
 *
 * Unless required by applicable law or agreed to in writing, software distributed under the License is distributed on
 * an "AS IS" BASIS, WITHOUT WARRANTIES OR CONDITIONS OF ANY KIND, either express or implied. See the License for the
 * specific language governing permissions and limitations under the License.
 */
package org.omnifaces.cdi.viewscope;

import javax.enterprise.event.Observes;
import javax.enterprise.inject.spi.AfterBeanDiscovery;
import javax.enterprise.inject.spi.Extension;

import org.omnifaces.cdi.ViewScoped;

/**
 * Register the CDI view scope context.
 *
 * @author Radu Creanga {@literal <rdcrng@gmail.com>}
 * @author Bauke Scholtz
 * @see ViewScoped
 * @see ViewScopeContext
 * @see ViewScopeManager
 * @since 1.6
 */
public class ViewScopeExtension implements Extension {

	// Actions --------------------------------------------------------------------------------------------------------

	/**
	 * Register a new view scope context, wrapping the given bean manager and view scope manager bean, in the current
	 * CDI context.
	 * @param event The after bean discovery event.
	 */
	protected void afterBeanDiscovery(@Observes AfterBeanDiscovery event) {
		event.addContext(new ViewScopeContext());
	}

}<|MERGE_RESOLUTION|>--- conflicted
+++ resolved
@@ -1,48 +1,44 @@
-/*
-<<<<<<< HEAD
- * Copyright 2021 OmniFaces
-=======
- * Copyright OmniFaces
->>>>>>> 53f6a20a
- *
- * Licensed under the Apache License, Version 2.0 (the "License"); you may not use this file except in compliance with
- * the License. You may obtain a copy of the License at
- *
- *     https://www.apache.org/licenses/LICENSE-2.0
- *
- * Unless required by applicable law or agreed to in writing, software distributed under the License is distributed on
- * an "AS IS" BASIS, WITHOUT WARRANTIES OR CONDITIONS OF ANY KIND, either express or implied. See the License for the
- * specific language governing permissions and limitations under the License.
- */
-package org.omnifaces.cdi.viewscope;
-
-import javax.enterprise.event.Observes;
-import javax.enterprise.inject.spi.AfterBeanDiscovery;
-import javax.enterprise.inject.spi.Extension;
-
-import org.omnifaces.cdi.ViewScoped;
-
-/**
- * Register the CDI view scope context.
- *
- * @author Radu Creanga {@literal <rdcrng@gmail.com>}
- * @author Bauke Scholtz
- * @see ViewScoped
- * @see ViewScopeContext
- * @see ViewScopeManager
- * @since 1.6
- */
-public class ViewScopeExtension implements Extension {
-
-	// Actions --------------------------------------------------------------------------------------------------------
-
-	/**
-	 * Register a new view scope context, wrapping the given bean manager and view scope manager bean, in the current
-	 * CDI context.
-	 * @param event The after bean discovery event.
-	 */
-	protected void afterBeanDiscovery(@Observes AfterBeanDiscovery event) {
-		event.addContext(new ViewScopeContext());
-	}
-
+/*
+ * Copyright OmniFaces
+ *
+ * Licensed under the Apache License, Version 2.0 (the "License"); you may not use this file except in compliance with
+ * the License. You may obtain a copy of the License at
+ *
+ *     https://www.apache.org/licenses/LICENSE-2.0
+ *
+ * Unless required by applicable law or agreed to in writing, software distributed under the License is distributed on
+ * an "AS IS" BASIS, WITHOUT WARRANTIES OR CONDITIONS OF ANY KIND, either express or implied. See the License for the
+ * specific language governing permissions and limitations under the License.
+ */
+package org.omnifaces.cdi.viewscope;
+
+import javax.enterprise.event.Observes;
+import javax.enterprise.inject.spi.AfterBeanDiscovery;
+import javax.enterprise.inject.spi.Extension;
+
+import org.omnifaces.cdi.ViewScoped;
+
+/**
+ * Register the CDI view scope context.
+ *
+ * @author Radu Creanga {@literal <rdcrng@gmail.com>}
+ * @author Bauke Scholtz
+ * @see ViewScoped
+ * @see ViewScopeContext
+ * @see ViewScopeManager
+ * @since 1.6
+ */
+public class ViewScopeExtension implements Extension {
+
+	// Actions --------------------------------------------------------------------------------------------------------
+
+	/**
+	 * Register a new view scope context, wrapping the given bean manager and view scope manager bean, in the current
+	 * CDI context.
+	 * @param event The after bean discovery event.
+	 */
+	protected void afterBeanDiscovery(@Observes AfterBeanDiscovery event) {
+		event.addContext(new ViewScopeContext());
+	}
+
 }