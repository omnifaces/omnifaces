--- conflicted
+++ resolved
@@ -13,15 +13,10 @@
 package org.omnifaces.cdi.param;
 
 import static java.util.Collections.emptySet;
-import static java.util.Collections.singleton;
 import static org.omnifaces.util.Beans.getCurrentInjectionPoint;
 
 import java.lang.annotation.Annotation;
 import java.lang.reflect.Type;
-<<<<<<< HEAD
-import java.util.HashSet;
-=======
->>>>>>> 71202120
 import java.util.Set;
 
 import jakarta.enterprise.context.Dependent;
@@ -81,11 +76,7 @@
 
     @Override
     public Set<Annotation> getQualifiers() {
-<<<<<<< HEAD
-        return singleton((Annotation) new DefaultParamAnnotationLiteral());
-=======
         return Set.of(new DefaultParamAnnotationLiteral());
->>>>>>> 71202120
     }
 
     @Override
