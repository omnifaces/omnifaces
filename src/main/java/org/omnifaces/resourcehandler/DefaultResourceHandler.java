--- conflicted
+++ resolved
@@ -1,149 +1,145 @@
-/*
-<<<<<<< HEAD
- * Copyright 2021 OmniFaces
-=======
- * Copyright OmniFaces
->>>>>>> 53f6a20a
- *
- * Licensed under the Apache License, Version 2.0 (the "License"); you may not use this file except in compliance with
- * the License. You may obtain a copy of the License at
- *
- *     https://www.apache.org/licenses/LICENSE-2.0
- *
- * Unless required by applicable law or agreed to in writing, software distributed under the License is distributed on
- * an "AS IS" BASIS, WITHOUT WARRANTIES OR CONDITIONS OF ANY KIND, either express or implied. See the License for the
- * specific language governing permissions and limitations under the License.
- */
-package org.omnifaces.resourcehandler;
-
-import javax.faces.application.Resource;
-import javax.faces.application.ResourceHandler;
-import javax.faces.application.ResourceHandlerWrapper;
-
-/**
- * <p>
- * A default {@link ResourceHandler} implementation which hooks on all three {@link #createResource(String)},
- * {@link #createResource(String, String)} and {@link #createResource(String, String, String)} methods. Implementors
- * should only need to override <strong>either</strong> {@link #getLibraryName()} and
- * {@link #createResourceFromLibrary(String, String)}, <strong>or</strong> {@link #decorateResource(Resource)}.
- *
- * @author Bauke Scholtz
- * @since 2.0
- */
-public abstract class DefaultResourceHandler extends ResourceHandlerWrapper {
-
-	// Constants ------------------------------------------------------------------------------------------------------
-
-	public static final String RES_NOT_FOUND = "RES_NOT_FOUND";
-
-	// Constructors ---------------------------------------------------------------------------------------------------
-
-	/**
-	 * Creates a new instance of this default resource handler which wraps the given resource handler.
-	 * @param wrapped The resource handler to be wrapped.
-	 */
-	protected DefaultResourceHandler(ResourceHandler wrapped) {
-		super(wrapped);
-	}
-
-	// Actions --------------------------------------------------------------------------------------------------------
-
-	/**
-	 * Delegate to {@link #decorateResource(Resource, String, String)} with result of {@link #createResource(String)}
-	 * from the wrapped resource handler.
-	 * <p>
-	 * Implementors should <strong>not</strong> override this.
-	 */
-	@Override
-	public Resource createResource(String resourceName) {
-		return decorateResource(getWrapped().createResource(resourceName), resourceName, null);
-	}
-
-	/**
-	 * If library name is not null and it equals {@link #getLibraryName()}, then delegate to
-	 * {@link #createResourceFromLibrary(String, String)} with <code>null</code> as content type, else delegate to
-	 * {@link #decorateResource(Resource, String, String)} with result of {@link #createResource(String, String)}
-	 * from the wrapped resource handler.
-	 * <p>
-	 * Implementors should <strong>not</strong> override this.
-	 */
-	@Override
-	public Resource createResource(String resourceName, String libraryName) {
-		if (libraryName != null && libraryName.equals(getLibraryName())) {
-			return createResourceFromLibrary(resourceName, null);
-		}
-		else {
-			return decorateResource(getWrapped().createResource(resourceName, libraryName), resourceName, libraryName);
-		}
-	}
-
-	/**
-	 * If library name is not null and it equals {@link #getLibraryName()}, then delegate to
-	 * {@link #createResourceFromLibrary(String, String)}, else delegate to
-	 * {@link #decorateResource(Resource, String, String)} with result of
-	 * {@link #createResource(String, String, String)} from the wrapped resource handler.
-	 * <p>
-	 * Implementors should <strong>not</strong> override this.
-	 */
-	@Override
-	public Resource createResource(String resourceName, String libraryName, String contentType) {
-		if (libraryName != null && libraryName.equals(getLibraryName())) {
-			return createResourceFromLibrary(resourceName, contentType);
-		}
-		else {
-			return decorateResource(getWrapped().createResource(resourceName, libraryName, contentType), resourceName, libraryName);
-		}
-	}
-
-	/**
-	 * Returns the library name on which this resource handler implementation should listen. If a resource from
-	 * specifically this library name is requested, then {@link #createResourceFromLibrary(String, String)} will be
-	 * called to create the resource, else {@link #decorateResource(Resource)} will be called with result of the call
-	 * from the wrapped resource handler.
-	 * <p>
-	 * The default implementation returns <code>null</code>.
-	 * @return The library name on which this resource handler implementation should listen.
-	 */
-	public String getLibraryName() {
-		return null;
-	}
-
-	/**
-	 * Returns the library-specific resource in case a resource from specifically the library name as identified by
-	 * {@link #getLibraryName()} is requested.
-	 * <p>
-	 * The default implementation returns <code>null</code>.
-	 * @param resourceName The resource name.
-	 * @param contentType The content type.
-	 * @return The library-specific resource.
-	 */
-	public Resource createResourceFromLibrary(String resourceName, String contentType) {
-		return null;
-	}
-
-	/**
-	 * Decorate the given resource. This will only be called if no library-specific resource has been requested.
-	 * <p>
-	 * The default implementation delegates to {@link #decorateResource(Resource)}.
-	 * @param resource The resource to be decorated.
-	 * @param resourceName The resource name.
-	 * @param libraryName The library name.
-	 * @return The decorated resource.
-	 * @since 2.6
-	 */
-	public Resource decorateResource(Resource resource, String resourceName, String libraryName) {
-		return decorateResource(resource);
-	}
-
-	/**
-	 * Decorate the given resource. This will only be called if no library-specific resource has been requested.
-	 * <p>
-	 * The default implementation just returns the given resource unmodified.
-	 * @param resource The resource to be decorated.
-	 * @return The decorated resource.
-	 */
-	public Resource decorateResource(Resource resource) {
-		return resource;
-	}
-
+/*
+ * Copyright OmniFaces
+ *
+ * Licensed under the Apache License, Version 2.0 (the "License"); you may not use this file except in compliance with
+ * the License. You may obtain a copy of the License at
+ *
+ *     https://www.apache.org/licenses/LICENSE-2.0
+ *
+ * Unless required by applicable law or agreed to in writing, software distributed under the License is distributed on
+ * an "AS IS" BASIS, WITHOUT WARRANTIES OR CONDITIONS OF ANY KIND, either express or implied. See the License for the
+ * specific language governing permissions and limitations under the License.
+ */
+package org.omnifaces.resourcehandler;
+
+import javax.faces.application.Resource;
+import javax.faces.application.ResourceHandler;
+import javax.faces.application.ResourceHandlerWrapper;
+
+/**
+ * <p>
+ * A default {@link ResourceHandler} implementation which hooks on all three {@link #createResource(String)},
+ * {@link #createResource(String, String)} and {@link #createResource(String, String, String)} methods. Implementors
+ * should only need to override <strong>either</strong> {@link #getLibraryName()} and
+ * {@link #createResourceFromLibrary(String, String)}, <strong>or</strong> {@link #decorateResource(Resource)}.
+ *
+ * @author Bauke Scholtz
+ * @since 2.0
+ */
+public abstract class DefaultResourceHandler extends ResourceHandlerWrapper {
+
+	// Constants ------------------------------------------------------------------------------------------------------
+
+	public static final String RES_NOT_FOUND = "RES_NOT_FOUND";
+
+	// Constructors ---------------------------------------------------------------------------------------------------
+
+	/**
+	 * Creates a new instance of this default resource handler which wraps the given resource handler.
+	 * @param wrapped The resource handler to be wrapped.
+	 */
+	protected DefaultResourceHandler(ResourceHandler wrapped) {
+		super(wrapped);
+	}
+
+	// Actions --------------------------------------------------------------------------------------------------------
+
+	/**
+	 * Delegate to {@link #decorateResource(Resource, String, String)} with result of {@link #createResource(String)}
+	 * from the wrapped resource handler.
+	 * <p>
+	 * Implementors should <strong>not</strong> override this.
+	 */
+	@Override
+	public Resource createResource(String resourceName) {
+		return decorateResource(getWrapped().createResource(resourceName), resourceName, null);
+	}
+
+	/**
+	 * If library name is not null and it equals {@link #getLibraryName()}, then delegate to
+	 * {@link #createResourceFromLibrary(String, String)} with <code>null</code> as content type, else delegate to
+	 * {@link #decorateResource(Resource, String, String)} with result of {@link #createResource(String, String)}
+	 * from the wrapped resource handler.
+	 * <p>
+	 * Implementors should <strong>not</strong> override this.
+	 */
+	@Override
+	public Resource createResource(String resourceName, String libraryName) {
+		if (libraryName != null && libraryName.equals(getLibraryName())) {
+			return createResourceFromLibrary(resourceName, null);
+		}
+		else {
+			return decorateResource(getWrapped().createResource(resourceName, libraryName), resourceName, libraryName);
+		}
+	}
+
+	/**
+	 * If library name is not null and it equals {@link #getLibraryName()}, then delegate to
+	 * {@link #createResourceFromLibrary(String, String)}, else delegate to
+	 * {@link #decorateResource(Resource, String, String)} with result of
+	 * {@link #createResource(String, String, String)} from the wrapped resource handler.
+	 * <p>
+	 * Implementors should <strong>not</strong> override this.
+	 */
+	@Override
+	public Resource createResource(String resourceName, String libraryName, String contentType) {
+		if (libraryName != null && libraryName.equals(getLibraryName())) {
+			return createResourceFromLibrary(resourceName, contentType);
+		}
+		else {
+			return decorateResource(getWrapped().createResource(resourceName, libraryName, contentType), resourceName, libraryName);
+		}
+	}
+
+	/**
+	 * Returns the library name on which this resource handler implementation should listen. If a resource from
+	 * specifically this library name is requested, then {@link #createResourceFromLibrary(String, String)} will be
+	 * called to create the resource, else {@link #decorateResource(Resource)} will be called with result of the call
+	 * from the wrapped resource handler.
+	 * <p>
+	 * The default implementation returns <code>null</code>.
+	 * @return The library name on which this resource handler implementation should listen.
+	 */
+	public String getLibraryName() {
+		return null;
+	}
+
+	/**
+	 * Returns the library-specific resource in case a resource from specifically the library name as identified by
+	 * {@link #getLibraryName()} is requested.
+	 * <p>
+	 * The default implementation returns <code>null</code>.
+	 * @param resourceName The resource name.
+	 * @param contentType The content type.
+	 * @return The library-specific resource.
+	 */
+	public Resource createResourceFromLibrary(String resourceName, String contentType) {
+		return null;
+	}
+
+	/**
+	 * Decorate the given resource. This will only be called if no library-specific resource has been requested.
+	 * <p>
+	 * The default implementation delegates to {@link #decorateResource(Resource)}.
+	 * @param resource The resource to be decorated.
+	 * @param resourceName The resource name.
+	 * @param libraryName The library name.
+	 * @return The decorated resource.
+	 * @since 2.6
+	 */
+	public Resource decorateResource(Resource resource, String resourceName, String libraryName) {
+		return decorateResource(resource);
+	}
+
+	/**
+	 * Decorate the given resource. This will only be called if no library-specific resource has been requested.
+	 * <p>
+	 * The default implementation just returns the given resource unmodified.
+	 * @param resource The resource to be decorated.
+	 * @return The decorated resource.
+	 */
+	public Resource decorateResource(Resource resource) {
+		return resource;
+	}
+
 }