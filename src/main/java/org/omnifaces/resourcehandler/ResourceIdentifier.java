/*
 * Copyright OmniFaces
 *
 * Licensed under the Apache License, Version 2.0 (the "License"); you may not use this file except in compliance with
 * the License. You may obtain a copy of the License at
 *
 *     https://www.apache.org/licenses/LICENSE-2.0
 *
 * Unless required by applicable law or agreed to in writing, software distributed under the License is distributed on
 * an "AS IS" BASIS, WITHOUT WARRANTIES OR CONDITIONS OF ANY KIND, either express or implied. See the License for the
 * specific language governing permissions and limitations under the License.
 */
package org.omnifaces.resourcehandler;

import static java.lang.String.format;
import static java.util.logging.Level.WARNING;
import static org.omnifaces.util.FacesLocal.createResource;

import java.security.MessageDigest;
import java.util.Base64;
import java.util.Map;
import java.util.Objects;
import java.util.concurrent.ConcurrentHashMap;
import java.util.function.Predicate;
import java.util.logging.Logger;

import jakarta.faces.application.Resource;
import jakarta.faces.component.UIComponent;
import jakarta.faces.context.FacesContext;

/**
 * Convenience class to represent a resource identifier.
 *
 * @author Bauke Scholtz
 * @since 1.3
 */
public class ResourceIdentifier {

    // Constants ------------------------------------------------------------------------------------------------------

    private static final Logger logger = Logger.getLogger(ResourceIdentifier.class.getName());

    private static final Map<String, String> INTEGRITIES = new ConcurrentHashMap<>();

    private static final String WARNING_CANNOT_COMPUTE_INTEGRITY =
        "Cannot compute integrity for %s; defaulting to empty string";

    // Properties -----------------------------------------------------------------------------------------------------

    private String library;
    private String name;

    // Constructors ---------------------------------------------------------------------------------------------------

    /**
     * Create a new instance based on given standard Faces resource identifier string format <code>library:name</code>.
     * @param resourceIdentifier The standard Faces resource identifier.
     */
    public ResourceIdentifier(String resourceIdentifier) {
        var parts = resourceIdentifier.split(":");
        setLibraryAndName(parts.length > 1 ? parts[0] : null, parts[parts.length - 1]);
    }

    /**
     * Create a new instance based on library and name attributes of the given component resource.
     * @param componentResource The component resource.
     */
    public ResourceIdentifier(UIComponent componentResource) {
        var attributes = componentResource.getAttributes();
        setLibraryAndName((String) attributes.get("library"), (String) attributes.get("name"));
    }

    /**
     * Create a new instance based on given resource library and name.
     * @param library The resource lirbary.
     * @param name The resource name.
     */
    public ResourceIdentifier(String library, String name) {
        setLibraryAndName(library, name);
    }

    /**
     * Create a new instance based on given resource.
     * @param resource The resource.
     * @since 3.13
     */
    public ResourceIdentifier(Resource resource) {
        setLibraryAndName(resource.getLibraryName(), resource.getResourceName());
    }

    private void setLibraryAndName(String library, String name) {
        this.library = library;
        this.name = name != null ? name.split("[?#;]", 2)[0] : null; // Split gets rid of query string and path fragment.
    }

    // Getters --------------------------------------------------------------------------------------------------------

    /**
     * Returns the resource library.
     * @return The resource library.
     */
    public String getLibrary() {
        return library;
    }

    /**
     * Returns the resource name.
     * @return The resource name.
     */
    public String getName() {
        return name;
    }

    /**
     * Returns the resource integrity as base64 encoded sha384 hash.
     * This is lazily computed and will return an empty string when the integrity could not be computed.
     * The reason for the compute failure will be logged as WARNING.
     * @return The resource integrity as base64 encoded sha384 hash.
     * @since 3.13
     */
    public String getIntegrity(FacesContext context) {
        return INTEGRITIES.computeIfAbsent(toString(), k -> computeIntegrity(context, this));
    }

    // Object overrides -----------------------------------------------------------------------------------------------

    @Override
    public boolean equals(Object object) {
        // Basic checks.
        if (object == this) {
            return true;
        }
        if (object == null || object.getClass() != getClass()) {
            return false;
        }

        // Property checks.
        var other = (ResourceIdentifier) object;
<<<<<<< HEAD
        if ((library == null ? other.library != null : !library.equals(other.library)) || (name == null ? other.name != null : !name.equals(other.name))) {
            return false;
        }

        // All passed.
        return true;
=======
        return Objects.equals(library, other.library)
            && Objects.equals(name, other.name);
>>>>>>> bb78703f
    }

    @Override
    public int hashCode() {
        return Objects.hash(library, name);
    }

    /**
     * Returns the resource identifier as string in standard Faces resource identifier format <code>library:name</code>.
     * If there is no library, then only the name is returned without the colon separator like so <code>name</code>.
     */
    @Override
    public String toString() {
        return (library != null ? library + ":" : "") + name;
    }

    // Helpers --------------------------------------------------------------------------------------------------------

    private static String computeIntegrity(FacesContext context, ResourceIdentifier id) {
        try {
<<<<<<< HEAD
            try (var inputStream = createResource(context, id).getInputStream()) {
                var sha384 = MessageDigest.getInstance("SHA-384").digest(inputStream.readAllBytes());
                return "sha384-" + Base64.getEncoder().encodeToString(sha384);
            }
=======
            var content = toByteArray(createResource(context, id).getInputStream());
            var sha384 = MessageDigest.getInstance("SHA-384").digest(content);
            return "sha384-" + Base64.getEncoder().encodeToString(sha384);
>>>>>>> bb78703f
        }
        catch (Exception e) {
            logger.log(WARNING, format(WARNING_CANNOT_COMPUTE_INTEGRITY, id), e);
            return "";
        }
    }

    static void clearIntegrity(Predicate<String> keyPredicate) {
        INTEGRITIES.keySet().removeIf(keyPredicate::test);
    }
}<|MERGE_RESOLUTION|>--- conflicted
+++ resolved
@@ -136,17 +136,8 @@
 
         // Property checks.
         var other = (ResourceIdentifier) object;
-<<<<<<< HEAD
-        if ((library == null ? other.library != null : !library.equals(other.library)) || (name == null ? other.name != null : !name.equals(other.name))) {
-            return false;
-        }
-
-        // All passed.
-        return true;
-=======
         return Objects.equals(library, other.library)
             && Objects.equals(name, other.name);
->>>>>>> bb78703f
     }
 
     @Override
@@ -167,16 +158,10 @@
 
     private static String computeIntegrity(FacesContext context, ResourceIdentifier id) {
         try {
-<<<<<<< HEAD
             try (var inputStream = createResource(context, id).getInputStream()) {
                 var sha384 = MessageDigest.getInstance("SHA-384").digest(inputStream.readAllBytes());
                 return "sha384-" + Base64.getEncoder().encodeToString(sha384);
             }
-=======
-            var content = toByteArray(createResource(context, id).getInputStream());
-            var sha384 = MessageDigest.getInstance("SHA-384").digest(content);
-            return "sha384-" + Base64.getEncoder().encodeToString(sha384);
->>>>>>> bb78703f
         }
         catch (Exception e) {
             logger.log(WARNING, format(WARNING_CANNOT_COMPUTE_INTEGRITY, id), e);
