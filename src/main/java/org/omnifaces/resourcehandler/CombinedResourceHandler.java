--- conflicted
+++ resolved
@@ -1,520 +1,3 @@
-<<<<<<< HEAD
-/*
- * Copyright 2012 OmniFaces.
- *
- * Licensed under the Apache License, Version 2.0 (the "License"); you may not use this file except in compliance with
- * the License. You may obtain a copy of the License at
- *
- *     http://www.apache.org/licenses/LICENSE-2.0
- *
- * Unless required by applicable law or agreed to in writing, software distributed under the License is distributed on
- * an "AS IS" BASIS, WITHOUT WARRANTIES OR CONDITIONS OF ANY KIND, either express or implied. See the License for the
- * specific language governing permissions and limitations under the License.
- */
-package org.omnifaces.resourcehandler;
-
-import static org.omnifaces.util.Events.subscribeToEvent;
-import static org.omnifaces.util.Faces.evaluateExpressionGet;
-import static org.omnifaces.util.Faces.getInitParameter;
-
-import java.util.ArrayList;
-import java.util.Collections;
-import java.util.HashSet;
-import java.util.LinkedHashMap;
-import java.util.List;
-import java.util.Map;
-import java.util.Set;
-
-import javax.faces.application.Resource;
-import javax.faces.application.ResourceHandler;
-import javax.faces.component.UIComponent;
-import javax.faces.component.UIOutput;
-import javax.faces.component.UIViewRoot;
-import javax.faces.context.FacesContext;
-import javax.faces.event.AbortProcessingException;
-import javax.faces.event.PreRenderViewEvent;
-import javax.faces.event.SystemEvent;
-import javax.faces.event.SystemEventListener;
-
-import org.omnifaces.component.script.DeferredScript;
-import org.omnifaces.renderer.DeferredScriptRenderer;
-import org.omnifaces.renderer.InlineScriptRenderer;
-import org.omnifaces.renderer.InlineStylesheetRenderer;
-import org.omnifaces.util.Hacks;
-
-/**
- * <p>
- * This {@link ResourceHandler} implementation will remove all separate script and stylesheet resources which have the
- * <code>target</code> attribute set to <code>"head"</code> from the {@link UIViewRoot} and create a combined one
- * for all scripts and another combined one for all stylesheets.
- *
- * <h3>Installation</h3>
- * <p>
- * To get it to run, this handler needs be registered as follows in <code>faces-config.xml</code>:
- * <pre>
- * &lt;application&gt;
- *     &lt;resource-handler&gt;org.omnifaces.resourcehandler.CombinedResourceHandler&lt;/resource-handler&gt;
- * &lt;/application&gt;
- * </pre>
- *
- * <h3>Usage</h3>
- * <p>
- * Noted shuold be that the <code>target</code> attribute of <code>&lt;h:outputStylesheet&gt;</code> already defaults to
- * <code>"head"</code> but the one of <code>&lt;h:outputScript&gt;</code> not. So if you have placed this inside the
- * <code>&lt;h:head&gt;</code>, then you would still need to explicitly set its <code>target</code> attribute to
- * <code>"head"</code>, otherwise it will be treated as an inline script and not be combined. This is a design
- * limitation. This is not necessary for <code>&lt;o:deferredScript&gt;</code>.
- * <pre>
- * &lt;h:head&gt;
- *     ...
- *     &lt;h:outputStylesheet name="style.css" /&gt;
- *     &lt;h:outputScript name="script.js" target="head" /&gt;
- *     &lt;o:deferredScript name="onload.js" /&gt;
- * &lt;/h:head&gt;
- * </pre>
- * <p>
- * If you want them to appear <em>after</em> any auto-included resources of standard JSF implementation or JSF component
- * libraries, then move the declarations to top of the <code>&lt;h:body&gt;</code>. This is not necessary for
- * <code>&lt;o:deferredScript&gt;</code>.
- * <pre>
- * &lt;h:body&gt;
- *     &lt;h:outputStylesheet name="style.css" /&gt;
- *     &lt;h:outputScript name="script.js" target="head" /&gt;
- *     ...
- * &lt;/h:body&gt;
- * </pre>
- * <p>
- * The generated combined resource URL also includes the "<code>v</code>" request parameter which is the last modified
- * time of the newest individual resource in minutes, so that the browser will always be forced to request the latest
- * version whenever one of the individual resources has changed.
- *
- * <h3>Configuration</h3>
- * <p>
- * The following context parameters are available:
- * <table summary="All available context parameters">
- * <tr><td class="colFirst">
- * <code>{@value org.omnifaces.resourcehandler.CombinedResourceHandler#PARAM_NAME_EXCLUDED_RESOURCES}</code>
- * </td><td>
- * Comma separated string of resource identifiers of <code>&lt;h:head&gt;</code> resources which needs to be excluded
- * from combining. For example:
- * <br><code>&lt;param-value&gt;primefaces:primefaces.css, javax.faces:jsf.js&lt;/param-value&gt;</code>
- * <br>Any combined resource will be included <i>after</i> any of those excluded resources.
- * </td></tr>
- * <tr><td class="colFirst">
- * <code>{@value org.omnifaces.resourcehandler.CombinedResourceHandler#PARAM_NAME_SUPPRESSED_RESOURCES}</code>
- * </td><td>
- * Comma separated string of resource identifiers of <code>&lt;h:head&gt;</code> resources which needs to be suppressed
- * and removed. For example:
- * <br><code>&lt;param-value&gt;skinning.ecss, primefaces:jquery/jquery.js&lt;/param-value&gt;</code>
- * </td></tr>
- * <tr><td class="colFirst">
- * <code>{@value org.omnifaces.resourcehandler.CombinedResourceHandler#PARAM_NAME_INLINE_CSS}</code>
- * </td><td>
- * Set to <code>true</code> if you want to render the combined CSS resources inline (embedded in HTML) instead of as a
- * resource.
- * </td></tr>
- * <tr><td class="colFirst">
- * <code>{@value org.omnifaces.resourcehandler.CombinedResourceHandler#PARAM_NAME_INLINE_JS}</code>
- * </td><td>
- * Set to <code>true</code> if you want to render the combined JS resources inline (embedded in HTML) instead of as a
- * resource.
- * </td></tr>
- * </table>
- * <p>
- * Here, the "resource identifier" is the unique combination of library name and resource name, separated by a colon,
- * exactly the syntax as you would use in <code>#{resource}</code> in EL. If there is no library name, then just omit
- * the colon. Valid examples of resource identifiers are <code>filename.ext</code>, <code>folder/filename.ext</code>,
- * <code>library:filename.ext</code> and <code>library:folder/filename.ext</code>.
- * <p>
- * Note that this combined resource handler is <strong>not</strong> able to combine resources which are <em>not</em>
- * been added as a component resource, but are been hardcoded in some renderer (such as <code>theme.css</code> in case
- * of PrimeFaces and several JavaScript files in case of RichFaces), or are been definied using plain HTML
- * <code>&lt;link&gt;</code> or <code>&lt;script&gt;</code> elements. Also, when you're using RichFaces with the context
- * parameter <code>org.richfaces.resourceOptimization.enabled</code> set to <code>true</code>, then the to-be-combined
- * resource cannot be resolved by a classpath URL due to RichFaces design limitations, so this combined resource handler
- * will use an internal workaround to get it to work anyway, but this involves firing a HTTP request for every resource.
- * The impact should however be relatively negligible as this is performed on localhost.
- *
- * <h3>Conditionally disable combined resource handler</h3>
- * <p>
- * If you'd like to supply a context parameter which conditionally disables the combined resource handler, then set the
- * context parameter {@value org.omnifaces.resourcehandler.CombinedResourceHandler#PARAM_NAME_DISABLED} accordingly.
- * <pre>
- * &lt;context-param&gt;
- *     &lt;param-name&gt;org.omnifaces.COMBINED_RESOURCE_HANDLER_DISABLED&lt;/param-name&gt;
- *     &lt;param-value&gt;true&lt;/param-value&gt;
- * &lt;/context-param&gt;
- * &lt;!-- or --&gt;
- * &lt;context-param&gt;
- *     &lt;param-name&gt;org.omnifaces.COMBINED_RESOURCE_HANDLER_DISABLED&lt;/param-name&gt;
- *     &lt;param-value&gt;#{facesContext.application.projectStage eq 'Development'}&lt;/param-value&gt;
- * &lt;/context-param&gt;
- * &lt;!-- or --&gt;
- * &lt;context-param&gt;
- *     &lt;param-name&gt;org.omnifaces.COMBINED_RESOURCE_HANDLER_DISABLED&lt;/param-name&gt;
- *     &lt;param-value&gt;#{someApplicationScopedBean.someBooleanProperty}&lt;/param-value&gt;
- * &lt;/context-param&gt;
- * </pre>
- * <p>The EL expression is resolved on a per-request basis.</p>
- *
- * <h3>CDNResourceHandler</h3>
- * <p>
- * If you're also using the {@link CDNResourceHandler} or, at least, have configured its context parameter
- * {@value org.omnifaces.resourcehandler.CDNResourceHandler#PARAM_NAME_CDN_RESOURCES}, then those CDN resources will
- * automatically be added to the set of excluded resources.
- *
- * @author Bauke Scholtz
- * @see CombinedResource
- * @see CombinedResourceInfo
- * @see CombinedResourceInputStream
- * @see DynamicResource
- * @see DefaultResourceHandler
- */
-public class CombinedResourceHandler extends DefaultResourceHandler implements SystemEventListener {
-
-	// Constants ------------------------------------------------------------------------------------------------------
-
-	/** The default library name of a combined resource. Make sure that this is never used for other libraries. */
-	public static final String LIBRARY_NAME = "omnifaces.combined";
-
-	/** The context parameter name to conditionally disable combined resource handler. @since 2.0 */
-	public static final String PARAM_NAME_DISABLED =
-		"org.omnifaces.COMBINED_RESOURCE_HANDLER_DISABLED";
-
-	/** The context parameter name to specify resource identifiers which needs to be excluded from combining. */
-	public static final String PARAM_NAME_EXCLUDED_RESOURCES =
-		"org.omnifaces.COMBINED_RESOURCE_HANDLER_EXCLUDED_RESOURCES";
-
-	/** The context parameter name to specify resource identifiers which needs to be suppressed and removed. */
-	public static final String PARAM_NAME_SUPPRESSED_RESOURCES =
-		"org.omnifaces.COMBINED_RESOURCE_HANDLER_SUPPRESSED_RESOURCES";
-
-	/** The context parameter name to enable rendering CSS inline instead of as resource link. */
-	public static final String PARAM_NAME_INLINE_CSS =
-		"org.omnifaces.COMBINED_RESOURCE_HANDLER_INLINE_CSS";
-
-	/** The context parameter name to enable rendering JS inline instead of as resource link. */
-	public static final String PARAM_NAME_INLINE_JS =
-		"org.omnifaces.COMBINED_RESOURCE_HANDLER_INLINE_JS";
-
-	private static final String TARGET_HEAD = "head";
-	private static final String TARGET_BODY = "body";
-
-	// Properties -----------------------------------------------------------------------------------------------------
-
-	private String disabledParam;
-	private Set<ResourceIdentifier> excludedResources;
-	private Set<ResourceIdentifier> suppressedResources;
-	private boolean inlineCSS;
-	private boolean inlineJS;
-
-	// Constructors ---------------------------------------------------------------------------------------------------
-
-	/**
-	 * Creates a new instance of this combined resource handler which wraps the given resource handler. This will also
-	 * register this resource handler as a pre render view event listener, so that it can do the job of removing the
-	 * CSS/JS resources and adding combined ones.
-	 * @param wrapped The resource handler to be wrapped.
-	 */
-	public CombinedResourceHandler(ResourceHandler wrapped) {
-		super(wrapped);
-		disabledParam = getInitParameter(PARAM_NAME_DISABLED);
-		excludedResources = initResources(PARAM_NAME_EXCLUDED_RESOURCES);
-		excludedResources.addAll(initCDNResources());
-		suppressedResources = initResources(PARAM_NAME_SUPPRESSED_RESOURCES);
-		excludedResources.addAll(suppressedResources);
-		inlineCSS = Boolean.valueOf(getInitParameter(PARAM_NAME_INLINE_CSS));
-		inlineJS = Boolean.valueOf(getInitParameter(PARAM_NAME_INLINE_JS));
-		subscribeToEvent(PreRenderViewEvent.class, this);
-	}
-
-	// Actions --------------------------------------------------------------------------------------------------------
-
-	/**
-	 * Returns true if the source is an instance of {@link UIViewRoot}.
-	 */
-	@Override
-	public boolean isListenerForSource(Object source) {
-		return (source instanceof UIViewRoot);
-	}
-
-	/**
-	 * Before rendering of a freshly created view, perform the following actions:
-	 * <ul>
-	 * <li>Collect all component resources from the head.
-	 * <li>Check and collect the script and stylesheet resources separately and remove them from the head.
-	 * <li>If there are any resources in the collection of script and/or stylesheet resources, then create a
-	 * component resource component pointing to the combined resource info and add it to the head at the location of
-	 * the first resource.
-	 * </ul>
-	 */
-	@Override
-	public void processEvent(SystemEvent event) throws AbortProcessingException {
-		if (disabledParam != null && Boolean.valueOf(String.valueOf(evaluateExpressionGet(disabledParam)))) {
-			return;
-		}
-
-		FacesContext context = FacesContext.getCurrentInstance();
-		UIViewRoot view = context.getViewRoot();
-		CombinedResourceBuilder builder = new CombinedResourceBuilder();
-
-		for (UIComponent component : view.getComponentResources(context, TARGET_HEAD)) {
-			if (component.getAttributes().get("name") == null) {
-				continue; // It's likely an inline script, they can't be combined as it might contain EL expressions.
-			}
-
-			builder.add(context, component, component.getRendererType(), new ResourceIdentifier(component), TARGET_HEAD);
-		}
-
-		for (UIComponent component : view.getComponentResources(context, TARGET_BODY)) {
-			if (!(component instanceof DeferredScript)) {
-				continue; // We currently only support deferred scripts. TODO: support body scripts as well?
-			}
-
-			builder.add(context, component, component.getRendererType(), new ResourceIdentifier(component), TARGET_BODY);
-		}
-
-		builder.create(context);
-	}
-
-	@Override
-	public Resource createResource(String resourceName, String libraryName, String contentType) {
-		if (LIBRARY_NAME.equals(libraryName)) {
-			return new CombinedResource(resourceName);
-		}
-		else {
-			return super.createResource(resourceName, libraryName, contentType);
-		}
-	}
-
-	// Helpers --------------------------------------------------------------------------------------------------------
-
-	/**
-	 * Generic method to initialize set of resources based on given application initialization parameter name.
-	 * @param name The application initialization parameter name.
-	 * @return The set of resources which are set by the given application initialization parameter name, or an empty
-	 * set if the parameter is not been set.
-	 */
-	private static Set<ResourceIdentifier> initResources(String name) {
-		Set<ResourceIdentifier> resources = new HashSet<ResourceIdentifier>(1);
-		String configuredResources = getInitParameter(name);
-
-		if (configuredResources != null) {
-			for (String resourceIdentifier : configuredResources.split("\\s*,\\s*")) {
-				resources.add(new ResourceIdentifier(resourceIdentifier));
-			}
-		}
-
-		return resources;
-	}
-
-	/**
-	 * Initialize the set of CDN resources based on {@link CDNResourceHandler} configuration.
-	 * @return The set of CDN resources.
-	 */
-	private static Set<ResourceIdentifier> initCDNResources() {
-		Map<ResourceIdentifier, String> cdnResources = CDNResourceHandler.initCDNResources();
-		return (cdnResources != null) ? cdnResources.keySet() : Collections.<ResourceIdentifier>emptySet();
-	}
-
-	// Inner classes --------------------------------------------------------------------------------------------------
-
-	/**
-	 * General builder to collect, exclude and suppress stylesheet and script component resources.
-	 *
-	 * @author Bauke Scholtz
-	 */
-	private final class CombinedResourceBuilder {
-
-		// Constants --------------------------------------------------------------------------------------------------
-
-		private static final String RENDERER_TYPE_CSS = "javax.faces.resource.Stylesheet";
-		private static final String RENDERER_TYPE_JS = "javax.faces.resource.Script";
-		private static final String EXTENSION_CSS = ".css";
-		private static final String EXTENSION_JS = ".js";
-
-		// General stylesheet/script builder --------------------------------------------------------------------------
-
-		private CombinedResourceBuilder stylesheets;
-		private CombinedResourceBuilder scripts;
-		private Map<String, CombinedResourceBuilder> deferredScripts;
-		private List<UIComponent> componentResourcesToRemove;
-
-		public CombinedResourceBuilder() {
-			stylesheets = new CombinedResourceBuilder(EXTENSION_CSS, TARGET_HEAD);
-			scripts = new CombinedResourceBuilder(EXTENSION_JS, TARGET_HEAD);
-			deferredScripts = new LinkedHashMap<String, CombinedResourceBuilder>();
-			componentResourcesToRemove = new ArrayList<UIComponent>();
-		}
-
-		private void add(FacesContext context, UIComponent component, String rendererType, ResourceIdentifier id, String target) {
-			if (LIBRARY_NAME.equals(id.getLibrary())) {
-				addCombined(context, component, rendererType, id, target); // Found an already combined resource. Extract and recombine it.
-			}
-			else if (rendererType.equals(RENDERER_TYPE_CSS)) {
-				addStylesheet(context, component, id);
-			}
-			else if (rendererType.equals(RENDERER_TYPE_JS)) {
-				addScript(context, component, id);
-			}
-			else if (component instanceof DeferredScript) {
-				addDeferredScript(component, id);
-			}
-
-			// WARNING: START OF HACK! --------------------------------------------------------------------------------
-			// HACK for RichFaces4 because of its non-standard resource library handling. Resources with the extension
-			// ".reslib" have special treatment by RichFaces specific resource library renderer. They represent multiple
-			// resources which are supposed to be dynamically constructed/added with the purpose to keep resource
-			// dependencies in RichFaces components "DRY". So far, it are usually only JS resources.
-			else if (Hacks.isRichFacesResourceLibraryRenderer(rendererType)) {
-				Set<ResourceIdentifier> resourceIdentifiers = Hacks.getRichFacesResourceLibraryResources(id);
-				ResourceHandler handler = context.getApplication().getResourceHandler();
-
-				for (ResourceIdentifier identifier : resourceIdentifiers) {
-					add(context, null, handler.getRendererTypeForResourceName(identifier.getName()), identifier, target);
-				}
-
-				componentResourcesToRemove.add(component);
-			}
-			// --------------------------------------------------------------------------------------------------------
-		}
-
-		private void addCombined(FacesContext context, UIComponent component, String rendererType, ResourceIdentifier id, String target) {
-			String[] resourcePathParts = id.getName().split("\\.", 2)[0].split("/");
-			String resourceId = resourcePathParts[resourcePathParts.length - 1];
-			CombinedResourceInfo info = CombinedResourceInfo.get(resourceId);
-
-			if (info != null) {
-				for (ResourceIdentifier combinedId : info.getResourceIdentifiers()) {
-					add(context, null, rendererType, combinedId, target);
-				}
-			}
-
-			componentResourcesToRemove.add(component);
-		}
-
-		private void addStylesheet(FacesContext context, UIComponent component, ResourceIdentifier id) {
-			if (stylesheets.add(component, id)) {
-				Hacks.setStylesheetResourceRendered(context, id); // Prevents future forced additions by libs.
-			}
-		}
-
-		private void addScript(FacesContext context, UIComponent component, ResourceIdentifier id) {
-			if (Hacks.isScriptResourceRendered(context, id)) { // This is true when o:deferredScript is used.
-				componentResourcesToRemove.add(component);
-			}
-			else if (scripts.add(component, id)) {
-				Hacks.setScriptResourceRendered(context, id); // Prevents future forced additions by libs.
-			}
-		}
-
-		private void addDeferredScript(UIComponent component, ResourceIdentifier id) {
-			String group = (String) component.getAttributes().get("group");
-			CombinedResourceBuilder builder = deferredScripts.get(group);
-
-			if (builder == null) {
-				builder = new CombinedResourceBuilder(EXTENSION_JS, TARGET_BODY);
-				deferredScripts.put(group, builder);
-			}
-
-			builder.add(component, id);
-		}
-
-		public void create(FacesContext context) {
-			stylesheets.create(context, inlineCSS ? InlineStylesheetRenderer.RENDERER_TYPE : RENDERER_TYPE_CSS);
-			scripts.create(context, inlineJS ? InlineScriptRenderer.RENDERER_TYPE : RENDERER_TYPE_JS);
-
-			for (CombinedResourceBuilder builder : deferredScripts.values()) {
-				builder.create(context, DeferredScriptRenderer.RENDERER_TYPE);
-			}
-
-			removeComponentResources(context, componentResourcesToRemove, TARGET_HEAD);
-		}
-
-		// Specific stylesheet/script builder -------------------------------------------------------------------------
-
-		private String extension;
-		private String target;
-		private CombinedResourceInfo.Builder infoBuilder;
-		private UIComponent componentResource;
-
-		private CombinedResourceBuilder(String extension, String target) {
-			this.extension = extension;
-			this.target = target;
-			infoBuilder = new CombinedResourceInfo.Builder();
-			componentResourcesToRemove = new ArrayList<UIComponent>();
-		}
-
-		private boolean add(UIComponent componentResource, ResourceIdentifier resourceIdentifier) {
-			if (componentResource != null && !componentResource.isRendered()) {
-				componentResourcesToRemove.add(componentResource);
-				return true;
-			}
-			else if (excludedResources.isEmpty() || !excludedResources.contains(resourceIdentifier)) {
-				infoBuilder.add(resourceIdentifier);
-
-				if (this.componentResource == null) {
-					this.componentResource = componentResource;
-				}
-				else {
-					if (componentResource instanceof DeferredScript) {
-						mergeAttribute(this.componentResource, componentResource, "onbegin");
-						mergeAttribute(this.componentResource, componentResource, "onsuccess");
-						mergeAttribute(this.componentResource, componentResource, "onerror");
-					}
-					componentResourcesToRemove.add(componentResource);
-				}
-
-				return true;
-			}
-			else if (suppressedResources.contains(resourceIdentifier)) {
-				componentResourcesToRemove.add(componentResource);
-				return true;
-			}
-
-			return false;
-		}
-
-		private void mergeAttribute(UIComponent originalComponent, UIComponent newComponent, String name) {
-			String originalAttribute = getAttribute(originalComponent, name);
-			String newAttribute = getAttribute(newComponent, name);
-			String separator = (originalAttribute.isEmpty() || originalAttribute.endsWith(";") ? "" : ";");
-			originalComponent.getAttributes().put(name, originalAttribute + separator + newAttribute);
-		}
-
-		private String getAttribute(UIComponent component, String name) {
-			String attribute = (String) component.getAttributes().get(name);
-			return (attribute == null) ? "" : attribute.trim();
-		}
-
-		private void create(FacesContext context, String rendererType) {
-			if (!infoBuilder.isEmpty()) {
-				if (componentResource == null) {
-					componentResource = new UIOutput();
-					context.getViewRoot().addComponentResource(context, componentResource, target);
-				}
-
-				componentResource.getAttributes().put("library", LIBRARY_NAME);
-				componentResource.getAttributes().put("name", infoBuilder.create() + extension);
-				componentResource.setRendererType(rendererType);
-			}
-
-			removeComponentResources(context, componentResourcesToRemove, target);
-		}
-
-	}
-
-	private static void removeComponentResources(FacesContext context, List<UIComponent> componentResourcesToRemove, String target) {
-		UIViewRoot view = context.getViewRoot();
-
-		for (UIComponent resourceToRemove : componentResourcesToRemove) {
-			if (resourceToRemove != null) {
-				view.removeComponentResource(context, resourceToRemove, target);
-			}
-		}
-	}
-
-=======
 /*
  * Copyright 2012 OmniFaces.
  *
@@ -859,7 +342,7 @@
 	 * set if the parameter is not been set.
 	 */
 	private static Set<ResourceIdentifier> initResources(String name) {
-		Set<ResourceIdentifier> resources = new HashSet<>(1);
+		Set<ResourceIdentifier> resources = new HashSet<ResourceIdentifier>(1);
 		String configuredResources = getInitParameter(name);
 
 		if (configuredResources != null) {
@@ -926,8 +409,8 @@
 		public CombinedResourceBuilder() {
 			stylesheets = new CombinedResourceBuilder(EXTENSION_CSS, TARGET_HEAD);
 			scripts = new CombinedResourceBuilder(EXTENSION_JS, TARGET_HEAD);
-			deferredScripts = new LinkedHashMap<>();
-			componentResourcesToRemove = new ArrayList<>();
+			deferredScripts = new LinkedHashMap<String, CombinedResourceBuilder>();
+			componentResourcesToRemove = new ArrayList<UIComponent>();
 		}
 
 		private void add(FacesContext context, UIComponent component, String rendererType, ResourceIdentifier id, String target) {
@@ -1025,7 +508,7 @@
 			this.extension = extension;
 			this.target = target;
 			infoBuilder = new CombinedResourceInfo.Builder();
-			componentResourcesToRemove = new ArrayList<>();
+			componentResourcesToRemove = new ArrayList<UIComponent>();
 		}
 
 		private boolean add(UIComponent componentResource, ResourceIdentifier resourceIdentifier) {
@@ -1097,5 +580,4 @@
 		}
 	}
 
->>>>>>> 15adb166
 }