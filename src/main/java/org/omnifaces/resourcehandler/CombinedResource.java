/*
 * Copyright 2012 OmniFaces.
 *
 * Licensed under the Apache License, Version 2.0 (the "License"); you may not use this file except in compliance with
 * the License. You may obtain a copy of the License at
 *
 *     http://www.apache.org/licenses/LICENSE-2.0
 *
 * Unless required by applicable law or agreed to in writing, software distributed under the License is distributed on
 * an "AS IS" BASIS, WITHOUT WARRANTIES OR CONDITIONS OF ANY KIND, either express or implied. See the License for the
 * specific language governing permissions and limitations under the License.
 */
package org.omnifaces.resourcehandler;

import static org.omnifaces.util.Faces.getMimeType;
<<<<<<< HEAD

=======
import static org.omnifaces.util.Utils.toByteArray;

import java.io.ByteArrayInputStream;
>>>>>>> 15adb166
import java.io.IOException;
import java.io.InputStream;

import javax.faces.application.Resource;
<<<<<<< HEAD
=======
import javax.faces.context.FacesContext;

import org.omnifaces.component.output.cache.Cache;
import org.omnifaces.component.output.cache.CacheFactory;
>>>>>>> 15adb166

/**
 * <p>
 * This {@link Resource} implementation holds all the necessary information about combined resources in order to
 * properly serve combined resources on a single HTTP request.
 *
 * @author Bauke Scholtz
 * @author Stephan Rauh {@literal <www.beyondjava.net>}
 */
<<<<<<< HEAD
final class CombinedResource extends DynamicResource {
=======
public class CombinedResource extends DynamicResource {

	// Constants ------------------------------------------------------------------------------------------------------

	private static final String CACHE_SCOPE = "application";
>>>>>>> 15adb166

	// Properties -----------------------------------------------------------------------------------------------------

	private String resourceId;
	private CombinedResourceInfo info;
	private Integer cacheTTL;

	// Constructors ---------------------------------------------------------------------------------------------------

	/**
	 * Constructs a new combined resource based on the given resource name. This constructor is only used by
	 * {@link CombinedResourceHandler#createResource(String, String)}.
	 * @param resourceName The resource name of the combined resource.
<<<<<<< HEAD
	 */
	public CombinedResource(String resourceName) {
		super(resourceName, CombinedResourceHandler.LIBRARY_NAME, getMimeType(resourceName));
		String[] resourcePathParts = resourceName.split("\\.", 2)[0].split("/");
		String resourceId = resourcePathParts[resourcePathParts.length - 1];
		info = CombinedResourceInfo.get(resourceId);
=======
	 * @param cacheTTL The combined resource content cache TTL.
	 */
	public CombinedResource(String resourceName, Integer cacheTTL) {
		super(resourceName, CombinedResourceHandler.LIBRARY_NAME, getMimeType(resourceName));
		String[] resourcePathParts = resourceName.split("\\.", 2)[0].split("/");
		resourceId = resourcePathParts[resourcePathParts.length - 1];
		info = CombinedResourceInfo.get(resourceId);
		this.cacheTTL = cacheTTL;
>>>>>>> 15adb166
	}

	// Actions --------------------------------------------------------------------------------------------------------

	@Override
	public long getLastModified() {
		return (info != null) ? info.getLastModified() : super.getLastModified();
	}

	@Override
	public InputStream getInputStream() throws IOException {
		if (info != null && !info.getResources().isEmpty()) {
<<<<<<< HEAD
			return new CombinedResourceInputStream(info.getResources());
=======
			if (cacheTTL == null) {
				return new CombinedResourceInputStream(info.getResources());
			}
			else {
				return getInputStreamFromCache();
			}
>>>>>>> 15adb166
		}
		else {
			return null;
		}
	}

<<<<<<< HEAD
=======
	/**
	 * Returns the cached input stream, or if there is none, then create one.
	 */
	private InputStream getInputStreamFromCache() throws IOException {
		Cache combinedResourceCache = CacheFactory.getCache(FacesContext.getCurrentInstance(), CACHE_SCOPE);
		byte[] cachedCombinedResource;

		synchronized (CombinedResourceHandler.class) {
			cachedCombinedResource = (byte[]) combinedResourceCache.getObject(resourceId);
		}

		if (cachedCombinedResource == null) {
			cachedCombinedResource = toByteArray(new CombinedResourceInputStream(info.getResources()));

			synchronized (CombinedResourceHandler.class) {
				if (combinedResourceCache.getObject(resourceId) == null) {
					combinedResourceCache.putObject(resourceId, cachedCombinedResource, cacheTTL);
				}
			}
		}

		return new ByteArrayInputStream(cachedCombinedResource);
	}

>>>>>>> 15adb166
}<|MERGE_RESOLUTION|>--- conflicted
+++ resolved
@@ -1,137 +1,110 @@
-/*
- * Copyright 2012 OmniFaces.
- *
- * Licensed under the Apache License, Version 2.0 (the "License"); you may not use this file except in compliance with
- * the License. You may obtain a copy of the License at
- *
- *     http://www.apache.org/licenses/LICENSE-2.0
- *
- * Unless required by applicable law or agreed to in writing, software distributed under the License is distributed on
- * an "AS IS" BASIS, WITHOUT WARRANTIES OR CONDITIONS OF ANY KIND, either express or implied. See the License for the
- * specific language governing permissions and limitations under the License.
- */
-package org.omnifaces.resourcehandler;
-
-import static org.omnifaces.util.Faces.getMimeType;
-<<<<<<< HEAD
-
-=======
-import static org.omnifaces.util.Utils.toByteArray;
-
-import java.io.ByteArrayInputStream;
->>>>>>> 15adb166
-import java.io.IOException;
-import java.io.InputStream;
-
-import javax.faces.application.Resource;
-<<<<<<< HEAD
-=======
-import javax.faces.context.FacesContext;
-
-import org.omnifaces.component.output.cache.Cache;
-import org.omnifaces.component.output.cache.CacheFactory;
->>>>>>> 15adb166
-
-/**
- * <p>
- * This {@link Resource} implementation holds all the necessary information about combined resources in order to
- * properly serve combined resources on a single HTTP request.
- *
- * @author Bauke Scholtz
- * @author Stephan Rauh {@literal <www.beyondjava.net>}
- */
-<<<<<<< HEAD
-final class CombinedResource extends DynamicResource {
-=======
-public class CombinedResource extends DynamicResource {
-
-	// Constants ------------------------------------------------------------------------------------------------------
-
-	private static final String CACHE_SCOPE = "application";
->>>>>>> 15adb166
-
-	// Properties -----------------------------------------------------------------------------------------------------
-
-	private String resourceId;
-	private CombinedResourceInfo info;
-	private Integer cacheTTL;
-
-	// Constructors ---------------------------------------------------------------------------------------------------
-
-	/**
-	 * Constructs a new combined resource based on the given resource name. This constructor is only used by
-	 * {@link CombinedResourceHandler#createResource(String, String)}.
-	 * @param resourceName The resource name of the combined resource.
-<<<<<<< HEAD
-	 */
-	public CombinedResource(String resourceName) {
-		super(resourceName, CombinedResourceHandler.LIBRARY_NAME, getMimeType(resourceName));
-		String[] resourcePathParts = resourceName.split("\\.", 2)[0].split("/");
-		String resourceId = resourcePathParts[resourcePathParts.length - 1];
-		info = CombinedResourceInfo.get(resourceId);
-=======
-	 * @param cacheTTL The combined resource content cache TTL.
-	 */
-	public CombinedResource(String resourceName, Integer cacheTTL) {
-		super(resourceName, CombinedResourceHandler.LIBRARY_NAME, getMimeType(resourceName));
-		String[] resourcePathParts = resourceName.split("\\.", 2)[0].split("/");
-		resourceId = resourcePathParts[resourcePathParts.length - 1];
-		info = CombinedResourceInfo.get(resourceId);
-		this.cacheTTL = cacheTTL;
->>>>>>> 15adb166
-	}
-
-	// Actions --------------------------------------------------------------------------------------------------------
-
-	@Override
-	public long getLastModified() {
-		return (info != null) ? info.getLastModified() : super.getLastModified();
-	}
-
-	@Override
-	public InputStream getInputStream() throws IOException {
-		if (info != null && !info.getResources().isEmpty()) {
-<<<<<<< HEAD
-			return new CombinedResourceInputStream(info.getResources());
-=======
-			if (cacheTTL == null) {
-				return new CombinedResourceInputStream(info.getResources());
-			}
-			else {
-				return getInputStreamFromCache();
-			}
->>>>>>> 15adb166
-		}
-		else {
-			return null;
-		}
-	}
-
-<<<<<<< HEAD
-=======
-	/**
-	 * Returns the cached input stream, or if there is none, then create one.
-	 */
-	private InputStream getInputStreamFromCache() throws IOException {
-		Cache combinedResourceCache = CacheFactory.getCache(FacesContext.getCurrentInstance(), CACHE_SCOPE);
-		byte[] cachedCombinedResource;
-
-		synchronized (CombinedResourceHandler.class) {
-			cachedCombinedResource = (byte[]) combinedResourceCache.getObject(resourceId);
-		}
-
-		if (cachedCombinedResource == null) {
-			cachedCombinedResource = toByteArray(new CombinedResourceInputStream(info.getResources()));
-
-			synchronized (CombinedResourceHandler.class) {
-				if (combinedResourceCache.getObject(resourceId) == null) {
-					combinedResourceCache.putObject(resourceId, cachedCombinedResource, cacheTTL);
-				}
-			}
-		}
-
-		return new ByteArrayInputStream(cachedCombinedResource);
-	}
-
->>>>>>> 15adb166
+/*
+ * Copyright 2012 OmniFaces.
+ *
+ * Licensed under the Apache License, Version 2.0 (the "License"); you may not use this file except in compliance with
+ * the License. You may obtain a copy of the License at
+ *
+ *     http://www.apache.org/licenses/LICENSE-2.0
+ *
+ * Unless required by applicable law or agreed to in writing, software distributed under the License is distributed on
+ * an "AS IS" BASIS, WITHOUT WARRANTIES OR CONDITIONS OF ANY KIND, either express or implied. See the License for the
+ * specific language governing permissions and limitations under the License.
+ */
+package org.omnifaces.resourcehandler;
+
+import static org.omnifaces.util.Faces.getMimeType;
+import static org.omnifaces.util.Utils.toByteArray;
+
+import java.io.ByteArrayInputStream;
+import java.io.IOException;
+import java.io.InputStream;
+
+import javax.faces.application.Resource;
+import javax.faces.context.FacesContext;
+
+import org.omnifaces.component.output.cache.Cache;
+import org.omnifaces.component.output.cache.CacheFactory;
+
+/**
+ * <p>
+ * This {@link Resource} implementation holds all the necessary information about combined resources in order to
+ * properly serve combined resources on a single HTTP request.
+ *
+ * @author Bauke Scholtz
+ * @author Stephan Rauh {@literal <www.beyondjava.net>}
+ */
+public class CombinedResource extends DynamicResource {
+
+	// Constants ------------------------------------------------------------------------------------------------------
+
+	private static final String CACHE_SCOPE = "application";
+
+	// Properties -----------------------------------------------------------------------------------------------------
+
+	private String resourceId;
+	private CombinedResourceInfo info;
+	private Integer cacheTTL;
+
+	// Constructors ---------------------------------------------------------------------------------------------------
+
+	/**
+	 * Constructs a new combined resource based on the given resource name. This constructor is only used by
+	 * {@link CombinedResourceHandler#createResource(String, String)}.
+	 * @param resourceName The resource name of the combined resource.
+	 * @param cacheTTL The combined resource content cache TTL.
+	 */
+	public CombinedResource(String resourceName, Integer cacheTTL) {
+		super(resourceName, CombinedResourceHandler.LIBRARY_NAME, getMimeType(resourceName));
+		String[] resourcePathParts = resourceName.split("\\.", 2)[0].split("/");
+		resourceId = resourcePathParts[resourcePathParts.length - 1];
+		info = CombinedResourceInfo.get(resourceId);
+		this.cacheTTL = cacheTTL;
+	}
+
+	// Actions --------------------------------------------------------------------------------------------------------
+
+	@Override
+	public long getLastModified() {
+		return (info != null) ? info.getLastModified() : super.getLastModified();
+	}
+
+	@Override
+	public InputStream getInputStream() throws IOException {
+		if (info != null && !info.getResources().isEmpty()) {
+			if (cacheTTL == null) {
+				return new CombinedResourceInputStream(info.getResources());
+			}
+			else {
+				return getInputStreamFromCache();
+			}
+		}
+		else {
+			return null;
+		}
+	}
+
+	/**
+	 * Returns the cached input stream, or if there is none, then create one.
+	 */
+	private InputStream getInputStreamFromCache() throws IOException {
+		Cache combinedResourceCache = CacheFactory.getCache(FacesContext.getCurrentInstance(), CACHE_SCOPE);
+		byte[] cachedCombinedResource;
+
+		synchronized (CombinedResourceHandler.class) {
+			cachedCombinedResource = (byte[]) combinedResourceCache.getObject(resourceId);
+		}
+
+		if (cachedCombinedResource == null) {
+			cachedCombinedResource = toByteArray(new CombinedResourceInputStream(info.getResources()));
+
+			synchronized (CombinedResourceHandler.class) {
+				if (combinedResourceCache.getObject(resourceId) == null) {
+					combinedResourceCache.putObject(resourceId, cachedCombinedResource, cacheTTL);
+				}
+			}
+		}
+
+		return new ByteArrayInputStream(cachedCombinedResource);
+	}
+
 }