--- conflicted
+++ resolved
@@ -28,12 +28,8 @@
  * cache will be busted whenever the version parameter changes.
  * <p>
  * NOTE: if resource URL already has <code>v</code> query string parameter, or when it is URL-rewritten to not include
-<<<<<<< HEAD
  * <code>{@value jakarta.faces.application.ResourceHandler#RESOURCE_IDENTIFIER}</code> path anymore, then these will be ignored.
-=======
- * <code>{@value javax.faces.application.ResourceHandler#RESOURCE_IDENTIFIER}</code> path anymore, then these will be ignored.
  * <h3>Installation</h3>
->>>>>>> 568a993f
  * <p>
  * To get it to run, this handler needs be registered as follows in <code>faces-config.xml</code>:
  * <pre>
@@ -70,7 +66,6 @@
     private static final String VERSION_SUFFIX = "v=";
     private final Lazy<String> versionString;
 
-<<<<<<< HEAD
     /**
      * Creates a new instance of this versioned resource handler which wraps the given resource handler.
      * This will also initialize the version based on the context parameter.
@@ -78,14 +73,8 @@
      */
     public VersionedResourceHandler(ResourceHandler wrapped) {
         super(wrapped);
-        versionString = new Lazy<>(() -> encodeURL(evaluateExpressionGet(getInitParameter(PARAM_NAME_VERSION))));
+        versionString = new Lazy<>(() -> ofNullable(evaluateExpressionGet(getInitParameter(PARAM_NAME_VERSION))).map(String::valueOf).map(Utils::encodeURL).orElse(null));
     }
-=======
-	public VersionedResourceHandler(ResourceHandler wrapped) {
-		super(wrapped);
-		versionString = new Lazy<>(() -> ofNullable(evaluateExpressionGet(getInitParameter(PARAM_NAME_VERSION))).map(String::valueOf).map(Utils::encodeURL).orElse(null));
-	}
->>>>>>> 568a993f
 
     @Override
     public Resource decorateResource(Resource resource) {
