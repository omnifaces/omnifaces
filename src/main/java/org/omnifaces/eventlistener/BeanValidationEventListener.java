/*
 * Copyright OmniFaces
 *
 * Licensed under the Apache License, Version 2.0 (the "License"); you may not use this file except in compliance with
 * the License. You may obtain a copy of the License at
 *
 *     https://www.apache.org/licenses/LICENSE-2.0
 *
 * Unless required by applicable law or agreed to in writing, software distributed under the License is distributed on
 * an "AS IS" BASIS, WITHOUT WARRANTIES OR CONDITIONS OF ANY KIND, either express or implied. See the License for the
 * specific language governing permissions and limitations under the License.
 */
package org.omnifaces.eventlistener;

import static java.lang.String.format;
import static java.util.logging.Level.FINER;

import java.util.logging.Logger;

import jakarta.faces.component.EditableValueHolder;
import jakarta.faces.component.UICommand;
import jakarta.faces.component.UIInput;
import jakarta.faces.event.PostValidateEvent;
import jakarta.faces.event.PreValidateEvent;
import jakarta.faces.event.SystemEvent;
import jakarta.faces.event.SystemEventListener;
import jakarta.faces.validator.BeanValidator;

/**
 * Overrides {@link BeanValidator#setValidationGroups(String)} for all components in the current view. This allows to
 * temporarily use different validationGroups or disabling validation if a specific {@link UICommand} or {@link UIInput}
 * has invoked the form submit.
 *
 * @author Adrian Gygax
 * @author Bauke Scholtz
 * @since 1.3
 */
public class BeanValidationEventListener implements SystemEventListener {

    // Constants ------------------------------------------------------------------------------------------------------

    private static final String ATTRIBUTE_ORIGINAL_VALIDATION_GROUPS =
        "BeanValidationEventListener.originalValidationGroups";
    private static final Logger LOGGER =
        Logger.getLogger(BeanValidationEventListener.class.getName());
    private static final String LOG_VALIDATION_GROUPS_OVERRIDDEN =
        "Validation groups for component with id '%s' overriden from '%s' to '%s'";

    // Variables ------------------------------------------------------------------------------------------------------

    private String validationGroups;
    private boolean disabled;

    // Constructors ---------------------------------------------------------------------------------------------------

    /**
     * Construct an instance of bean validation event listener based on the given validation groups and disabled state.
     * @param validationGroups The validation groups.
     * @param disabled The disabled state.
     */
    public BeanValidationEventListener(String validationGroups, boolean disabled) {
        this.validationGroups = validationGroups;
        this.disabled = disabled;
    }

    // Actions --------------------------------------------------------------------------------------------------------

    /**
     * Only listens to {@link UIInput} components which have a {@link jakarta.faces.validator.BeanValidator} assigned.
     */
    @Override
    public boolean isListenerForSource(Object source) {
        return source instanceof UIInput input && getBeanValidator(input) != null;
    }

    /**
     * Handle the {@link PreValidateEvent} and {@link PostValidateEvent}.
     */
    @Override
    public void processEvent(SystemEvent event) {
        if (event instanceof PreValidateEvent preValidateEvent) {
            handlePreValidate((UIInput) preValidateEvent.getComponent());
        }
        else if (event instanceof PostValidateEvent postValidateEvent) {
            handlePostValidate((UIInput) postValidateEvent.getComponent());
        }
    }

    /**
     * Replaces the original value of {@link BeanValidator#getValidationGroups()} with the value from the tag attribute.
     */
    private void handlePreValidate(UIInput component) {
        var beanValidator = getBeanValidator(component);

        if (beanValidator == null) {
            return;
        }

        var newValidationGroups = disabled ? NoValidationGroup.class.getName() : validationGroups;
        var originalValidationGroups = beanValidator.getValidationGroups();

        if (originalValidationGroups != null) {
            component.getAttributes().put(ATTRIBUTE_ORIGINAL_VALIDATION_GROUPS, originalValidationGroups);
        }

        beanValidator.setValidationGroups(newValidationGroups);

        if (LOGGER.isLoggable(FINER)) {
            LOGGER.finer(format(LOG_VALIDATION_GROUPS_OVERRIDDEN,
                component.getClientId(), originalValidationGroups, newValidationGroups));
        }
    }

    /**
     * Restores the original value of {@link BeanValidator#getValidationGroups()}.
     */
    private static void handlePostValidate(UIInput component) {
        var beanValidator = getBeanValidator(component);

        if (beanValidator != null) {
            var originalValidationGroups = (String) component.getAttributes().remove(ATTRIBUTE_ORIGINAL_VALIDATION_GROUPS);
            beanValidator.setValidationGroups(originalValidationGroups);
        }
    }

    // Helpers --------------------------------------------------------------------------------------------------------

    /**
     * Obtain the bean validator instance of the given editable value holder component.
     */
    private static BeanValidator getBeanValidator(EditableValueHolder component) {
<<<<<<< HEAD
        var validators = component.getValidators();

        for (var validator : validators) {
            if (validator instanceof BeanValidator beanValidator) {
                return beanValidator;
=======
        for (var validator : component.getValidators()) {
            if (validator instanceof BeanValidator) {
                return (BeanValidator) validator;
>>>>>>> 71202120
            }
        }

        return null;
    }

    /**
     * Dummy validation group to disable any validation.
     */
    private interface NoValidationGroup {
        //
    }

}<|MERGE_RESOLUTION|>--- conflicted
+++ resolved
@@ -1,156 +1,148 @@
-/*
- * Copyright OmniFaces
- *
- * Licensed under the Apache License, Version 2.0 (the "License"); you may not use this file except in compliance with
- * the License. You may obtain a copy of the License at
- *
- *     https://www.apache.org/licenses/LICENSE-2.0
- *
- * Unless required by applicable law or agreed to in writing, software distributed under the License is distributed on
- * an "AS IS" BASIS, WITHOUT WARRANTIES OR CONDITIONS OF ANY KIND, either express or implied. See the License for the
- * specific language governing permissions and limitations under the License.
- */
-package org.omnifaces.eventlistener;
-
-import static java.lang.String.format;
-import static java.util.logging.Level.FINER;
-
-import java.util.logging.Logger;
-
-import jakarta.faces.component.EditableValueHolder;
-import jakarta.faces.component.UICommand;
-import jakarta.faces.component.UIInput;
-import jakarta.faces.event.PostValidateEvent;
-import jakarta.faces.event.PreValidateEvent;
-import jakarta.faces.event.SystemEvent;
-import jakarta.faces.event.SystemEventListener;
-import jakarta.faces.validator.BeanValidator;
-
-/**
- * Overrides {@link BeanValidator#setValidationGroups(String)} for all components in the current view. This allows to
- * temporarily use different validationGroups or disabling validation if a specific {@link UICommand} or {@link UIInput}
- * has invoked the form submit.
- *
- * @author Adrian Gygax
- * @author Bauke Scholtz
- * @since 1.3
- */
-public class BeanValidationEventListener implements SystemEventListener {
-
-    // Constants ------------------------------------------------------------------------------------------------------
-
-    private static final String ATTRIBUTE_ORIGINAL_VALIDATION_GROUPS =
-        "BeanValidationEventListener.originalValidationGroups";
-    private static final Logger LOGGER =
-        Logger.getLogger(BeanValidationEventListener.class.getName());
-    private static final String LOG_VALIDATION_GROUPS_OVERRIDDEN =
-        "Validation groups for component with id '%s' overriden from '%s' to '%s'";
-
-    // Variables ------------------------------------------------------------------------------------------------------
-
-    private String validationGroups;
-    private boolean disabled;
-
-    // Constructors ---------------------------------------------------------------------------------------------------
-
-    /**
-     * Construct an instance of bean validation event listener based on the given validation groups and disabled state.
-     * @param validationGroups The validation groups.
-     * @param disabled The disabled state.
-     */
-    public BeanValidationEventListener(String validationGroups, boolean disabled) {
-        this.validationGroups = validationGroups;
-        this.disabled = disabled;
-    }
-
-    // Actions --------------------------------------------------------------------------------------------------------
-
-    /**
-     * Only listens to {@link UIInput} components which have a {@link jakarta.faces.validator.BeanValidator} assigned.
-     */
-    @Override
-    public boolean isListenerForSource(Object source) {
-        return source instanceof UIInput input && getBeanValidator(input) != null;
-    }
-
-    /**
-     * Handle the {@link PreValidateEvent} and {@link PostValidateEvent}.
-     */
-    @Override
-    public void processEvent(SystemEvent event) {
-        if (event instanceof PreValidateEvent preValidateEvent) {
-            handlePreValidate((UIInput) preValidateEvent.getComponent());
-        }
-        else if (event instanceof PostValidateEvent postValidateEvent) {
-            handlePostValidate((UIInput) postValidateEvent.getComponent());
-        }
-    }
-
-    /**
-     * Replaces the original value of {@link BeanValidator#getValidationGroups()} with the value from the tag attribute.
-     */
-    private void handlePreValidate(UIInput component) {
-        var beanValidator = getBeanValidator(component);
-
-        if (beanValidator == null) {
-            return;
-        }
-
-        var newValidationGroups = disabled ? NoValidationGroup.class.getName() : validationGroups;
-        var originalValidationGroups = beanValidator.getValidationGroups();
-
-        if (originalValidationGroups != null) {
-            component.getAttributes().put(ATTRIBUTE_ORIGINAL_VALIDATION_GROUPS, originalValidationGroups);
-        }
-
-        beanValidator.setValidationGroups(newValidationGroups);
-
-        if (LOGGER.isLoggable(FINER)) {
-            LOGGER.finer(format(LOG_VALIDATION_GROUPS_OVERRIDDEN,
-                component.getClientId(), originalValidationGroups, newValidationGroups));
-        }
-    }
-
-    /**
-     * Restores the original value of {@link BeanValidator#getValidationGroups()}.
-     */
-    private static void handlePostValidate(UIInput component) {
-        var beanValidator = getBeanValidator(component);
-
-        if (beanValidator != null) {
-            var originalValidationGroups = (String) component.getAttributes().remove(ATTRIBUTE_ORIGINAL_VALIDATION_GROUPS);
-            beanValidator.setValidationGroups(originalValidationGroups);
-        }
-    }
-
-    // Helpers --------------------------------------------------------------------------------------------------------
-
-    /**
-     * Obtain the bean validator instance of the given editable value holder component.
-     */
-    private static BeanValidator getBeanValidator(EditableValueHolder component) {
-<<<<<<< HEAD
-        var validators = component.getValidators();
-
-        for (var validator : validators) {
-            if (validator instanceof BeanValidator beanValidator) {
-                return beanValidator;
-=======
-        for (var validator : component.getValidators()) {
-            if (validator instanceof BeanValidator) {
-                return (BeanValidator) validator;
->>>>>>> 71202120
-            }
-        }
-
-        return null;
-    }
-
-    /**
-     * Dummy validation group to disable any validation.
-     */
-    private interface NoValidationGroup {
-        //
-    }
-
+/*
+ * Copyright OmniFaces
+ *
+ * Licensed under the Apache License, Version 2.0 (the "License"); you may not use this file except in compliance with
+ * the License. You may obtain a copy of the License at
+ *
+ *     https://www.apache.org/licenses/LICENSE-2.0
+ *
+ * Unless required by applicable law or agreed to in writing, software distributed under the License is distributed on
+ * an "AS IS" BASIS, WITHOUT WARRANTIES OR CONDITIONS OF ANY KIND, either express or implied. See the License for the
+ * specific language governing permissions and limitations under the License.
+ */
+package org.omnifaces.eventlistener;
+
+import static java.lang.String.format;
+import static java.util.logging.Level.FINER;
+
+import java.util.logging.Logger;
+
+import jakarta.faces.component.EditableValueHolder;
+import jakarta.faces.component.UICommand;
+import jakarta.faces.component.UIInput;
+import jakarta.faces.event.PostValidateEvent;
+import jakarta.faces.event.PreValidateEvent;
+import jakarta.faces.event.SystemEvent;
+import jakarta.faces.event.SystemEventListener;
+import jakarta.faces.validator.BeanValidator;
+
+/**
+ * Overrides {@link BeanValidator#setValidationGroups(String)} for all components in the current view. This allows to
+ * temporarily use different validationGroups or disabling validation if a specific {@link UICommand} or {@link UIInput}
+ * has invoked the form submit.
+ *
+ * @author Adrian Gygax
+ * @author Bauke Scholtz
+ * @since 1.3
+ */
+public class BeanValidationEventListener implements SystemEventListener {
+
+    // Constants ------------------------------------------------------------------------------------------------------
+
+    private static final String ATTRIBUTE_ORIGINAL_VALIDATION_GROUPS =
+        "BeanValidationEventListener.originalValidationGroups";
+    private static final Logger LOGGER =
+        Logger.getLogger(BeanValidationEventListener.class.getName());
+    private static final String LOG_VALIDATION_GROUPS_OVERRIDDEN =
+        "Validation groups for component with id '%s' overriden from '%s' to '%s'";
+
+    // Variables ------------------------------------------------------------------------------------------------------
+
+    private String validationGroups;
+    private boolean disabled;
+
+    // Constructors ---------------------------------------------------------------------------------------------------
+
+    /**
+     * Construct an instance of bean validation event listener based on the given validation groups and disabled state.
+     * @param validationGroups The validation groups.
+     * @param disabled The disabled state.
+     */
+    public BeanValidationEventListener(String validationGroups, boolean disabled) {
+        this.validationGroups = validationGroups;
+        this.disabled = disabled;
+    }
+
+    // Actions --------------------------------------------------------------------------------------------------------
+
+    /**
+     * Only listens to {@link UIInput} components which have a {@link jakarta.faces.validator.BeanValidator} assigned.
+     */
+    @Override
+    public boolean isListenerForSource(Object source) {
+        return source instanceof UIInput input && getBeanValidator(input) != null;
+    }
+
+    /**
+     * Handle the {@link PreValidateEvent} and {@link PostValidateEvent}.
+     */
+    @Override
+    public void processEvent(SystemEvent event) {
+        if (event instanceof PreValidateEvent preValidateEvent) {
+            handlePreValidate((UIInput) preValidateEvent.getComponent());
+        }
+        else if (event instanceof PostValidateEvent postValidateEvent) {
+            handlePostValidate((UIInput) postValidateEvent.getComponent());
+        }
+    }
+
+    /**
+     * Replaces the original value of {@link BeanValidator#getValidationGroups()} with the value from the tag attribute.
+     */
+    private void handlePreValidate(UIInput component) {
+        var beanValidator = getBeanValidator(component);
+
+        if (beanValidator == null) {
+            return;
+        }
+
+        var newValidationGroups = disabled ? NoValidationGroup.class.getName() : validationGroups;
+        var originalValidationGroups = beanValidator.getValidationGroups();
+
+        if (originalValidationGroups != null) {
+            component.getAttributes().put(ATTRIBUTE_ORIGINAL_VALIDATION_GROUPS, originalValidationGroups);
+        }
+
+        beanValidator.setValidationGroups(newValidationGroups);
+
+        if (LOGGER.isLoggable(FINER)) {
+            LOGGER.finer(format(LOG_VALIDATION_GROUPS_OVERRIDDEN,
+                component.getClientId(), originalValidationGroups, newValidationGroups));
+        }
+    }
+
+    /**
+     * Restores the original value of {@link BeanValidator#getValidationGroups()}.
+     */
+    private static void handlePostValidate(UIInput component) {
+        var beanValidator = getBeanValidator(component);
+
+        if (beanValidator != null) {
+            var originalValidationGroups = (String) component.getAttributes().remove(ATTRIBUTE_ORIGINAL_VALIDATION_GROUPS);
+            beanValidator.setValidationGroups(originalValidationGroups);
+        }
+    }
+
+    // Helpers --------------------------------------------------------------------------------------------------------
+
+    /**
+     * Obtain the bean validator instance of the given editable value holder component.
+     */
+    private static BeanValidator getBeanValidator(EditableValueHolder component) {
+        for (var validator : component.getValidators()) {
+            if (validator instanceof BeanValidator beanValidator) {
+                return beanValidator;
+            }
+        }
+
+        return null;
+    }
+
+    /**
+     * Dummy validation group to disable any validation.
+     */
+    private interface NoValidationGroup {
+        //
+    }
+
 }