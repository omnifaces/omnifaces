--- conflicted
+++ resolved
@@ -30,15 +30,11 @@
 	private static final long serialVersionUID = 1L;
 	private	transient PhaseId phaseId; // PhaseId is not serializable
 
-<<<<<<< HEAD
 	/**
 	 * Construct default phase listener for given phase ID.
 	 * @param phaseId Phase ID to create new default phase listener for.
 	 */
-	public DefaultPhaseListener(PhaseId phaseId) {
-=======
 	protected DefaultPhaseListener(PhaseId phaseId) {
->>>>>>> 4576edfb
 		this.phaseId = phaseId;
 	}
 
