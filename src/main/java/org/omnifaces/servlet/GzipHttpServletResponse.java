--- conflicted
+++ resolved
@@ -1,208 +1,204 @@
-/*
-<<<<<<< HEAD
- * Copyright 2021 OmniFaces
-=======
- * Copyright OmniFaces
->>>>>>> 53f6a20a
- *
- * Licensed under the Apache License, Version 2.0 (the "License"); you may not use this file except in compliance with
- * the License. You may obtain a copy of the License at
- *
- *     https://www.apache.org/licenses/LICENSE-2.0
- *
- * Unless required by applicable law or agreed to in writing, software distributed under the License is distributed on
- * an "AS IS" BASIS, WITHOUT WARRANTIES OR CONDITIONS OF ANY KIND, either express or implied. See the License for the
- * specific language governing permissions and limitations under the License.
- */
-package org.omnifaces.servlet;
-
-import static org.omnifaces.util.Utils.isOneOf;
-
-import java.io.IOException;
-import java.io.OutputStream;
-import java.util.Set;
-import java.util.regex.Pattern;
-import java.util.zip.GZIPOutputStream;
-
-import javax.servlet.http.HttpServletResponse;
-
-import org.omnifaces.io.ResettableBufferedOutputStream;
-
-/**
- * This HTTP servlet response wrapper will GZIP the response when the given threshold has exceeded and the response
- * content type matches one of the given mimetypes.
- *
- * @author Bauke Scholtz
- * @since 1.1
- */
-public class GzipHttpServletResponse extends HttpServletResponseOutputWrapper {
-
-	// Constants ------------------------------------------------------------------------------------------------------
-
-	private static final Pattern NO_TRANSFORM =
-		Pattern.compile("((.*)[\\s,])?no-transform([\\s,](.*))?", Pattern.CASE_INSENSITIVE);
-
-	// Properties -----------------------------------------------------------------------------------------------------
-
-	private int threshold;
-	private Set<String> mimetypes;
-	private long contentLength;
-	private String vary;
-	private boolean noGzip;
-	private boolean closing;
-	private GzipThresholdOutputStream output;
-
-	// Constructors ---------------------------------------------------------------------------------------------------
-
-	/**
-	 * Construct a new GZIP HTTP servlet response based on the given wrapped response, threshold and mimetypes.
-	 * @param wrapped The wrapped response.
-	 * @param threshold The GZIP buffer threshold.
-	 * @param mimetypes The mimetypes which needs to be compressed with GZIP.
-	 */
-	public GzipHttpServletResponse(HttpServletResponse wrapped, int threshold, Set<String> mimetypes) {
-		super(wrapped);
-		this.threshold = threshold;
-		this.mimetypes = mimetypes;
-	}
-
-	// Actions --------------------------------------------------------------------------------------------------------
-
-	@Override
-	public void setContentLength(int contentLength) {
-		setContentLengthLong(contentLength);
-	}
-
-	@Override
-	public void setContentLengthLong(long contentLength) {
-		// Get hold of content length locally to avoid it from being set on responses which will actually be gzipped.
-		this.contentLength = contentLength;
-	}
-
-	@Override
-	public void setHeader(String name, String value) {
-		super.setHeader(name, value);
-
-		if (name != null) {
-			String lowerCasedName = name.toLowerCase();
-
-			if ("vary".equals(lowerCasedName)) {
-				vary = value;
-			}
-			else if ("content-range".equals(lowerCasedName)) {
-				noGzip = (value != null);
-			}
-			else if ("cache-control".equals(lowerCasedName)) {
-				noGzip = (value != null && NO_TRANSFORM.matcher(value).matches());
-			}
-		}
-	}
-
-	@Override
-	public void addHeader(String name, String value) {
-		super.addHeader(name, value);
-
-		if (name != null && value != null) {
-			String lowerCasedName = name.toLowerCase();
-
-			if ("vary".equals(lowerCasedName)) {
-				vary = ((vary != null) ? (vary + ",") : "") + value;
-			}
-			else if ("content-range".equals(lowerCasedName)) {
-				noGzip = true;
-			}
-			else if ("cache-control".equals(lowerCasedName)) {
-				noGzip = (noGzip || NO_TRANSFORM.matcher(value).matches());
-			}
-		}
-	}
-
-	@Override
-	public void flushBuffer() throws IOException {
-		if (isCommitted()) {
-			super.flushBuffer();
-		}
-	}
-
-	@Override
-	public void reset() {
-		super.reset();
-
-		if (!isCommitted()) {
-			contentLength = 0;
-			vary = null;
-			noGzip = false;
-
-			if (output != null) {
-				output.reset();
-			}
-		}
-	}
-
-	@Override
-	public void close() throws IOException {
-		closing = true;
-		super.close();
-		closing = false;
-	}
-
-	@Override
-	protected OutputStream createOutputStream() {
-		output = new GzipThresholdOutputStream(threshold);
-		return output;
-	}
-
-	// Inner classes --------------------------------------------------------------------------------------------------
-
-	/**
-	 * This output stream will switch to GZIP compression when the given threshold is exceeded.
-	 * <p>
-	 * This is an inner class because it needs to be able to manipulate the response headers once the decision whether
-	 * to GZIP or not has been made.
-	 *
-	 * @author Bauke Scholtz
-	 */
-	private class GzipThresholdOutputStream extends ResettableBufferedOutputStream {
-
-		// Constructors -----------------------------------------------------------------------------------------------
-
-		public GzipThresholdOutputStream(int threshold) {
-			super(threshold);
-		}
-
-		// Actions ----------------------------------------------------------------------------------------------------
-
-		/**
-		 * Create GZIP output stream if necessary. That is, when the given <code>doGzip</code> argument is
-		 * <code>true</code>, the current response does not have the <code>Cache-Control: no-transform</code> or
-		 * <code>Content-Range</code> headers, the current response is not committed, the content type is not
-		 * <code>null</code> and the content type matches one of the mimetypes.
-		 */
-		@Override
-		public OutputStream createOutputStream(boolean doGzip) throws IOException {
-			HttpServletResponse originalResponse = (HttpServletResponse) getResponse();
-
-			if (doGzip && !noGzip && (closing || !isCommitted())) {
-				String contentType = getContentType();
-
-				if (contentType != null && mimetypes.contains(contentType.split(";", 2)[0])) {
-					addHeader("Content-Encoding", "gzip");
-					setHeader("Vary", (!isOneOf(vary, null, "*") ? (vary + ",") : "") + "Accept-Encoding");
-					return new GZIPOutputStream(originalResponse.getOutputStream());
-				}
-			}
-
-			if (!doGzip) {
-				setContentLength(getWrittenBytes());
-			}
-
-			if (contentLength > 0) {
-				originalResponse.setHeader("Content-Length", String.valueOf(contentLength));
-			}
-
-			return originalResponse.getOutputStream();
-		}
-
-	}
-
+/*
+ * Copyright OmniFaces
+ *
+ * Licensed under the Apache License, Version 2.0 (the "License"); you may not use this file except in compliance with
+ * the License. You may obtain a copy of the License at
+ *
+ *     https://www.apache.org/licenses/LICENSE-2.0
+ *
+ * Unless required by applicable law or agreed to in writing, software distributed under the License is distributed on
+ * an "AS IS" BASIS, WITHOUT WARRANTIES OR CONDITIONS OF ANY KIND, either express or implied. See the License for the
+ * specific language governing permissions and limitations under the License.
+ */
+package org.omnifaces.servlet;
+
+import static org.omnifaces.util.Utils.isOneOf;
+
+import java.io.IOException;
+import java.io.OutputStream;
+import java.util.Set;
+import java.util.regex.Pattern;
+import java.util.zip.GZIPOutputStream;
+
+import javax.servlet.http.HttpServletResponse;
+
+import org.omnifaces.io.ResettableBufferedOutputStream;
+
+/**
+ * This HTTP servlet response wrapper will GZIP the response when the given threshold has exceeded and the response
+ * content type matches one of the given mimetypes.
+ *
+ * @author Bauke Scholtz
+ * @since 1.1
+ */
+public class GzipHttpServletResponse extends HttpServletResponseOutputWrapper {
+
+	// Constants ------------------------------------------------------------------------------------------------------
+
+	private static final Pattern NO_TRANSFORM =
+		Pattern.compile("((.*)[\\s,])?no-transform([\\s,](.*))?", Pattern.CASE_INSENSITIVE);
+
+	// Properties -----------------------------------------------------------------------------------------------------
+
+	private int threshold;
+	private Set<String> mimetypes;
+	private long contentLength;
+	private String vary;
+	private boolean noGzip;
+	private boolean closing;
+	private GzipThresholdOutputStream output;
+
+	// Constructors ---------------------------------------------------------------------------------------------------
+
+	/**
+	 * Construct a new GZIP HTTP servlet response based on the given wrapped response, threshold and mimetypes.
+	 * @param wrapped The wrapped response.
+	 * @param threshold The GZIP buffer threshold.
+	 * @param mimetypes The mimetypes which needs to be compressed with GZIP.
+	 */
+	public GzipHttpServletResponse(HttpServletResponse wrapped, int threshold, Set<String> mimetypes) {
+		super(wrapped);
+		this.threshold = threshold;
+		this.mimetypes = mimetypes;
+	}
+
+	// Actions --------------------------------------------------------------------------------------------------------
+
+	@Override
+	public void setContentLength(int contentLength) {
+		setContentLengthLong(contentLength);
+	}
+
+	@Override
+	public void setContentLengthLong(long contentLength) {
+		// Get hold of content length locally to avoid it from being set on responses which will actually be gzipped.
+		this.contentLength = contentLength;
+	}
+
+	@Override
+	public void setHeader(String name, String value) {
+		super.setHeader(name, value);
+
+		if (name != null) {
+			String lowerCasedName = name.toLowerCase();
+
+			if ("vary".equals(lowerCasedName)) {
+				vary = value;
+			}
+			else if ("content-range".equals(lowerCasedName)) {
+				noGzip = (value != null);
+			}
+			else if ("cache-control".equals(lowerCasedName)) {
+				noGzip = (value != null && NO_TRANSFORM.matcher(value).matches());
+			}
+		}
+	}
+
+	@Override
+	public void addHeader(String name, String value) {
+		super.addHeader(name, value);
+
+		if (name != null && value != null) {
+			String lowerCasedName = name.toLowerCase();
+
+			if ("vary".equals(lowerCasedName)) {
+				vary = ((vary != null) ? (vary + ",") : "") + value;
+			}
+			else if ("content-range".equals(lowerCasedName)) {
+				noGzip = true;
+			}
+			else if ("cache-control".equals(lowerCasedName)) {
+				noGzip = (noGzip || NO_TRANSFORM.matcher(value).matches());
+			}
+		}
+	}
+
+	@Override
+	public void flushBuffer() throws IOException {
+		if (isCommitted()) {
+			super.flushBuffer();
+		}
+	}
+
+	@Override
+	public void reset() {
+		super.reset();
+
+		if (!isCommitted()) {
+			contentLength = 0;
+			vary = null;
+			noGzip = false;
+
+			if (output != null) {
+				output.reset();
+			}
+		}
+	}
+
+	@Override
+	public void close() throws IOException {
+		closing = true;
+		super.close();
+		closing = false;
+	}
+
+	@Override
+	protected OutputStream createOutputStream() {
+		output = new GzipThresholdOutputStream(threshold);
+		return output;
+	}
+
+	// Inner classes --------------------------------------------------------------------------------------------------
+
+	/**
+	 * This output stream will switch to GZIP compression when the given threshold is exceeded.
+	 * <p>
+	 * This is an inner class because it needs to be able to manipulate the response headers once the decision whether
+	 * to GZIP or not has been made.
+	 *
+	 * @author Bauke Scholtz
+	 */
+	private class GzipThresholdOutputStream extends ResettableBufferedOutputStream {
+
+		// Constructors -----------------------------------------------------------------------------------------------
+
+		public GzipThresholdOutputStream(int threshold) {
+			super(threshold);
+		}
+
+		// Actions ----------------------------------------------------------------------------------------------------
+
+		/**
+		 * Create GZIP output stream if necessary. That is, when the given <code>doGzip</code> argument is
+		 * <code>true</code>, the current response does not have the <code>Cache-Control: no-transform</code> or
+		 * <code>Content-Range</code> headers, the current response is not committed, the content type is not
+		 * <code>null</code> and the content type matches one of the mimetypes.
+		 */
+		@Override
+		public OutputStream createOutputStream(boolean doGzip) throws IOException {
+			HttpServletResponse originalResponse = (HttpServletResponse) getResponse();
+
+			if (doGzip && !noGzip && (closing || !isCommitted())) {
+				String contentType = getContentType();
+
+				if (contentType != null && mimetypes.contains(contentType.split(";", 2)[0])) {
+					addHeader("Content-Encoding", "gzip");
+					setHeader("Vary", (!isOneOf(vary, null, "*") ? (vary + ",") : "") + "Accept-Encoding");
+					return new GZIPOutputStream(originalResponse.getOutputStream());
+				}
+			}
+
+			if (!doGzip) {
+				setContentLength(getWrittenBytes());
+			}
+
+			if (contentLength > 0) {
+				originalResponse.setHeader("Content-Length", String.valueOf(contentLength));
+			}
+
+			return originalResponse.getOutputStream();
+		}
+
+	}
+
 }