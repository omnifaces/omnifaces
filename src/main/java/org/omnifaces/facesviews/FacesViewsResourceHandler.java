/*
 * Copyright 2021 OmniFaces
 *
 * Licensed under the Apache License, Version 2.0 (the "License"); you may not use this file except in compliance with
 * the License. You may obtain a copy of the License at
 *
 *     https://www.apache.org/licenses/LICENSE-2.0
 *
 * Unless required by applicable law or agreed to in writing, software distributed under the License is distributed on
 * an "AS IS" BASIS, WITHOUT WARRANTIES OR CONDITIONS OF ANY KIND, either express or implied. See the License for the
 * specific language governing permissions and limitations under the License.
 */
package org.omnifaces.facesviews;

import static org.omnifaces.facesviews.FacesViews.getMappedPath;
import static org.omnifaces.facesviews.FacesViews.isFacesViewsEnabled;
import static org.omnifaces.facesviews.FacesViews.scanAndStoreViews;
import static org.omnifaces.util.Faces.isDevelopment;
import static org.omnifaces.util.FacesLocal.getServletContext;

import jakarta.faces.application.ResourceHandler;
import jakarta.faces.application.ResourceHandlerWrapper;
import jakarta.faces.application.ViewResource;
import jakarta.faces.context.FacesContext;

import org.omnifaces.util.Servlets;

/**
 * Facelets resource handler that resolves mapped resources (views) to the folders from which
 * those views were scanned (like the the special auto-scanned faces-views folder).
 * <p>
 * For a guide on FacesViews, please see the <a href="package-summary.html">package summary</a>.
 *
 * @author Arjan Tijms
 * @see FacesViews
 */
public class FacesViewsResourceHandler extends ResourceHandlerWrapper {

<<<<<<< HEAD
	/**
	 * Construct faces views resource handler.
	 * @param wrapped The resource handler to be wrapped.
	 */
=======
	private final boolean facesViewsEnabled;

>>>>>>> 000abf13
	public FacesViewsResourceHandler(ResourceHandler wrapped) {
		super(wrapped);
		facesViewsEnabled = isFacesViewsEnabled(Servlets.getContext());
	}

	@Override
	public ViewResource createViewResource(FacesContext context, String path) {
		if (!facesViewsEnabled) {
			return super.createViewResource(context, path);
		}

		ViewResource resource = super.createViewResource(context, getMappedPath(path));

		if (resource == null && isDevelopment()) {
			// If resource is null it means it wasn't found.
			// Check if the resource was dynamically added by scanning the faces-views location(s) again.
			scanAndStoreViews(getServletContext(context), false);
			resource = super.createViewResource(context, getMappedPath(path));
		}

		return resource;
	}

}<|MERGE_RESOLUTION|>--- conflicted
+++ resolved
@@ -36,15 +36,12 @@
  */
 public class FacesViewsResourceHandler extends ResourceHandlerWrapper {
 
-<<<<<<< HEAD
+	private final boolean facesViewsEnabled;
+
 	/**
 	 * Construct faces views resource handler.
 	 * @param wrapped The resource handler to be wrapped.
 	 */
-=======
-	private final boolean facesViewsEnabled;
-
->>>>>>> 000abf13
 	public FacesViewsResourceHandler(ResourceHandler wrapped) {
 		super(wrapped);
 		facesViewsEnabled = isFacesViewsEnabled(Servlets.getContext());
