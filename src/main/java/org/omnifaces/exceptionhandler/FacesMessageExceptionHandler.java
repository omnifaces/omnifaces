/*
<<<<<<< HEAD
 * Copyright 2021 OmniFaces
=======
 * Copyright OmniFaces
>>>>>>> 53f6a20a
 *
 * Licensed under the Apache License, Version 2.0 (the "License"); you may not use this file except in compliance with
 * the License. You may obtain a copy of the License at
 *
 *     https://www.apache.org/licenses/LICENSE-2.0
 *
 * Unless required by applicable law or agreed to in writing, software distributed under the License is distributed on
 * an "AS IS" BASIS, WITHOUT WARRANTIES OR CONDITIONS OF ANY KIND, either express or implied. See the License for the
 * specific language governing permissions and limitations under the License.
 */
package org.omnifaces.exceptionhandler;

import static javax.faces.application.FacesMessage.SEVERITY_FATAL;
import static org.omnifaces.util.Messages.addGlobal;

import java.util.Iterator;

import javax.faces.application.FacesMessage;
import javax.faces.context.ExceptionHandler;
import javax.faces.context.ExceptionHandlerWrapper;
import javax.faces.context.FacesContext;
import javax.faces.event.ExceptionQueuedEvent;

/**
 * <p>
 * The {@link FacesMessageExceptionHandler} will add every exception as a global FATAL faces message.
 *
 * <h3>Installation</h3>
 * <p>
 * This handler must be registered by a factory as follows in <code>faces-config.xml</code> in order to get it to run:
 * <pre>
 * &lt;factory&gt;
 *     &lt;exception-handler-factory&gt;org.omnifaces.exceptionhandler.FacesMessageExceptionHandlerFactory&lt;/exception-handler-factory&gt;
 * &lt;/factory&gt;
 * </pre>
 *
 * <h3>Note</h3>
 * <p>
 * It's your own responsibility to make sure that the faces messages are being shown. Make sure that there's a
 * <code>&lt;h:messages&gt;</code> or any equivalent component (OmniFaces, PrimeFaces, etc) is present in the view and
 * that it can handle global messages and that it's explicitly or automatically updated in case of ajax requests. Also
 * make sure that you don't have bugs in rendering of your views. This exception handler is not capable of handling
 * exceptions during render response. It will fail silently.
 *
 * <h3>Customizing <code>FacesMessageExceptionHandler</code></h3>
 * <p>
 * If more fine grained control of creating the FATAL faces message is desired, then the developer can opt to extend
 * this {@link FacesMessageExceptionHandler} and override the following method:
 * <ul>
 * <li>{@link #createFatalMessage(Throwable)}
 * </ul>
 *
 * @author Bauke Scholtz
 * @see FacesMessageExceptionHandlerFactory
 * @see DefaultExceptionHandlerFactory
 * @since 1.8
 */
public class FacesMessageExceptionHandler extends ExceptionHandlerWrapper {

	// Constructors ---------------------------------------------------------------------------------------------------

	/**
	 * Construct a new faces message exception handler around the given wrapped exception handler.
	 * @param wrapped The wrapped exception handler.
	 */
	public FacesMessageExceptionHandler(ExceptionHandler wrapped) {
		super(wrapped);
	}

	// Actions --------------------------------------------------------------------------------------------------------

	/**
	 * Set every exception as a global FATAL faces message.
	 */
	@Override
	public void handle() {
		for (Iterator<ExceptionQueuedEvent> iter = getUnhandledExceptionQueuedEvents().iterator(); iter.hasNext();) {
			addGlobal(new FacesMessage(SEVERITY_FATAL, createFatalMessage(iter.next().getContext().getException()), null));
			iter.remove();
		}

		getWrapped().handle();
	}

	/**
	 * Create fatal message based on given exception which will in turn be passed to
	 * {@link FacesContext#addMessage(String, javax.faces.application.FacesMessage)}.
	 * The default implementation returns {@link Throwable#toString()}.
	 * @param exception The exception to create fatal message for.
	 * @return The fatal message created based on the given exception.
	 */
	protected String createFatalMessage(Throwable exception) {
		return exception.toString();
	}

}<|MERGE_RESOLUTION|>--- conflicted
+++ resolved
@@ -1,102 +1,98 @@
-/*
-<<<<<<< HEAD
- * Copyright 2021 OmniFaces
-=======
- * Copyright OmniFaces
->>>>>>> 53f6a20a
- *
- * Licensed under the Apache License, Version 2.0 (the "License"); you may not use this file except in compliance with
- * the License. You may obtain a copy of the License at
- *
- *     https://www.apache.org/licenses/LICENSE-2.0
- *
- * Unless required by applicable law or agreed to in writing, software distributed under the License is distributed on
- * an "AS IS" BASIS, WITHOUT WARRANTIES OR CONDITIONS OF ANY KIND, either express or implied. See the License for the
- * specific language governing permissions and limitations under the License.
- */
-package org.omnifaces.exceptionhandler;
-
-import static javax.faces.application.FacesMessage.SEVERITY_FATAL;
-import static org.omnifaces.util.Messages.addGlobal;
-
-import java.util.Iterator;
-
-import javax.faces.application.FacesMessage;
-import javax.faces.context.ExceptionHandler;
-import javax.faces.context.ExceptionHandlerWrapper;
-import javax.faces.context.FacesContext;
-import javax.faces.event.ExceptionQueuedEvent;
-
-/**
- * <p>
- * The {@link FacesMessageExceptionHandler} will add every exception as a global FATAL faces message.
- *
- * <h3>Installation</h3>
- * <p>
- * This handler must be registered by a factory as follows in <code>faces-config.xml</code> in order to get it to run:
- * <pre>
- * &lt;factory&gt;
- *     &lt;exception-handler-factory&gt;org.omnifaces.exceptionhandler.FacesMessageExceptionHandlerFactory&lt;/exception-handler-factory&gt;
- * &lt;/factory&gt;
- * </pre>
- *
- * <h3>Note</h3>
- * <p>
- * It's your own responsibility to make sure that the faces messages are being shown. Make sure that there's a
- * <code>&lt;h:messages&gt;</code> or any equivalent component (OmniFaces, PrimeFaces, etc) is present in the view and
- * that it can handle global messages and that it's explicitly or automatically updated in case of ajax requests. Also
- * make sure that you don't have bugs in rendering of your views. This exception handler is not capable of handling
- * exceptions during render response. It will fail silently.
- *
- * <h3>Customizing <code>FacesMessageExceptionHandler</code></h3>
- * <p>
- * If more fine grained control of creating the FATAL faces message is desired, then the developer can opt to extend
- * this {@link FacesMessageExceptionHandler} and override the following method:
- * <ul>
- * <li>{@link #createFatalMessage(Throwable)}
- * </ul>
- *
- * @author Bauke Scholtz
- * @see FacesMessageExceptionHandlerFactory
- * @see DefaultExceptionHandlerFactory
- * @since 1.8
- */
-public class FacesMessageExceptionHandler extends ExceptionHandlerWrapper {
-
-	// Constructors ---------------------------------------------------------------------------------------------------
-
-	/**
-	 * Construct a new faces message exception handler around the given wrapped exception handler.
-	 * @param wrapped The wrapped exception handler.
-	 */
-	public FacesMessageExceptionHandler(ExceptionHandler wrapped) {
-		super(wrapped);
-	}
-
-	// Actions --------------------------------------------------------------------------------------------------------
-
-	/**
-	 * Set every exception as a global FATAL faces message.
-	 */
-	@Override
-	public void handle() {
-		for (Iterator<ExceptionQueuedEvent> iter = getUnhandledExceptionQueuedEvents().iterator(); iter.hasNext();) {
-			addGlobal(new FacesMessage(SEVERITY_FATAL, createFatalMessage(iter.next().getContext().getException()), null));
-			iter.remove();
-		}
-
-		getWrapped().handle();
-	}
-
-	/**
-	 * Create fatal message based on given exception which will in turn be passed to
-	 * {@link FacesContext#addMessage(String, javax.faces.application.FacesMessage)}.
-	 * The default implementation returns {@link Throwable#toString()}.
-	 * @param exception The exception to create fatal message for.
-	 * @return The fatal message created based on the given exception.
-	 */
-	protected String createFatalMessage(Throwable exception) {
-		return exception.toString();
-	}
-
+/*
+ * Copyright OmniFaces
+ *
+ * Licensed under the Apache License, Version 2.0 (the "License"); you may not use this file except in compliance with
+ * the License. You may obtain a copy of the License at
+ *
+ *     https://www.apache.org/licenses/LICENSE-2.0
+ *
+ * Unless required by applicable law or agreed to in writing, software distributed under the License is distributed on
+ * an "AS IS" BASIS, WITHOUT WARRANTIES OR CONDITIONS OF ANY KIND, either express or implied. See the License for the
+ * specific language governing permissions and limitations under the License.
+ */
+package org.omnifaces.exceptionhandler;
+
+import static javax.faces.application.FacesMessage.SEVERITY_FATAL;
+import static org.omnifaces.util.Messages.addGlobal;
+
+import java.util.Iterator;
+
+import javax.faces.application.FacesMessage;
+import javax.faces.context.ExceptionHandler;
+import javax.faces.context.ExceptionHandlerWrapper;
+import javax.faces.context.FacesContext;
+import javax.faces.event.ExceptionQueuedEvent;
+
+/**
+ * <p>
+ * The {@link FacesMessageExceptionHandler} will add every exception as a global FATAL faces message.
+ *
+ * <h3>Installation</h3>
+ * <p>
+ * This handler must be registered by a factory as follows in <code>faces-config.xml</code> in order to get it to run:
+ * <pre>
+ * &lt;factory&gt;
+ *     &lt;exception-handler-factory&gt;org.omnifaces.exceptionhandler.FacesMessageExceptionHandlerFactory&lt;/exception-handler-factory&gt;
+ * &lt;/factory&gt;
+ * </pre>
+ *
+ * <h3>Note</h3>
+ * <p>
+ * It's your own responsibility to make sure that the faces messages are being shown. Make sure that there's a
+ * <code>&lt;h:messages&gt;</code> or any equivalent component (OmniFaces, PrimeFaces, etc) is present in the view and
+ * that it can handle global messages and that it's explicitly or automatically updated in case of ajax requests. Also
+ * make sure that you don't have bugs in rendering of your views. This exception handler is not capable of handling
+ * exceptions during render response. It will fail silently.
+ *
+ * <h3>Customizing <code>FacesMessageExceptionHandler</code></h3>
+ * <p>
+ * If more fine grained control of creating the FATAL faces message is desired, then the developer can opt to extend
+ * this {@link FacesMessageExceptionHandler} and override the following method:
+ * <ul>
+ * <li>{@link #createFatalMessage(Throwable)}
+ * </ul>
+ *
+ * @author Bauke Scholtz
+ * @see FacesMessageExceptionHandlerFactory
+ * @see DefaultExceptionHandlerFactory
+ * @since 1.8
+ */
+public class FacesMessageExceptionHandler extends ExceptionHandlerWrapper {
+
+	// Constructors ---------------------------------------------------------------------------------------------------
+
+	/**
+	 * Construct a new faces message exception handler around the given wrapped exception handler.
+	 * @param wrapped The wrapped exception handler.
+	 */
+	public FacesMessageExceptionHandler(ExceptionHandler wrapped) {
+		super(wrapped);
+	}
+
+	// Actions --------------------------------------------------------------------------------------------------------
+
+	/**
+	 * Set every exception as a global FATAL faces message.
+	 */
+	@Override
+	public void handle() {
+		for (Iterator<ExceptionQueuedEvent> iter = getUnhandledExceptionQueuedEvents().iterator(); iter.hasNext();) {
+			addGlobal(new FacesMessage(SEVERITY_FATAL, createFatalMessage(iter.next().getContext().getException()), null));
+			iter.remove();
+		}
+
+		getWrapped().handle();
+	}
+
+	/**
+	 * Create fatal message based on given exception which will in turn be passed to
+	 * {@link FacesContext#addMessage(String, javax.faces.application.FacesMessage)}.
+	 * The default implementation returns {@link Throwable#toString()}.
+	 * @param exception The exception to create fatal message for.
+	 * @return The fatal message created based on the given exception.
+	 */
+	protected String createFatalMessage(Throwable exception) {
+		return exception.toString();
+	}
+
 }