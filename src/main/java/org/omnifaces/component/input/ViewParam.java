/*
 * Copyright OmniFaces
 *
 * Licensed under the Apache License, Version 2.0 (the "License"); you may not use this file except in compliance with
 * the License. You may obtain a copy of the License at
 *
 *     https://www.apache.org/licenses/LICENSE-2.0
 *
 * Unless required by applicable law or agreed to in writing, software distributed under the License is distributed on
 * an "AS IS" BASIS, WITHOUT WARRANTIES OR CONDITIONS OF ANY KIND, either express or implied. See the License for the
 * specific language governing permissions and limitations under the License.
 */
package org.omnifaces.component.input;

import static org.omnifaces.util.Components.VALUE_ATTRIBUTE;
import static org.omnifaces.util.Faces.getELContext;
import static org.omnifaces.util.Faces.isPostback;

import java.util.Map;

import javax.el.ValueExpression;
import javax.faces.component.FacesComponent;
import javax.faces.component.UIInput;
import javax.faces.component.UIViewParameter;
import javax.faces.context.FacesContext;
import javax.faces.event.PostValidateEvent;
import javax.faces.event.PreValidateEvent;

import org.omnifaces.util.MapWrapper;
import org.omnifaces.util.Utils;

/**
 * <p>
 * The <code>&lt;o:viewParam&gt;</code> is a component that extends the standard <code>&lt;f:viewParam&gt;</code> and
 * provides a stateless mode of operation and fixes the issue wherein null model values are converted to empty string
 * parameters in query string (e.g. when <code>includeViewParams=true</code>) and the (bean) validation never being
 * triggered when the parameter is completely absent in query string, causing e.g. <code>@NotNull</code> to fail.
 *
 * <h3>Stateless mode to avoid unnecessary conversion, validation and model updating on postbacks</h3>
 * <p>
 * The standard {@link UIViewParameter} implementation calls the model setter again after postback. This is not always
 * desired when being bound to a view scoped bean and can lead to performance problems when combined with an expensive
 * converter. To solve this, this component by default stores the submitted value as a component property instead of in
 * the model (and thus in the view state in case the binding is to a view scoped bean).
 * <p>
 * The standard {@link UIViewParameter} implementation calls the converter and validators again on postbacks. This is
 * not always desired when you have e.g. a <code>required="true"</code>, but the parameter is not retained on form
 * submit. You would need to retain it on every single command link/button by <code>&lt;f:param&gt;</code>. To solve
 * this, this component doesn't call the converter and validators again on postbacks.
 *
 * <h3>Using name as default for label</h3>
 * <p>
 * The <code>&lt;o:viewParam&gt;</code> also provides a default for the <code>label</code> atrribute. When the
 * <code>label</code> attribute is omitted, the <code>name</code> attribute will be used as label.
 *
 * <h3>Avoid unnecessary empty parameter in query string</h3>
 * <p>
 * The standard {@link UIViewParameter} implementation calls the converter regardless of whether the evaluated model
 * value is <code>null</code> or not. As converters by specification return an empty string in case of <code>null</code>
 * value, this is being added to the query string as an empty parameter when e.g. <code>includeViewParams=true</code> is
 * used. This is not desired. The workaround was added in OmniFaces 1.8.
 *
 * <h3>Support bean validation and triggering validate events on null value</h3>
 * <p>
 * The standard {@link UIViewParameter} implementation uses in JSF 2.0-2.2 an internal "is required" check when the
 * submitted value is <code>null</code>, hereby completely bypassing the standard {@link UIInput} validation, including
 * any bean validation annotations and even the {@link PreValidateEvent} and {@link PostValidateEvent} events. This is
 * not desired. The workaround was added in OmniFaces 2.0. In JSF 2.3, this has been fixed and has only effect when
 * <code>javax.faces.INTERPRET_EMPTY_STRING_SUBMITTED_VALUES_AS_NULL</code> context param is set to <code>true</code>.
 *
 * <h3>Default value when no parameter is set</h3>
 * <p>
 * The <code>&lt;o:viewParam&gt;</code> also supports providing a default value via the new <code>default</code>
 * attribute. When the parameter is not available, then the value specified in <code>default</code> attribute will be
 * set in the model instead. The support was added in OmniFaces 2.2.
 *
 * <h3>Usage</h3>
 * <p>
 * You can use it the same way as <code>&lt;f:viewParam&gt;</code>, you only need to change <code>f:</code> to
 * <code>o:</code>.
 * <pre>
 * &lt;o:viewParam name="foo" value="#{bean.foo}" /&gt;
 * </pre>
 *
 * @author Arjan Tijms
 * @author Bauke Scholtz
 */
@FacesComponent(ViewParam.COMPONENT_TYPE)
public class ViewParam extends UIViewParameter {

	// Public constants -----------------------------------------------------------------------------------------------

	public static final String COMPONENT_TYPE = "org.omnifaces.component.input.ViewParam";

	// Variables ------------------------------------------------------------------------------------------------------

	private String submittedValue;
	private boolean defaultValueSet;
	private Map<String, Object> attributeInterceptMap;

	// Actions --------------------------------------------------------------------------------------------------------

	@Override
	public void processDecodes(FacesContext context) {
		// Ignore any request parameters that are present when the postback is done.
		if (!context.isPostback()) {
			super.processDecodes(context);
		}
	}

	@Override
	public void processValidators(FacesContext context) {
		if (!context.isPostback()) {
			defaultValueSet = false;

			if (isEmpty(getSubmittedValue())) {
				setSubmittedValue(getDefault());
				defaultValueSet = true;
			}

			if (getSubmittedValue() == null) {
				setSubmittedValue(""); // Workaround for it never triggering the (bean) validation when unspecified.
			}

			super.processValidators(context);
		}
	}

	@Override
	public Map<String, Object> getAttributes() {
		if (attributeInterceptMap == null) {
			attributeInterceptMap = new AttributeInterceptMap(super.getAttributes());
		}

		return attributeInterceptMap;
	}

	/**
	 * When there's a value expression and the evaluated model value is <code>null</code>, then just return
	 * <code>null</code> instead of delegating to default implementation which would return an empty string when a
	 * converter is attached.
	 * @since 1.8
	 */
	@Override
	public String getStringValueFromModel(FacesContext context) {
<<<<<<< HEAD
		ValueExpression ve = getValueExpression(VALUE_ATTRIBUTE);
=======
		if (defaultValueSet) {
			return null;
		}

		ValueExpression ve = getValueExpression("value");
>>>>>>> 8e4b71a5
		Object value = (ve != null) ? ve.getValue(context.getELContext()) : null;
		return (value != null) ? super.getStringValueFromModel(context) : null;
	}

	// Attribute getters/setters --------------------------------------------------------------------------------------

	@Override
	public String getSubmittedValue() {
		return submittedValue;
	}

	@Override
	public void setSubmittedValue(Object submittedValue) {
		this.submittedValue = (String) submittedValue; // Don't delegate to statehelper to keep it stateless.
	}

	/**
	 * Returns the default value in case the actual request parameter is <code>null</code> or empty.
	 * @return The default value in case the actual request parameter is <code>null</code> or empty.
	 * @since 2.2
	 */
	public String getDefault() {
		return (String) getStateHelper().eval("default");
	}

	/**
	 * Sets the default value in case the actual request parameter is <code>null</code> or empty.
	 * @param defaultValue The default value in case the actual request parameter is <code>null</code> or empty.
	 * @since 2.2
	 */
	public void setDefault(String defaultValue) {
		getStateHelper().put("default", defaultValue);
	}

	@Override
	public boolean isRequired() {
		// The request parameter is ignored on postbacks, however it's already present in the view scoped bean.
		// So we can safely skip the required validation on postbacks.
		return !isPostback() && super.isRequired();
	}

	// Inner classes --------------------------------------------------------------------------------------------------

	private class AttributeInterceptMap extends MapWrapper<String, Object> {

		private static final long serialVersionUID = 1L;

		private AttributeInterceptMap(Map<String, Object> map) {
			super(map);
		}

		@Override
		public Object get(Object key) {
			Object value = super.get(key);

			if (Utils.isEmpty(value) && "label".equals(key)) {

				// Next check if our outer component has a value expression for the label
				ValueExpression labelExpression = ViewParam.this.getValueExpression("label");
				if (labelExpression != null) {
					value = labelExpression.getValue(getELContext());
				}

				// No explicit label defined, default to "name" (which is in many cases the most sane label anyway).
				if (value == null) {
					value = ViewParam.this.getName();
				}
			}

			return value;
		}

	}

}<|MERGE_RESOLUTION|>--- conflicted
+++ resolved
@@ -143,15 +143,11 @@
 	 */
 	@Override
 	public String getStringValueFromModel(FacesContext context) {
-<<<<<<< HEAD
-		ValueExpression ve = getValueExpression(VALUE_ATTRIBUTE);
-=======
 		if (defaultValueSet) {
 			return null;
 		}
 
-		ValueExpression ve = getValueExpression("value");
->>>>>>> 8e4b71a5
+		ValueExpression ve = getValueExpression(VALUE_ATTRIBUTE);
 		Object value = (ve != null) ? ve.getValue(context.getELContext()) : null;
 		return (value != null) ? super.getStringValueFromModel(context) : null;
 	}
