/*
 * Copyright 2020 OmniFaces
 *
 * Licensed under the Apache License, Version 2.0 (the "License"); you may not use this file except in compliance with
 * the License. You may obtain a copy of the License at
 *
 *     https://www.apache.org/licenses/LICENSE-2.0
 *
 * Unless required by applicable law or agreed to in writing, software distributed under the License is distributed on
 * an "AS IS" BASIS, WITHOUT WARRANTIES OR CONDITIONS OF ANY KIND, either express or implied. See the License for the
 * specific language governing permissions and limitations under the License.
 */
package org.omnifaces.component.input;

import static java.lang.Boolean.FALSE;
import static java.lang.Boolean.TRUE;
import static javax.servlet.RequestDispatcher.ERROR_REQUEST_URI;
import static org.omnifaces.component.input.Form.PropertyKeys.includeRequestParams;
import static org.omnifaces.component.input.Form.PropertyKeys.includeViewParams;
import static org.omnifaces.component.input.Form.PropertyKeys.partialSubmit;
import static org.omnifaces.component.input.Form.PropertyKeys.useRequestURI;
import static org.omnifaces.util.Components.getParams;
import static org.omnifaces.util.FacesLocal.getRequest;
import static org.omnifaces.util.FacesLocal.getRequestAttribute;
import static org.omnifaces.util.FacesLocal.getRequestContextPath;
import static org.omnifaces.util.FacesLocal.getRequestURI;
import static org.omnifaces.util.Servlets.isRequestProxied;
import static org.omnifaces.util.Servlets.toQueryString;
import static org.omnifaces.util.Utils.formatURLWithQueryString;

import java.io.IOException;

import javax.faces.application.Application;
import javax.faces.application.ApplicationWrapper;
import javax.faces.application.ResourceDependency;
import javax.faces.application.ViewHandler;
import javax.faces.application.ViewHandlerWrapper;
import javax.faces.component.FacesComponent;
import javax.faces.component.UICommand;
import javax.faces.component.UIForm;
import javax.faces.component.html.HtmlForm;
import javax.faces.context.FacesContext;
import javax.faces.context.FacesContextWrapper;

import org.omnifaces.taghandler.IgnoreValidationFailed;
import org.omnifaces.util.State;

/**
 * <p>
 * The <code>&lt;o:form&gt;</code> is a component that extends the standard <code>&lt;h:form&gt;</code> and submits to
 * exactly the request URI with query string as seen in browser's address. Standard JSF <code>&lt;h:form&gt;</code>
 * submits to the view ID and does not include any query string parameters or path parameters and may therefore fail
 * in cases when the form is submitted to a request scoped bean which relies on the same initial query string parameters
 * or path parameters still being present in the request URI. This is particularly useful if you're using FacesViews or
 * forwarding everything to 1 page.
 * <p>
 * Additionally, it offers in combination with the <code>&lt;o:ignoreValidationFailed&gt;</code> tag on an
 * {@link UICommand} component the possibility to ignore validation failures so that the invoke action phase will be
 * executed anyway.
 * <p>
 * Since version 2.1 this component also supports adding query string parameters to the action URL via nested
 * <code>&lt;f:param&gt;</code> and <code>&lt;o:param&gt;</code>.
 * <p>
 * Since version 3.0, it will also during ajax requests automatically send only the form data which actually need to
 * be processed as opposed to the entire form, based on the <code>execute</code> attribute of any nested
 * <code>&lt;f:ajax&gt;</code>. This feature is similar to <code>partialSubmit</code> feature of PrimeFaces.
 * This will reduce the request payload when used in large forms such as editable tables.
 * <p>
 * You can use it the same way as <code>&lt;h:form&gt;</code>, you only need to change <code>h:</code> to
 * <code>o:</code>.
 *
 * <h3>Use request URI</h3>
 * <p>
 * This was available since version 1.6, but since version 3.0, this has become enabled by default. So just using
 * <code>&lt;o:form&gt;</code> will already submit to the exact request URI with query string as seen in browser's
 * address bar. In order to turn off this behavior, set <code>useRequestURI</code> attribute to <code>false</code>.
 * <pre>
 * &lt;o:form useRequestURI="false"&gt;
 * </pre>
 *
 * <h3>Include request params</h3>
 * <p>
 * When you want to include request parameters only instead of the entire request URI with query string, set the
 * <code>includeRequestParams</code> attribute to <code>true</code>. This will implicitly set <code>useRequestURI</code>
 * attribute to <code>false</code>.
 * <pre>
 * &lt;o:form includeRequestParams="true"&gt;
 * </pre>
 *
 * <h3>Partial submit</h3>
 * <p>
 * This is the default behavior. So just using <code>&lt;o:form&gt;</code> will already cause the
 * <code>&lt;f:ajax&gt;</code> to send only the form data which actually need to be processed. In order to turn off this
 * behavior, set <code>partialSubmit</code> attribute to <code>false</code>.
 * <pre>
 * &lt;o:form partialSubmit="false"&gt;
 * </pre>
 *
 * <h3>Add query string parameters to action URL</h3>
 * <p>
 * The standard {@link UIForm} doesn't support adding query string parameters to the action URL. This component offers
 * this possibility via nested <code>&lt;f:param&gt;</code> and <code>&lt;o:param&gt;</code>.
 * <pre>
 * &lt;o:form&gt;
 *     &lt;f:param name="somename" value="somevalue" /&gt;
 *     ...
 * &lt;/o:form&gt;
 * </pre>
 * <p>
 * The <code>&lt;f|o:param&gt;</code> will override any included view or request parameters on the same name. To conditionally add
 * or override, use the <code>disabled</code> attribute of <code>&lt;f|o:param&gt;</code>.
 * <p>
 * The support was added in OmniFaces 2.2.
 *
 * <h3>Ignore Validation Failed</h3>
 * <p>
 * In order to properly use the <code>&lt;o:ignoreValidationFailed&gt;</code> tag on an {@link UICommand} component, its
 * parent <code>&lt;h:form&gt;</code> component has to be replaced by this <code>&lt;o:form&gt;</code> component.
 * See also {@link IgnoreValidationFailed}.
 *
 * <h3>Historical note</h3>
 * <p>
 * Previously, the <code>&lt;o:form&gt;</code> also supported <code>includeViewParams</code>, but
 * this did after all not have any advantage over the later introduced <code>useRequestURI</code> and
 * <code>includeRequestParams</code>. Hence the <code>includeViewParams</code> is marked deprecated since 3.0.
 *
 *
 * @since 1.1
 * @author Arjan Tijms
 * @author Bauke Scholtz
 */
@FacesComponent(Form.COMPONENT_TYPE)
@ResourceDependency(library="omnifaces", name="omnifaces.js", target="head")
public class Form extends HtmlForm {

	// Constants ------------------------------------------------------------------------------------------------------

	public static final String COMPONENT_TYPE = "org.omnifaces.component.input.Form";

	enum PropertyKeys {

		useRequestURI,
		includeRequestParams,
		partialSubmit,

		/**
		 * Not particularly useful as compared to useRequestURI and includeRequestParams.
		 * @deprecated Since 3.0
		 */
		@Deprecated
		includeViewParams,
	}

	// Variables ------------------------------------------------------------------------------------------------------

	private final State state = new State(getStateHelper());
	private boolean ignoreValidationFailed;

	// Actions --------------------------------------------------------------------------------------------------------

	@Override
	public void processValidators(FacesContext context) {
		if (isIgnoreValidationFailed()) {
			super.processValidators(new IgnoreValidationFailedFacesContext(context));
		}
		else {
			super.processValidators(context);
		}
	}

	@Override
	public void processUpdates(FacesContext context) {
		if (isIgnoreValidationFailed()) {
			super.processUpdates(new IgnoreValidationFailedFacesContext(context));
		}
		else {
			super.processUpdates(context);
		}
	}

	@Override
	public void encodeBegin(FacesContext context) throws IOException {
		if (isPartialSubmit()) {
			getPassThroughAttributes().put("data-partialsubmit", "true");
		}

		super.encodeBegin(new ActionURLDecorator(context, this));
	}

	// Getters/setters ------------------------------------------------------------------------------------------------

	/**
	 * Returns whether or not the view parameters should be encoded into the form's action URL.
	 * This setting is ignored when <code>includeRequestParams</code> is set to <code>true</code>.
	 * @return Whether or not the view parameters should be encoded into the form's action URL.
	 * @deprecated Since 3.0
	 */
	@Deprecated
	public boolean isIncludeViewParams() {
		return state.get(includeViewParams, FALSE);
	}

	/**
	 * Set whether or not the view parameters should be encoded into the form's action URL.
	 * This setting is ignored when <code>includeRequestParams</code> is set to <code>true</code>.
	 * @param includeViewParams Whether or not the view parameters should be encoded into the form's action URL.
	 * @deprecated Since 3.0
	 */
	@Deprecated
	public void setIncludeViewParams(boolean includeViewParams) {
		state.put(PropertyKeys.includeViewParams, includeViewParams);
	}

	/**
	 * Returns whether or not the request parameters should be encoded into the form's action URL.
	 * @return Whether or not the request parameters should be encoded into the form's action URL.
	 * @since 1.5
	 */
	public boolean isIncludeRequestParams() {
		return state.get(includeRequestParams, FALSE);
	}

	/**
	 * Set whether or not the request parameters should be encoded into the form's action URL.
	 * @param includeRequestParams Whether or not the request parameters should be encoded into the form's action URL.
	 * @since 1.5
	 */
	public void setIncludeRequestParams(boolean includeRequestParams) {
		state.put(PropertyKeys.includeRequestParams, includeRequestParams);
	}

	/**
	 * Returns whether the request URI should be used as form's action URL. Defaults to <code>true</code>.
	 * This setting is ignored when <code>includeRequestParams</code> is set to <code>true</code>.
	 * @return Whether the request URI should be used as form's action URL.
	 * @since 1.6
	 */
	public boolean isUseRequestURI() {
		return state.get(useRequestURI, TRUE);
	}

	/**
	 * Set whether the request URI should be used as form's action URL.
	 * This setting is ignored when <code>includeRequestParams</code> is set to <code>true</code>.
	 * @param useRequestURI Whether the request URI should be used as form's action URL.
	 * @since 1.6
	 */
	public void setUseRequestURI(boolean useRequestURI) {
		state.put(PropertyKeys.useRequestURI, useRequestURI);
	}

	/**
	 * Returns whether or not the form should ignore validation fail (and thus proceed to update model/invoke action).
	 * @return Whether or not the form should ignore validation fail.
	 * @since 2.1
	 */
	public boolean isIgnoreValidationFailed() {
		return ignoreValidationFailed;
	}

	/**
	 * Set whether the form should ignore validation fail.
	 * @param ignoreValidationFailed Whether the form should ignore validation fail.
	 * @since 2.1
	 */
	public void setIgnoreValidationFailed(boolean ignoreValidationFailed) {
		this.ignoreValidationFailed = ignoreValidationFailed;
	}

	/**
	 * Returns whether to send only the form data which actually need to be processed as opposed to the entire form. Defaults to <code>true</code>.
	 * @return Whether to send only the form data which actually need to be processed as opposed to the entire form.
	 * @since 3.0
	 */
	public boolean isPartialSubmit() {
		return state.get(partialSubmit, TRUE);
	}

	/**
	 * Set whether to send only the form data which actually need to be processed as opposed to the entire form.
	 * @param partialSubmit Whether to send only the form data which actually need to be processed as opposed to the entire form.
	 * @since 3.0
	 */
	public void setPartialSubmit(boolean partialSubmit) {
		state.put(PropertyKeys.partialSubmit, partialSubmit);
	}

	// Nested classes -------------------------------------------------------------------------------------------------

	/**
	 * FacesContext wrapper which performs NOOP during {@link FacesContext#validationFailed()} and
	 * {@link FacesContext#renderResponse()}.
	 *
	 * @author Bauke Scholtz
	 */
	private static class IgnoreValidationFailedFacesContext extends FacesContextWrapper {

		public IgnoreValidationFailedFacesContext(FacesContext wrapped) {
			super(wrapped);
		}

		@Override
		public void validationFailed() {
			// NOOP.
		}

		@Override
		public void renderResponse() {
			// NOOP.
		}
	}

	/**
	 * Helper class used for creating a FacesContext with a decorated FacesContext -&gt; Application -&gt; ViewHandler
	 * -&gt; getActionURL.
	 *
	 * @author Arjan Tijms
	 */
	private static class ActionURLDecorator extends FacesContextWrapper {

		private Form form;

		public ActionURLDecorator(FacesContext wrapped, Form form) {
			super(wrapped);
			this.form = form;
		}

		@Override
		public Application getApplication() {
			return new ActionURLDecoratorApplication(getWrapped().getApplication(), form);
		}
	}

	private static class ActionURLDecoratorApplication extends ApplicationWrapper {

		private Form form;

		public ActionURLDecoratorApplication(Application wrapped, Form form) {
			super(wrapped);
			this.form = form;
		}

		@Override
		public ViewHandler getViewHandler() {
			return new ActionURLDecoratorViewHandler(getWrapped().getViewHandler(), form);
		}
	}

	private static class ActionURLDecoratorViewHandler extends ViewHandlerWrapper {

		private Form form;

		public ActionURLDecoratorViewHandler(ViewHandler wrapped, Form form) {
			super(wrapped);
			this.form = form;
		}

		/**
		 * The actual method we're decorating in order to either include the view parameters into the
		 * action URL, or include the request parameters into the action URL, or use request URI as
		 * action URL. Any <code>&lt;f|o:param&gt;</code> nested in the form component will be included
		 * in the query string, overriding any existing view or request parameters on same name.
                 * If the request is proxied then the wrapped instance will supply the action URL instead.
		 */
		@Override
		public String getActionURL(FacesContext context, String viewId) {
<<<<<<< HEAD
                        String actionURL = form.isUseRequestURI() && !isRequestProxied(getRequest(context)) ? getActionURL(context) : getWrapped().getActionURL(context, viewId);
=======
			String actionURL = form.isUseRequestURI() && !form.isIncludeRequestParams() ? getActionURL(context) : getWrapped().getActionURL(context, viewId);
>>>>>>> 14552460
			String queryString = toQueryString(getParams(form, form.isUseRequestURI() || form.isIncludeRequestParams(), form.isIncludeViewParams()));
			return formatURLWithQueryString(actionURL, queryString);
		}

		private String getActionURL(FacesContext context) {
			String actionURL = (getRequestAttribute(context, ERROR_REQUEST_URI) != null) ? getRequestContextPath(context) : getRequestURI(context);
			return actionURL.isEmpty() ? "/" : actionURL;
		}
	}

}<|MERGE_RESOLUTION|>--- conflicted
+++ resolved
@@ -364,11 +364,7 @@
 		 */
 		@Override
 		public String getActionURL(FacesContext context, String viewId) {
-<<<<<<< HEAD
-                        String actionURL = form.isUseRequestURI() && !isRequestProxied(getRequest(context)) ? getActionURL(context) : getWrapped().getActionURL(context, viewId);
-=======
 			String actionURL = form.isUseRequestURI() && !form.isIncludeRequestParams() ? getActionURL(context) : getWrapped().getActionURL(context, viewId);
->>>>>>> 14552460
 			String queryString = toQueryString(getParams(form, form.isUseRequestURI() || form.isIncludeRequestParams(), form.isIncludeViewParams()));
 			return formatURLWithQueryString(actionURL, queryString);
 		}
