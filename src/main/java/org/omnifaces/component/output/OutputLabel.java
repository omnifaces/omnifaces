/*
 * Copyright 2012 OmniFaces.
 *
 * Licensed under the Apache License, Version 2.0 (the "License"); you may not use this file except in compliance with
 * the License. You may obtain a copy of the License at
 *
 *     http://www.apache.org/licenses/LICENSE-2.0
 *
 * Unless required by applicable law or agreed to in writing, software distributed under the License is distributed on
 * an "AS IS" BASIS, WITHOUT WARRANTIES OR CONDITIONS OF ANY KIND, either express or implied. See the License for the
 * specific language governing permissions and limitations under the License.
 */
package org.omnifaces.component.output;

import static org.omnifaces.util.Components.findComponentRelatively;
import static org.omnifaces.util.Components.getOptionalLabel;
import static org.omnifaces.util.Utils.isEmpty;

import javax.el.ValueExpression;
import javax.faces.component.FacesComponent;
import javax.faces.component.UIComponent;
import javax.faces.component.html.HtmlOutputLabel;
import javax.faces.event.AbortProcessingException;
import javax.faces.event.ComponentSystemEvent;
import javax.faces.event.PostRestoreStateEvent;

/**
 * <p>
 * The <code>&lt;o:outputLabel&gt;</code> is a component that extends the standard <code>&lt;h:outputLabel&gt;</code>
 * with support for automatically setting its value as the label of the component identified by its <code>for</code>
 * attribute (if any). This way there's no need to duplicate the very same label into the <code>label</code> attribute
 * of the input component. After submitting the form without having entered a value, a validation message is posted that
 * should contain the label printed before the input instead of some generated ID.
 * <p>
 * You can use it the same way as <code>&lt;h:outputLabel&gt;</code>, you only need to change <code>h:</code> into
 * <code>o:</code>.
 *
 * @author Arjan Tijms
 */
@FacesComponent(OutputLabel.COMPONENT_TYPE)
public class OutputLabel extends HtmlOutputLabel {

	public static final String COMPONENT_TYPE = "org.omnifaces.component.output.OutputLabel";

	private static final String ERROR_FOR_COMPONENT_NOT_FOUND =
		"A component with Id '%s' as specified by the for attribute of the OutputLabel with Id '%s' could not be found.";

<<<<<<< HEAD
    @Override
    public void processEvent(ComponentSystemEvent event) throws AbortProcessingException {
        if (event instanceof PostRestoreStateEvent) {
            String forValue = (String) getAttributes().get("for");
            if (!isEmpty(forValue)) {
                UIComponent forComponent = findComponentRelatively(this, forValue);
=======
	@Override
	public void processEvent(ComponentSystemEvent event) throws AbortProcessingException {
		if (event instanceof PostRestoreStateEvent) {
			String forValue = (String) getAttributes().get("for");
			if (!isEmpty(forValue)) {
				UIComponent forComponent = findComponentRelatively(this, forValue);
>>>>>>> 15adb166

				if (forComponent == null) {
					throw new IllegalArgumentException(String.format(ERROR_FOR_COMPONENT_NOT_FOUND, forValue, getId()));
				}

<<<<<<< HEAD
                // To be sure, check if the target component doesn't have a label already. This
                // is unlikely, since otherwise people have no need to use this outputLabel component
                // but check to be sure.
                if (getOptionalLabel(forComponent) == null) {
                    ValueExpression valueExpression = getValueExpression("value");
                    if (valueExpression != null) {
                        forComponent.setValueExpression("label", valueExpression);
                    } else {
                        forComponent.getAttributes().put("label", getValue());
                    }
                }
            }
        }
=======
				// To be sure, check if the target component doesn't have a label already. This
				// is unlikely, since otherwise people have no need to use this outputLabel component
				// but check to be sure.
				if (getOptionalLabel(forComponent) == null) {
					ValueExpression valueExpression = getValueExpression("value");
					if (valueExpression != null) {
						forComponent.setValueExpression("label", valueExpression);
					} else {
						forComponent.getAttributes().put("label", getValue());
					}
				}
			}
		}
>>>>>>> 15adb166

	}
}<|MERGE_RESOLUTION|>--- conflicted
+++ resolved
@@ -45,41 +45,17 @@
 	private static final String ERROR_FOR_COMPONENT_NOT_FOUND =
 		"A component with Id '%s' as specified by the for attribute of the OutputLabel with Id '%s' could not be found.";
 
-<<<<<<< HEAD
-    @Override
-    public void processEvent(ComponentSystemEvent event) throws AbortProcessingException {
-        if (event instanceof PostRestoreStateEvent) {
-            String forValue = (String) getAttributes().get("for");
-            if (!isEmpty(forValue)) {
-                UIComponent forComponent = findComponentRelatively(this, forValue);
-=======
 	@Override
 	public void processEvent(ComponentSystemEvent event) throws AbortProcessingException {
 		if (event instanceof PostRestoreStateEvent) {
 			String forValue = (String) getAttributes().get("for");
 			if (!isEmpty(forValue)) {
 				UIComponent forComponent = findComponentRelatively(this, forValue);
->>>>>>> 15adb166
 
 				if (forComponent == null) {
 					throw new IllegalArgumentException(String.format(ERROR_FOR_COMPONENT_NOT_FOUND, forValue, getId()));
 				}
 
-<<<<<<< HEAD
-                // To be sure, check if the target component doesn't have a label already. This
-                // is unlikely, since otherwise people have no need to use this outputLabel component
-                // but check to be sure.
-                if (getOptionalLabel(forComponent) == null) {
-                    ValueExpression valueExpression = getValueExpression("value");
-                    if (valueExpression != null) {
-                        forComponent.setValueExpression("label", valueExpression);
-                    } else {
-                        forComponent.getAttributes().put("label", getValue());
-                    }
-                }
-            }
-        }
-=======
 				// To be sure, check if the target component doesn't have a label already. This
 				// is unlikely, since otherwise people have no need to use this outputLabel component
 				// but check to be sure.
@@ -93,7 +69,6 @@
 				}
 			}
 		}
->>>>>>> 15adb166
 
 	}
 }