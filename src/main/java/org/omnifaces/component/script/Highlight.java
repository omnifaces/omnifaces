--- conflicted
+++ resolved
@@ -116,14 +116,9 @@
     private void registerScriptsIfNecessary() {
         // This is supposed to be declared via @ResourceDependency, but JSF 3 and Faces 4 use a different script
         // resource name which cannot be resolved statically.
-<<<<<<< HEAD
-        addFacesScriptResource(); // Required for faces.ajax.request.
-        addScriptResource(OMNIFACES_LIBRARY_NAME, OMNIFACES_SCRIPT_NAME);
-=======
         var context = getContext();
-        addFacesScriptResource(context); // Required for jsf.ajax.request.
+        addFacesScriptResource(context); // Required for faces.ajax.request.
         addScriptResource(context, OMNIFACES_LIBRARY_NAME, OMNIFACES_SCRIPT_NAME);
->>>>>>> 71202120
     }
 
     // Actions --------------------------------------------------------------------------------------------------------
@@ -141,11 +136,7 @@
      */
     @Override
     public void encodeChildren(FacesContext context) throws IOException {
-<<<<<<< HEAD
-        var form = getCurrentForm();
-=======
         var form = getCurrentForm(context);
->>>>>>> 71202120
 
         if (form == null) {
             return;
