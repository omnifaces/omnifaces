--- conflicted
+++ resolved
@@ -92,11 +92,7 @@
 	 */
 	@Override
 	public boolean isListenerForSource(Object source) {
-<<<<<<< HEAD
-        return source instanceof OnloadScript || source instanceof UIViewRoot;
-=======
 		return source instanceof OnloadScript || source instanceof UIViewRoot;
->>>>>>> 15adb166
 	}
 
 	/**
