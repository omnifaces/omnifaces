/*
<<<<<<< HEAD
 * Copyright 2021 OmniFaces
=======
 * Copyright OmniFaces
>>>>>>> 53f6a20a
 *
 * Licensed under the Apache License, Version 2.0 (the "License"); you may not use this file except in compliance with
 * the License. You may obtain a copy of the License at
 *
 *     https://www.apache.org/licenses/LICENSE-2.0
 *
 * Unless required by applicable law or agreed to in writing, software distributed under the License is distributed on
 * an "AS IS" BASIS, WITHOUT WARRANTIES OR CONDITIONS OF ANY KIND, either express or implied. See the License for the
 * specific language governing permissions and limitations under the License.
 */
package org.omnifaces.component.validator;

import static java.util.logging.Level.FINEST;

import java.util.List;
import java.util.logging.Logger;

import javax.el.MethodExpression;
import javax.el.ValueExpression;
import javax.faces.context.FacesContext;
import javax.faces.view.facelets.ComponentConfig;
import javax.faces.view.facelets.ComponentHandler;
import javax.faces.view.facelets.FaceletContext;
import javax.faces.view.facelets.TagAttribute;

import org.omnifaces.validator.MultiFieldValidator;

/**
 * A handler for {@link ValidateMultiple} component, which will take care of setting the <code>validator</code>
 * attribute the right way as either {@link ValueExpression} or {@link MethodExpression}.
 *
 * @author Juliano Marques
 * @author Bauke Scholtz
 * @since 1.7
 */
public class ValidateMultipleHandler extends ComponentHandler {

	// Constants ------------------------------------------------------------------------------------------------------

	private static final Logger logger = Logger.getLogger(ValidateMultipleHandler.class.getName());

	private static final Class<?>[] PARAM_TYPES = { FacesContext.class, List.class, List.class };

	// Constructors ---------------------------------------------------------------------------------------------------

	/**
	 * Construct the tag handler for {@link ValidateMultiple} component.
	 * @param config The component config.
	 */
	public ValidateMultipleHandler(ComponentConfig config) {
		super(config);
	}

	// Actions --------------------------------------------------------------------------------------------------------

	/**
	 * Delegate to super and then try to get a {@link ValueExpression} representing a {@link MultiFieldValidator}
	 * implementation and set it as <code>validator</code> property of current {@link ValidateMultiple} component, or
	 * if it couldn't be obtained, then get a {@link MethodExpression} representing a method with the same signature
	 * as {@link MultiFieldValidator#validateValues(FacesContext, List, List)} and set it as <code>validateMethod</code>
	 * property of current {@link ValidateMultiple} component.
	 */
	@Override
	public void setAttributes(FaceletContext context, Object component) {
		super.setAttributes(context, component);
		ValidateMultiple validateMultiple = (ValidateMultiple) component;
		TagAttribute attribute = getRequiredAttribute("validator");

		try {
			ValueExpression valueExpression = attribute.getValueExpression(context, MultiFieldValidator.class);
			MultiFieldValidator validator = (MultiFieldValidator) valueExpression.getValue(context);
			validateMultiple.setValidator(validator);
		}
		catch (Exception ignore) { // At least, ClassCastException and PropertyNotFoundException are expected.
			logger.log(FINEST, "Ignoring thrown exception; there is really no clean way to distinguish a ValueExpression from a MethodExpression.", ignore);
			MethodExpression validateMethod = attribute.getMethodExpression(context, boolean.class, PARAM_TYPES);
			validateMultiple.setValidateMethod(validateMethod);
		}
	}

}<|MERGE_RESOLUTION|>--- conflicted
+++ resolved
@@ -1,87 +1,83 @@
-/*
-<<<<<<< HEAD
- * Copyright 2021 OmniFaces
-=======
- * Copyright OmniFaces
->>>>>>> 53f6a20a
- *
- * Licensed under the Apache License, Version 2.0 (the "License"); you may not use this file except in compliance with
- * the License. You may obtain a copy of the License at
- *
- *     https://www.apache.org/licenses/LICENSE-2.0
- *
- * Unless required by applicable law or agreed to in writing, software distributed under the License is distributed on
- * an "AS IS" BASIS, WITHOUT WARRANTIES OR CONDITIONS OF ANY KIND, either express or implied. See the License for the
- * specific language governing permissions and limitations under the License.
- */
-package org.omnifaces.component.validator;
-
-import static java.util.logging.Level.FINEST;
-
-import java.util.List;
-import java.util.logging.Logger;
-
-import javax.el.MethodExpression;
-import javax.el.ValueExpression;
-import javax.faces.context.FacesContext;
-import javax.faces.view.facelets.ComponentConfig;
-import javax.faces.view.facelets.ComponentHandler;
-import javax.faces.view.facelets.FaceletContext;
-import javax.faces.view.facelets.TagAttribute;
-
-import org.omnifaces.validator.MultiFieldValidator;
-
-/**
- * A handler for {@link ValidateMultiple} component, which will take care of setting the <code>validator</code>
- * attribute the right way as either {@link ValueExpression} or {@link MethodExpression}.
- *
- * @author Juliano Marques
- * @author Bauke Scholtz
- * @since 1.7
- */
-public class ValidateMultipleHandler extends ComponentHandler {
-
-	// Constants ------------------------------------------------------------------------------------------------------
-
-	private static final Logger logger = Logger.getLogger(ValidateMultipleHandler.class.getName());
-
-	private static final Class<?>[] PARAM_TYPES = { FacesContext.class, List.class, List.class };
-
-	// Constructors ---------------------------------------------------------------------------------------------------
-
-	/**
-	 * Construct the tag handler for {@link ValidateMultiple} component.
-	 * @param config The component config.
-	 */
-	public ValidateMultipleHandler(ComponentConfig config) {
-		super(config);
-	}
-
-	// Actions --------------------------------------------------------------------------------------------------------
-
-	/**
-	 * Delegate to super and then try to get a {@link ValueExpression} representing a {@link MultiFieldValidator}
-	 * implementation and set it as <code>validator</code> property of current {@link ValidateMultiple} component, or
-	 * if it couldn't be obtained, then get a {@link MethodExpression} representing a method with the same signature
-	 * as {@link MultiFieldValidator#validateValues(FacesContext, List, List)} and set it as <code>validateMethod</code>
-	 * property of current {@link ValidateMultiple} component.
-	 */
-	@Override
-	public void setAttributes(FaceletContext context, Object component) {
-		super.setAttributes(context, component);
-		ValidateMultiple validateMultiple = (ValidateMultiple) component;
-		TagAttribute attribute = getRequiredAttribute("validator");
-
-		try {
-			ValueExpression valueExpression = attribute.getValueExpression(context, MultiFieldValidator.class);
-			MultiFieldValidator validator = (MultiFieldValidator) valueExpression.getValue(context);
-			validateMultiple.setValidator(validator);
-		}
-		catch (Exception ignore) { // At least, ClassCastException and PropertyNotFoundException are expected.
-			logger.log(FINEST, "Ignoring thrown exception; there is really no clean way to distinguish a ValueExpression from a MethodExpression.", ignore);
-			MethodExpression validateMethod = attribute.getMethodExpression(context, boolean.class, PARAM_TYPES);
-			validateMultiple.setValidateMethod(validateMethod);
-		}
-	}
-
+/*
+ * Copyright OmniFaces
+ *
+ * Licensed under the Apache License, Version 2.0 (the "License"); you may not use this file except in compliance with
+ * the License. You may obtain a copy of the License at
+ *
+ *     https://www.apache.org/licenses/LICENSE-2.0
+ *
+ * Unless required by applicable law or agreed to in writing, software distributed under the License is distributed on
+ * an "AS IS" BASIS, WITHOUT WARRANTIES OR CONDITIONS OF ANY KIND, either express or implied. See the License for the
+ * specific language governing permissions and limitations under the License.
+ */
+package org.omnifaces.component.validator;
+
+import static java.util.logging.Level.FINEST;
+
+import java.util.List;
+import java.util.logging.Logger;
+
+import javax.el.MethodExpression;
+import javax.el.ValueExpression;
+import javax.faces.context.FacesContext;
+import javax.faces.view.facelets.ComponentConfig;
+import javax.faces.view.facelets.ComponentHandler;
+import javax.faces.view.facelets.FaceletContext;
+import javax.faces.view.facelets.TagAttribute;
+
+import org.omnifaces.validator.MultiFieldValidator;
+
+/**
+ * A handler for {@link ValidateMultiple} component, which will take care of setting the <code>validator</code>
+ * attribute the right way as either {@link ValueExpression} or {@link MethodExpression}.
+ *
+ * @author Juliano Marques
+ * @author Bauke Scholtz
+ * @since 1.7
+ */
+public class ValidateMultipleHandler extends ComponentHandler {
+
+	// Constants ------------------------------------------------------------------------------------------------------
+
+	private static final Logger logger = Logger.getLogger(ValidateMultipleHandler.class.getName());
+
+	private static final Class<?>[] PARAM_TYPES = { FacesContext.class, List.class, List.class };
+
+	// Constructors ---------------------------------------------------------------------------------------------------
+
+	/**
+	 * Construct the tag handler for {@link ValidateMultiple} component.
+	 * @param config The component config.
+	 */
+	public ValidateMultipleHandler(ComponentConfig config) {
+		super(config);
+	}
+
+	// Actions --------------------------------------------------------------------------------------------------------
+
+	/**
+	 * Delegate to super and then try to get a {@link ValueExpression} representing a {@link MultiFieldValidator}
+	 * implementation and set it as <code>validator</code> property of current {@link ValidateMultiple} component, or
+	 * if it couldn't be obtained, then get a {@link MethodExpression} representing a method with the same signature
+	 * as {@link MultiFieldValidator#validateValues(FacesContext, List, List)} and set it as <code>validateMethod</code>
+	 * property of current {@link ValidateMultiple} component.
+	 */
+	@Override
+	public void setAttributes(FaceletContext context, Object component) {
+		super.setAttributes(context, component);
+		ValidateMultiple validateMultiple = (ValidateMultiple) component;
+		TagAttribute attribute = getRequiredAttribute("validator");
+
+		try {
+			ValueExpression valueExpression = attribute.getValueExpression(context, MultiFieldValidator.class);
+			MultiFieldValidator validator = (MultiFieldValidator) valueExpression.getValue(context);
+			validateMultiple.setValidator(validator);
+		}
+		catch (Exception ignore) { // At least, ClassCastException and PropertyNotFoundException are expected.
+			logger.log(FINEST, "Ignoring thrown exception; there is really no clean way to distinguish a ValueExpression from a MethodExpression.", ignore);
+			MethodExpression validateMethod = attribute.getMethodExpression(context, boolean.class, PARAM_TYPES);
+			validateMultiple.setValidateMethod(validateMethod);
+		}
+	}
+
 }