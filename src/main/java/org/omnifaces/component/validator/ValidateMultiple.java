/*
<<<<<<< HEAD
 * Copyright 2021 OmniFaces
=======
 * Copyright OmniFaces
>>>>>>> 53f6a20a
 *
 * Licensed under the Apache License, Version 2.0 (the "License"); you may not use this file except in compliance with
 * the License. You may obtain a copy of the License at
 *
 *     https://www.apache.org/licenses/LICENSE-2.0
 *
 * Unless required by applicable law or agreed to in writing, software distributed under the License is distributed on
 * an "AS IS" BASIS, WITHOUT WARRANTIES OR CONDITIONS OF ANY KIND, either express or implied. See the License for the
 * specific language governing permissions and limitations under the License.
 */
package org.omnifaces.component.validator;

import java.util.List;

import javax.el.ELContext;
import javax.el.MethodExpression;
import javax.faces.component.FacesComponent;
import javax.faces.component.UIInput;
import javax.faces.context.FacesContext;
import javax.faces.validator.ValidatorException;

import org.omnifaces.validator.MultiFieldValidator;

/**
 * <p>
 * The <code>&lt;o:validateMultiple&gt;</code> allows the developer to validate multiple fields by either a custom
 * validator method:
 * <pre>
 * &lt;o:validateMultiple id="myId" components="foo bar baz" validator="#{bean.someMethod}" /&gt;
 * &lt;h:message for="myId" /&gt;
 * &lt;h:inputText id="foo" /&gt;
 * &lt;h:inputText id="bar" /&gt;
 * &lt;h:inputText id="baz" /&gt;
 * </pre>
 * <p>whereby the method has the following signature (method name is free to your choice):
 * <pre>
 * public boolean someMethod(FacesContext context, List&lt;UIInput&gt; components, List&lt;Object&gt; values) {
 *     // ...
 * }
 * </pre>
 * <p>Or, by a managed bean instance which implements the {@link MultiFieldValidator} interface:
 * <pre>
 * &lt;o:validateMultiple id="myId" components="foo bar baz" validator="#{validateValuesBean}" /&gt;
 * &lt;h:message for="myId" /&gt;
 * &lt;h:inputText id="foo" /&gt;
 * &lt;h:inputText id="bar" /&gt;
 * &lt;h:inputText id="baz" /&gt;
 * </pre>
 * <pre>
 * &#64;ManagedBean
 * &#64;RequestScoped
 * public class ValidateValuesBean implements MultiFieldValidator {
 *     &#64;Override
 *     public boolean validateValues(FacesContext context, List&lt;UIInput&gt; components, List&lt;Object&gt; values) {
 *         // ...
 *     }
 * }
 * </pre>
 *
 * <h3>Design notice</h3>
 * <p>
 * Note that this validator does <strong>not</strong> throw {@link ValidatorException}, but returns a boolean! Message
 * handling and invalidation job is up to the {@link ValidateMultipleFields} implementation who will call this method.
 * You can customize the message by the <code>message</code> attribute of the tag. Refer {@link ValidateMultipleFields}
 * documentation for general usage instructions.
 *
 * @author Juliano Marques
 * @author Bauke Scholtz
 * @since 1.7
 * @see ValidateMultipleHandler
 * @see ValidateMultipleFields
 * @see ValidatorFamily
 * @see MultiFieldValidator
 */
@FacesComponent(ValidateMultiple.COMPONENT_TYPE)
public class ValidateMultiple extends ValidateMultipleFields {

	// Public constants -----------------------------------------------------------------------------------------------

	/** The standard component type. */
	public static final String COMPONENT_TYPE = "org.omnifaces.component.validator.ValidateMultiple";

	// Private constants ----------------------------------------------------------------------------------------------

	private enum PropertyKeys {
		validateMethod
	}

	// Vars -----------------------------------------------------------------------------------------------------------

	private MultiFieldValidator validator;

	// Actions --------------------------------------------------------------------------------------------------------

	/**
	 * Invoke the validator and return its outcome.
	 */
	@Override
	public boolean validateValues(FacesContext context, List<UIInput> components, List<Object> values) {
		if (validator != null) {
			return validator.validateValues(context, components, values);
		}
		else {
			ELContext elContext = context.getELContext();
			return (Boolean) getValidateMethod().invoke(elContext, new Object[] { context, components, values });
		}
	}

	// Getters/setters ------------------------------------------------------------------------------------------------

	/**
	 * Returns the validator instance.
	 * @return The validator instance.
	 */
	public MultiFieldValidator getValidator() {
		return validator;
	}

	/**
	 * Sets the validator instance.
	 * @param validator The validator instance.
	 */
	public void setValidator(MultiFieldValidator validator) {
		this.validator = validator;
	}

	/**
	 * Returns the validator method expression.
	 * @return The validator method expression.
	 */
	public MethodExpression getValidateMethod() {
		return (MethodExpression) getStateHelper().eval(PropertyKeys.validateMethod);
	}

	/**
	 * Sets the validator method expression.
	 * @param validateMethod The validator method expression.
	 */
	public void setValidateMethod(MethodExpression validateMethod) {
		getStateHelper().put(PropertyKeys.validateMethod, validateMethod);
	}

}<|MERGE_RESOLUTION|>--- conflicted
+++ resolved
@@ -1,149 +1,145 @@
-/*
-<<<<<<< HEAD
- * Copyright 2021 OmniFaces
-=======
- * Copyright OmniFaces
->>>>>>> 53f6a20a
- *
- * Licensed under the Apache License, Version 2.0 (the "License"); you may not use this file except in compliance with
- * the License. You may obtain a copy of the License at
- *
- *     https://www.apache.org/licenses/LICENSE-2.0
- *
- * Unless required by applicable law or agreed to in writing, software distributed under the License is distributed on
- * an "AS IS" BASIS, WITHOUT WARRANTIES OR CONDITIONS OF ANY KIND, either express or implied. See the License for the
- * specific language governing permissions and limitations under the License.
- */
-package org.omnifaces.component.validator;
-
-import java.util.List;
-
-import javax.el.ELContext;
-import javax.el.MethodExpression;
-import javax.faces.component.FacesComponent;
-import javax.faces.component.UIInput;
-import javax.faces.context.FacesContext;
-import javax.faces.validator.ValidatorException;
-
-import org.omnifaces.validator.MultiFieldValidator;
-
-/**
- * <p>
- * The <code>&lt;o:validateMultiple&gt;</code> allows the developer to validate multiple fields by either a custom
- * validator method:
- * <pre>
- * &lt;o:validateMultiple id="myId" components="foo bar baz" validator="#{bean.someMethod}" /&gt;
- * &lt;h:message for="myId" /&gt;
- * &lt;h:inputText id="foo" /&gt;
- * &lt;h:inputText id="bar" /&gt;
- * &lt;h:inputText id="baz" /&gt;
- * </pre>
- * <p>whereby the method has the following signature (method name is free to your choice):
- * <pre>
- * public boolean someMethod(FacesContext context, List&lt;UIInput&gt; components, List&lt;Object&gt; values) {
- *     // ...
- * }
- * </pre>
- * <p>Or, by a managed bean instance which implements the {@link MultiFieldValidator} interface:
- * <pre>
- * &lt;o:validateMultiple id="myId" components="foo bar baz" validator="#{validateValuesBean}" /&gt;
- * &lt;h:message for="myId" /&gt;
- * &lt;h:inputText id="foo" /&gt;
- * &lt;h:inputText id="bar" /&gt;
- * &lt;h:inputText id="baz" /&gt;
- * </pre>
- * <pre>
- * &#64;ManagedBean
- * &#64;RequestScoped
- * public class ValidateValuesBean implements MultiFieldValidator {
- *     &#64;Override
- *     public boolean validateValues(FacesContext context, List&lt;UIInput&gt; components, List&lt;Object&gt; values) {
- *         // ...
- *     }
- * }
- * </pre>
- *
- * <h3>Design notice</h3>
- * <p>
- * Note that this validator does <strong>not</strong> throw {@link ValidatorException}, but returns a boolean! Message
- * handling and invalidation job is up to the {@link ValidateMultipleFields} implementation who will call this method.
- * You can customize the message by the <code>message</code> attribute of the tag. Refer {@link ValidateMultipleFields}
- * documentation for general usage instructions.
- *
- * @author Juliano Marques
- * @author Bauke Scholtz
- * @since 1.7
- * @see ValidateMultipleHandler
- * @see ValidateMultipleFields
- * @see ValidatorFamily
- * @see MultiFieldValidator
- */
-@FacesComponent(ValidateMultiple.COMPONENT_TYPE)
-public class ValidateMultiple extends ValidateMultipleFields {
-
-	// Public constants -----------------------------------------------------------------------------------------------
-
-	/** The standard component type. */
-	public static final String COMPONENT_TYPE = "org.omnifaces.component.validator.ValidateMultiple";
-
-	// Private constants ----------------------------------------------------------------------------------------------
-
-	private enum PropertyKeys {
-		validateMethod
-	}
-
-	// Vars -----------------------------------------------------------------------------------------------------------
-
-	private MultiFieldValidator validator;
-
-	// Actions --------------------------------------------------------------------------------------------------------
-
-	/**
-	 * Invoke the validator and return its outcome.
-	 */
-	@Override
-	public boolean validateValues(FacesContext context, List<UIInput> components, List<Object> values) {
-		if (validator != null) {
-			return validator.validateValues(context, components, values);
-		}
-		else {
-			ELContext elContext = context.getELContext();
-			return (Boolean) getValidateMethod().invoke(elContext, new Object[] { context, components, values });
-		}
-	}
-
-	// Getters/setters ------------------------------------------------------------------------------------------------
-
-	/**
-	 * Returns the validator instance.
-	 * @return The validator instance.
-	 */
-	public MultiFieldValidator getValidator() {
-		return validator;
-	}
-
-	/**
-	 * Sets the validator instance.
-	 * @param validator The validator instance.
-	 */
-	public void setValidator(MultiFieldValidator validator) {
-		this.validator = validator;
-	}
-
-	/**
-	 * Returns the validator method expression.
-	 * @return The validator method expression.
-	 */
-	public MethodExpression getValidateMethod() {
-		return (MethodExpression) getStateHelper().eval(PropertyKeys.validateMethod);
-	}
-
-	/**
-	 * Sets the validator method expression.
-	 * @param validateMethod The validator method expression.
-	 */
-	public void setValidateMethod(MethodExpression validateMethod) {
-		getStateHelper().put(PropertyKeys.validateMethod, validateMethod);
-	}
-
+/*
+ * Copyright OmniFaces
+ *
+ * Licensed under the Apache License, Version 2.0 (the "License"); you may not use this file except in compliance with
+ * the License. You may obtain a copy of the License at
+ *
+ *     https://www.apache.org/licenses/LICENSE-2.0
+ *
+ * Unless required by applicable law or agreed to in writing, software distributed under the License is distributed on
+ * an "AS IS" BASIS, WITHOUT WARRANTIES OR CONDITIONS OF ANY KIND, either express or implied. See the License for the
+ * specific language governing permissions and limitations under the License.
+ */
+package org.omnifaces.component.validator;
+
+import java.util.List;
+
+import javax.el.ELContext;
+import javax.el.MethodExpression;
+import javax.faces.component.FacesComponent;
+import javax.faces.component.UIInput;
+import javax.faces.context.FacesContext;
+import javax.faces.validator.ValidatorException;
+
+import org.omnifaces.validator.MultiFieldValidator;
+
+/**
+ * <p>
+ * The <code>&lt;o:validateMultiple&gt;</code> allows the developer to validate multiple fields by either a custom
+ * validator method:
+ * <pre>
+ * &lt;o:validateMultiple id="myId" components="foo bar baz" validator="#{bean.someMethod}" /&gt;
+ * &lt;h:message for="myId" /&gt;
+ * &lt;h:inputText id="foo" /&gt;
+ * &lt;h:inputText id="bar" /&gt;
+ * &lt;h:inputText id="baz" /&gt;
+ * </pre>
+ * <p>whereby the method has the following signature (method name is free to your choice):
+ * <pre>
+ * public boolean someMethod(FacesContext context, List&lt;UIInput&gt; components, List&lt;Object&gt; values) {
+ *     // ...
+ * }
+ * </pre>
+ * <p>Or, by a managed bean instance which implements the {@link MultiFieldValidator} interface:
+ * <pre>
+ * &lt;o:validateMultiple id="myId" components="foo bar baz" validator="#{validateValuesBean}" /&gt;
+ * &lt;h:message for="myId" /&gt;
+ * &lt;h:inputText id="foo" /&gt;
+ * &lt;h:inputText id="bar" /&gt;
+ * &lt;h:inputText id="baz" /&gt;
+ * </pre>
+ * <pre>
+ * &#64;ManagedBean
+ * &#64;RequestScoped
+ * public class ValidateValuesBean implements MultiFieldValidator {
+ *     &#64;Override
+ *     public boolean validateValues(FacesContext context, List&lt;UIInput&gt; components, List&lt;Object&gt; values) {
+ *         // ...
+ *     }
+ * }
+ * </pre>
+ *
+ * <h3>Design notice</h3>
+ * <p>
+ * Note that this validator does <strong>not</strong> throw {@link ValidatorException}, but returns a boolean! Message
+ * handling and invalidation job is up to the {@link ValidateMultipleFields} implementation who will call this method.
+ * You can customize the message by the <code>message</code> attribute of the tag. Refer {@link ValidateMultipleFields}
+ * documentation for general usage instructions.
+ *
+ * @author Juliano Marques
+ * @author Bauke Scholtz
+ * @since 1.7
+ * @see ValidateMultipleHandler
+ * @see ValidateMultipleFields
+ * @see ValidatorFamily
+ * @see MultiFieldValidator
+ */
+@FacesComponent(ValidateMultiple.COMPONENT_TYPE)
+public class ValidateMultiple extends ValidateMultipleFields {
+
+	// Public constants -----------------------------------------------------------------------------------------------
+
+	/** The standard component type. */
+	public static final String COMPONENT_TYPE = "org.omnifaces.component.validator.ValidateMultiple";
+
+	// Private constants ----------------------------------------------------------------------------------------------
+
+	private enum PropertyKeys {
+		validateMethod
+	}
+
+	// Vars -----------------------------------------------------------------------------------------------------------
+
+	private MultiFieldValidator validator;
+
+	// Actions --------------------------------------------------------------------------------------------------------
+
+	/**
+	 * Invoke the validator and return its outcome.
+	 */
+	@Override
+	public boolean validateValues(FacesContext context, List<UIInput> components, List<Object> values) {
+		if (validator != null) {
+			return validator.validateValues(context, components, values);
+		}
+		else {
+			ELContext elContext = context.getELContext();
+			return (Boolean) getValidateMethod().invoke(elContext, new Object[] { context, components, values });
+		}
+	}
+
+	// Getters/setters ------------------------------------------------------------------------------------------------
+
+	/**
+	 * Returns the validator instance.
+	 * @return The validator instance.
+	 */
+	public MultiFieldValidator getValidator() {
+		return validator;
+	}
+
+	/**
+	 * Sets the validator instance.
+	 * @param validator The validator instance.
+	 */
+	public void setValidator(MultiFieldValidator validator) {
+		this.validator = validator;
+	}
+
+	/**
+	 * Returns the validator method expression.
+	 * @return The validator method expression.
+	 */
+	public MethodExpression getValidateMethod() {
+		return (MethodExpression) getStateHelper().eval(PropertyKeys.validateMethod);
+	}
+
+	/**
+	 * Sets the validator method expression.
+	 * @param validateMethod The validator method expression.
+	 */
+	public void setValidateMethod(MethodExpression validateMethod) {
+		getStateHelper().put(PropertyKeys.validateMethod, validateMethod);
+	}
+
 }