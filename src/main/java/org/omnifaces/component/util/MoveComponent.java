/*
 * Copyright OmniFaces
 *
 * Licensed under the Apache License, Version 2.0 (the "License"); you may not use this file except in compliance with
 * the License. You may obtain a copy of the License at
 *
 *     https://www.apache.org/licenses/LICENSE-2.0
 *
 * Unless required by applicable law or agreed to in writing, software distributed under the License is distributed on
 * an "AS IS" BASIS, WITHOUT WARRANTIES OR CONDITIONS OF ANY KIND, either express or implied. See the License for the
 * specific language governing permissions and limitations under the License.
 */
package org.omnifaces.component.util;

import static java.lang.String.format;
import static org.omnifaces.component.util.MoveComponent.Destination.ADD_LAST;
import static org.omnifaces.component.util.MoveComponent.PropertyKeys.behaviorDefaultEvent;
import static org.omnifaces.component.util.MoveComponent.PropertyKeys.behaviorEvents;
import static org.omnifaces.component.util.MoveComponent.PropertyKeys.destination;
import static org.omnifaces.component.util.MoveComponent.PropertyKeys.facet;
import static org.omnifaces.util.ComponentsLocal.findComponentRelatively;
import static org.omnifaces.util.Events.subscribeToViewEvent;
import static org.omnifaces.util.Faces.isPostback;
import static org.omnifaces.util.Utils.csvToList;
import static org.omnifaces.util.Utils.isEmpty;

import java.util.ArrayList;
import java.util.Collection;
import java.util.List;

import jakarta.faces.component.FacesComponent;
import jakarta.faces.component.UIComponent;
import jakarta.faces.component.UIViewRoot;
import jakarta.faces.component.behavior.ClientBehavior;
import jakarta.faces.component.behavior.ClientBehaviorHolder;
import jakarta.faces.context.FacesContext;
import jakarta.faces.event.PostAddToViewEvent;
import jakarta.faces.event.PreRenderViewEvent;
import jakarta.faces.event.SystemEvent;
import jakarta.faces.event.SystemEventListener;

import org.omnifaces.util.State;

/**
 * <p>
 * The <code>&lt;o:moveComponent&gt;</code> component is a utility component via which components, facets and behaviors can be moved at runtime
 * to a target component in various ways. This allows for simple programmatic composition of components using a declarative page author
 * centric approach.
 *
 * <p>
 * The destination of a move operation is specified in terms of a location that's relative to a given target component. The following
 * shows a list of supported destinations:
 *
 * <ul>
 *         <li> <code>BEFORE</code>    - Component is moved right before target component, i.e. as a sibling with an index that's 1 position lower.
 *        <li> <code>ADD_FIRST</code> - Component is added as the first child of the target component, any other children will have their index increased by 1.
 *        <li> <code>ADD_LAST</code>  - Component is added as the last child of the target component, any other children will stay at their original location.
 *        <li> <code>FACET</code>     - Component will be moved to the facet section of the target component under the name denoted by "facet".
 *        <li> <code>BEHAVIOR</code>  - A Behavior will be moved to the behavior section of the target component.
 *        <li> <code>AFTER</code>     - Component is moved right after target component, i.e. as a sibling with an index that's 1 position higher.
 * </ul>
 *
 * @since 2.0
 * @author Arjan Tijms
 * @see UtilFamily
 */
@FacesComponent(MoveComponent.COMPONENT_TYPE)
public class MoveComponent extends UtilFamily implements SystemEventListener, ClientBehaviorHolder {

    /** The component type, which is {@value org.omnifaces.component.util.MoveComponent#COMPONENT_TYPE}. */
    public static final String COMPONENT_TYPE = "org.omnifaces.component.util.MoveComponent";

    private static final String ERROR_COMPONENT_NOT_FOUND =
        "A component with ID '%s' as specified by the 'for' attribute of the MoveComponent with Id '%s' could not be found.";

    /** The default scope, which is "facelet". */
    public static final String DEFAULT_SCOPE = "facelet";

    private final State state = new State(getStateHelper());

    enum PropertyKeys {
        /* for */ facet, destination, behaviorDefaultEvent, behaviorEvents
    }

    /**
     * Destination of component to be moved by {@link MoveComponent}.
     */
    public enum Destination {

        /**
         * Component is moved right before target component, i.e. as a sibling with an index that's 1 position lower.
         */
        BEFORE,

        /**
         * Component is added as the first child of the target component, any other children will have their index increased by 1.
         */
        ADD_FIRST,

        /**
         * Component is added as the last child of the target component, any other children will stay at their original location.
         */
        ADD_LAST,

        /**
         * Component will be moved to the facet section of the target component under the name denoted by "facet".
         */
        FACET,

        /**
         * A Behavior will be moved to the behavior section of the target component.
         */
        BEHAVIOR,

        /**
         * Component is moved right after target component, i.e. as a sibling with an index that's 1 position higher.
         */
        AFTER
    }

    private String attachedEventName;
    private ClientBehavior attachedBehavior;

    // Used to fool over-eager tag handlers that check in advance whether a given component indeed
    // supports the event for which a behavior is attached.
    private List<String> containsTrueList = new ArrayList<>() {
        private static final long serialVersionUID = 1L;
        @Override
        public boolean contains(Object o) {
            return true;
        }
    };

    // Actions --------------------------------------------------------------------------------------------------------

    /**
     * Constructs the component.
     */
    public MoveComponent() {
        subscribeToViewEvent(isPostback() ? PostAddToViewEvent.class : PreRenderViewEvent.class, this);
    }

    @Override
    public boolean isListenerForSource(Object source) {
        return source instanceof UIViewRoot;
    }

    @Override
    public void processEvent(SystemEvent event) {
        if (event instanceof PreRenderViewEvent || event instanceof PostAddToViewEvent) {
            doProcess(event.getFacesContext());
        }
    }

    @Override
    public void addClientBehavior(String eventName, ClientBehavior behavior) {
        attachedEventName = eventName;
        attachedBehavior = behavior;
    }

    @Override
    public String getDefaultEventName() {
        return getBehaviorDefaultEvent();
    }

    @Override
    public Collection<String> getEventNames() {
        if (isEmpty(getBehaviorEvents())) {
            return containsTrueList;
        }

        return csvToList(getBehaviorEvents());
    }

<<<<<<< HEAD
    private void doProcess() {
        var forValue = getFor();

        if (!isEmpty(forValue)) {
            var component = findComponentRelatively(this, forValue);
=======
    private void doProcess(FacesContext context) {
        var forValue = getFor();

        if (!isEmpty(forValue)) {
            var component = findComponentRelatively(context, this, forValue);
>>>>>>> 71202120

            if (component == null) {
                component = findComponent(forValue);
            }

            if (component == null) {
                throw new IllegalArgumentException(format(ERROR_COMPONENT_NOT_FOUND, forValue, getId()));
            }

            var children = getChildrenInNewList();

            switch (getDestination()) {
                case BEFORE:
                    moveBefore(component, children);
                    break;
                case ADD_FIRST:
                    moveAddFirst(component, children);
                    break;
                case ADD_LAST:
                    moveAddLast(component, children);
                    break;
                case FACET:
                    moveFacet(component, children);
                    break;
                case BEHAVIOR:
                    moveBehavior(component, attachedEventName, attachedBehavior);
                    break;
                case AFTER:
                    moveAfter(component, children);
                    break;
            }
        }
    }

    private static void moveBefore(UIComponent component, List<UIComponent> children) {
        // Find the index the target component has among its siblings, this directly
        // becomes the target index of where to insert all the components that are
        // to be moved.
        var targetIndex = component.getParent().getChildren().indexOf(component);

        for (var i = 0; i < children.size(); i++) {
            var childComponent = children.get(i);
            component.getParent().getChildren().add(targetIndex + i, childComponent);
            // Setting a component's ID to its own ID is necessary for MyFaces, who doesn't update the client-id
            // for the new location of the component in the tree. This action causes the client id to be nulled
            // and recreated when referenced.
            childComponent.setId(childComponent.getId());
        }
    }

    private static void moveAddFirst(UIComponent component, List<UIComponent> children) {
        for (var i = 0; i < children.size(); i++) {
            var childComponent = children.get(i);
            component.getChildren().add(i, childComponent);
            childComponent.setId(childComponent.getId());
        }
    }

    private static void moveAddLast(UIComponent component, List<UIComponent> children) {
<<<<<<< HEAD
        for (var childComponent : children) {
=======
        for (UIComponent childComponent : children) {
>>>>>>> 71202120
            component.getChildren().add(childComponent);
            childComponent.setId(childComponent.getId());
        }
    }

    private void moveFacet(UIComponent component, List<UIComponent> children) {
        for (var childComponent : children) {
            component.getFacets().put(getFacet(), childComponent);
            childComponent.setId(childComponent.getId());
        }
    }

    private static void moveBehavior(UIComponent component, String event, ClientBehavior behavior) {
<<<<<<< HEAD
        if (component instanceof ClientBehaviorHolder clientBehaviorHolder) {
=======
        if (component instanceof ClientBehaviorHolder) {
            var clientBehaviorHolder = (ClientBehaviorHolder) component;
>>>>>>> 71202120
            var behaviors = clientBehaviorHolder.getClientBehaviors().get(event);

            if (behaviors == null || !behaviors.contains(behavior)) { // Guard against adding ourselves twice
                clientBehaviorHolder.addClientBehavior(event, behavior);
            }
        }
    }

    private static void moveAfter(UIComponent component, List<UIComponent> children) {
        // Find the index the target component has among its siblings
        var targetComponentIndex = component.getParent().getChildren().indexOf(component);

        // The insertion point will be AFTER the target component
        var targetIndex = targetComponentIndex + 1;

        // If the target component was not the last sibling, add all the components that are to be moved
        // to the position after the target component, continuously shifting the subsequent siblings
        // to the right, otherwise they will be added as the last siblings
        for (var i = 0; i < children.size(); i++) {
            var childComponent = children.get(i);
            component.getParent().getChildren().add(targetIndex + i, childComponent);
            childComponent.setId(childComponent.getId());
        }
    }

    private List<UIComponent> getChildrenInNewList() {
        return new ArrayList<>(getChildren());
    }

    // Attribute getters/setters --------------------------------------------------------------------------------------

    /**
     * Returns ID of the target component for which the component moving will be done.
     * @return ID of the target component for which the component moving will be done.
     */
      public String getFor() {
        return state.get("for");
    }

      /**
       * Sets ID of the target component for which the component moving will be done.
       * @param forValue ID of the target component for which the component moving will be done.
       */
    public void setFor(String forValue) {
        state.put("for", forValue);
    }

    /**
     * Returns the destination relative to the target component where the source component(s) are moved to. Default is <code>ADD_LAST</code>.
     * @return The destination relative to the target component where the source component(s) are moved to.
     */
    public Destination getDestination() {
        return state.get(destination, ADD_LAST);
    }

    /**
     * Sets the destination relative to the target component where the source component(s) are moved to. Valid values are
     * <ul>
     * <li> <code>BEFORE</code>    - Component is moved right before target component, i.e. as a sibling with an index that's 1 position lower
     * <li> <code>ADD_FIRST</code> - Component is added as the first child of the target component, any other children will have their index increased by 1
     * <li> <code>ADD_LAST</code>  - Component is added as the last child of the target component, any other children will stay at their original location
     * <li> <code>FACET</code>     - Component will be moved to the facet section of the target component under the name denoted by "facet"
     * <li> <code>BEHAVIOR</code>  - A Behavior will be moved to the behavior section of the target component
     * <li> <code>AFTER</code>     - Component is moved right after target component, i.e. as a sibling with an index that's 1 position higher
     * </ul>
     * @param destinationValue The destination relative to the target component where the source component(s) are moved to.
     */
    public void setDestination(Destination destinationValue) {
        state.put(destination, destinationValue);
    }

    /**
     * Returns in case the <code>destination</code> is set to FACET, the name of the facet in the target component to which the components should be moved.
     * @return In case the <code>destination</code> is set to FACET, the name of the facet in the target component to which the components should be moved.
     */
    public String getFacet() {
        return state.get(facet);
    }

    /**
     * Sets in case the <code>destination</code> is set to FACET, the name of the facet in the target component to which the components should be moved.
     * @param facetValue In case the <code>destination</code> is set to FACET, the name of the facet in the target component to which the components should be moved.
     */
    public void setFacet(String facetValue) {
        state.put(facet, facetValue);
    }

    /**
     * Returns in case the <code>destination</code> is set to BEHAVIOR, the name of the default event that the <b>target</b> component is 'supposed' to have.
     * @return In case the <code>destination</code> is set to BEHAVIOR, the name of the default event that the <b>target</b> component is 'supposed' to have.
     */
    public String getBehaviorDefaultEvent() {
        return state.get(behaviorDefaultEvent, "");
    }

    /**
     * Sets in case the <code>destination</code> is set to BEHAVIOR, the name of the default event that the <b>target</b> component is 'supposed' to have.
     * This normally does not need to be set, but might be needed for some over-eager tag handlers associated with a behavior that in advance try
     * to check whether the behavior event matches with what the component supports.
     * @param behaviorDefaultEventValue In case the <code>destination</code> is set to BEHAVIOR, the name of the default event that the <b>target</b> component is 'supposed' to have.
     */
    public void setBehaviorDefaultEvent(String behaviorDefaultEventValue) {
        state.put(behaviorDefaultEvent, behaviorDefaultEventValue);
    }

    /**
     * Returns in case the <code>destination</code> is set to BEHAVIOR, the comma separated list events that the <b>target</b> component is 'supposed' to support.
     * @return In case the <code>destination</code> is set to BEHAVIOR, the comma separated list events that the <b>target</b> component is 'supposed' to support.
     */
    public String getBehaviorEvents() {
        return state.get(behaviorEvents);
    }

    /**
     * Sets in case the <code>destination</code> is set to BEHAVIOR, the comma separated list events that the <b>target</b> component is 'supposed' to support.
     * This normally does not need to be set, but might be needed for some over-eager tag handlers associated with a behavior that in advance try
     * to check whether the behavior event matches with what the component supports.
     * @param behaviorEventsValue In case the <code>destination</code> is set to BEHAVIOR, the comma separated list events that the <b>target</b> component is 'supposed' to support.
     */
    public void setBehaviorEvents(String behaviorEventsValue) {
        state.put(behaviorEvents, behaviorEventsValue);
    }

}<|MERGE_RESOLUTION|>--- conflicted
+++ resolved
@@ -172,19 +172,11 @@
         return csvToList(getBehaviorEvents());
     }
 
-<<<<<<< HEAD
-    private void doProcess() {
-        var forValue = getFor();
-
-        if (!isEmpty(forValue)) {
-            var component = findComponentRelatively(this, forValue);
-=======
     private void doProcess(FacesContext context) {
         var forValue = getFor();
 
         if (!isEmpty(forValue)) {
             var component = findComponentRelatively(context, this, forValue);
->>>>>>> 71202120
 
             if (component == null) {
                 component = findComponent(forValue);
@@ -244,11 +236,7 @@
     }
 
     private static void moveAddLast(UIComponent component, List<UIComponent> children) {
-<<<<<<< HEAD
         for (var childComponent : children) {
-=======
-        for (UIComponent childComponent : children) {
->>>>>>> 71202120
             component.getChildren().add(childComponent);
             childComponent.setId(childComponent.getId());
         }
@@ -262,12 +250,7 @@
     }
 
     private static void moveBehavior(UIComponent component, String event, ClientBehavior behavior) {
-<<<<<<< HEAD
         if (component instanceof ClientBehaviorHolder clientBehaviorHolder) {
-=======
-        if (component instanceof ClientBehaviorHolder) {
-            var clientBehaviorHolder = (ClientBehaviorHolder) component;
->>>>>>> 71202120
             var behaviors = clientBehaviorHolder.getClientBehaviors().get(event);
 
             if (behaviors == null || !behaviors.contains(behavior)) { // Guard against adding ourselves twice
