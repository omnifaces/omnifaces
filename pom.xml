--- conflicted
+++ resolved
@@ -285,22 +285,6 @@
 						</goals>
 					</execution>
 					<execution>
-<<<<<<< HEAD
-=======
-						<id>minify-fixviewstate</id>
-						<configuration>
-							<includes>
-								<include>omnifaces.unminified.js</include>
-								<include>fixviewstate.unminified.js</include>
-							</includes>
-							<outputFilename>fixviewstate.js</outputFilename>
-						</configuration>
-						<goals>
-							<goal>minify</goal>
-						</goals>
-					</execution>
-					<execution>
->>>>>>> 55974199
 						<id>minify-sw</id>
 						<configuration>
 							<includes>
