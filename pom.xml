--- conflicted
+++ resolved
@@ -247,23 +247,6 @@
 					<execution>
 						<id>minify-omnifaces</id>
 						<configuration>
-<<<<<<< HEAD
-							<includes>
-								<include>omnifaces.unminified.js</include>
-								<include>util.unminified.js</include>
-								<include>highlight.unminified.js</include>
-								<include>deferredscript.unminified.js</include>
-								<include>unload.unminified.js</include>
-								<include>push.unminified.js</include>
-								<include>inputfile.unminified.js</include>
-								<include>form.unminified.js</include>
-								<include>hashparam.unminified.js</include>
-								<include>scriptparam.unminified.js</include>
-								<include>sw-register.unminified.js</include>
-								<include>graphicimage.unminified.js</include>
-							</includes>
-							<outputFilename>omnifaces.js</outputFilename>
-=======
 							<jsSourceFiles>
 								<jsSourceFile>omnifaces.unminified.js</jsSourceFile>
 								<jsSourceFile>util.unminified.js</jsSourceFile>
@@ -272,9 +255,13 @@
 								<jsSourceFile>unload.unminified.js</jsSourceFile>
 								<jsSourceFile>push.unminified.js</jsSourceFile>
 								<jsSourceFile>inputfile.unminified.js</jsSourceFile>
+								<jsSourceFile>form.unminified.js</jsSourceFile>
+								<jsSourceFile>hashparam.unminified.js</jsSourceFile>
+								<jsSourceFile>scriptparam.unminified.js</jsSourceFile>
+								<jsSourceFile>sw-register.unminified.js</jsSourceFile>
+								<jsSourceFile>graphicimage.unminified.js</jsSourceFile>
 							</jsSourceFiles>
 							<jsFinalFile>omnifaces.js</jsFinalFile>
->>>>>>> e5f70b97
 						</configuration>
 						<goals>
 							<goal>minify</goal>
@@ -296,19 +283,10 @@
 					<execution>
 						<id>minify-sw</id>
 						<configuration>
-<<<<<<< HEAD
-							<includes>
-								<include>sw.unminified.js</include>
-							</includes>
-							<outputFilename>sw.js</outputFilename>
-=======
 							<jsSourceFiles>
-								<jsSourceFile>omnifaces.unminified.js</jsSourceFile>
-								<jsSourceFile>util.unminified.js</jsSourceFile>
-								<jsSourceFile>unload.unminified.js</jsSourceFile>
+								<jsSourceFile>sw.unminified.js</jsSourceFile>
 							</jsSourceFiles>
-							<jsFinalFile>unload.js</jsFinalFile>
->>>>>>> e5f70b97
+							<jsFinalFile>sw.js</jsFinalFile>
 						</configuration>
 						<goals>
 							<goal>minify</goal>
@@ -418,9 +396,9 @@
 								</pluginExecution>
 								<pluginExecution>
 									<pluginExecutionFilter>
-										<groupId>com.samaxes.maven</groupId>
-										<artifactId>minify-maven-plugin</artifactId>
-										<versionRange>[1.7.6,)</versionRange>
+										<groupId>com.github.blutorange</groupId>
+										<artifactId>closure-compiler-maven-plugin</artifactId>
+										<versionRange>[2.21.0,)</versionRange>
 										<goals>
 											<goal>minify</goal>
 										</goals>
